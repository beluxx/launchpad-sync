# Copyright 2015-2021 Canonical Ltd.  This software is licensed under the
# GNU Affero General Public License version 3 (see the file LICENSE).

"""Test snap packages."""

from __future__ import absolute_import, print_function, unicode_literals

__metaclass__ = type

import base64
from datetime import (
    datetime,
    timedelta,
    )
import json
from operator import attrgetter
from textwrap import dedent

from fixtures import (
    FakeLogger,
    MockPatch,
    )
import iso8601
from nacl.public import PrivateKey
from pymacaroons import Macaroon
import pytz
import responses
from six.moves.urllib.parse import urlsplit
from storm.exceptions import LostObjectError
from storm.locals import Store
from testtools.matchers import (
    AfterPreprocessing,
    ContainsDict,
    Equals,
    GreaterThan,
    Is,
    IsInstance,
    LessThan,
    MatchesAll,
    MatchesDict,
    MatchesSetwise,
    MatchesStructure,
    )
import transaction
from zope.component import getUtility
from zope.security.interfaces import Unauthorized
from zope.security.proxy import removeSecurityProxy

from lp.app.enums import InformationType
from lp.app.errors import SubscriptionPrivacyViolation
from lp.app.interfaces.launchpad import ILaunchpadCelebrities
from lp.buildmaster.enums import (
    BuildQueueStatus,
    BuildStatus,
    )
from lp.buildmaster.interfaces.buildqueue import IBuildQueue
from lp.buildmaster.interfaces.processor import IProcessorSet
from lp.buildmaster.model.buildfarmjob import BuildFarmJob
from lp.buildmaster.model.buildqueue import BuildQueue
from lp.code.errors import (
    BranchFileNotFound,
    BranchHostingFault,
    GitRepositoryBlobNotFound,
    GitRepositoryScanFault,
    )
from lp.code.tests.helpers import (
    BranchHostingFixture,
    GitHostingFixture,
    )
from lp.registry.enums import (
<<<<<<< HEAD
    PersonVisibility,
    TeamMembershipPolicy,
=======
    BranchSharingPolicy,
    PersonVisibility,
>>>>>>> 05316f36
    )
from lp.registry.interfaces.accesspolicy import IAccessPolicySource
from lp.registry.interfaces.distribution import IDistributionSet
from lp.registry.interfaces.pocket import PackagePublishingPocket
from lp.registry.interfaces.series import SeriesStatus
from lp.registry.model.accesspolicy import (
    AccessArtifact,
    AccessArtifactGrant,
    )
from lp.services.config import config
from lp.services.crypto.interfaces import IEncryptedContainer
from lp.services.database.constants import (
    ONE_DAY_AGO,
    UTC_NOW,
    )
from lp.services.database.interfaces import IStore
from lp.services.database.sqlbase import (
    flush_database_caches,
    get_transaction_timestamp,
    )
from lp.services.features.testing import (
    FeatureFixture,
    MemoryFeatureFixture,
    )
from lp.services.job.interfaces.job import JobStatus
from lp.services.job.runner import JobRunner
from lp.services.log.logger import BufferLogger
from lp.services.propertycache import clear_property_cache
from lp.services.timeout import default_timeout
from lp.services.webapp.interfaces import OAuthPermission
from lp.services.webapp.publisher import canonical_url
from lp.services.webapp.snapshot import notify_modified
from lp.services.webhooks.testing import LogsScheduledWebhooks
from lp.snappy.interfaces.snap import (
    BadSnapSearchContext,
    CannotFetchSnapcraftYaml,
    CannotModifySnapProcessor,
    CannotParseSnapcraftYaml,
    ISnap,
    ISnapSet,
    ISnapView,
    NoSourceForSnap,
    SNAP_TESTING_FLAGS,
    SnapBuildAlreadyPending,
    SnapBuildDisallowedArchitecture,
    SnapBuildRequestStatus,
    SnapPrivacyMismatch,
    SnapPrivateFeatureDisabled,
    )
from lp.snappy.interfaces.snapbase import (
    ISnapBaseSet,
    NoSuchSnapBase,
    )
from lp.snappy.interfaces.snapbuild import (
    ISnapBuild,
    ISnapBuildSet,
    )
from lp.snappy.interfaces.snapbuildjob import ISnapStoreUploadJobSource
from lp.snappy.interfaces.snapjob import ISnapRequestBuildsJobSource
from lp.snappy.interfaces.snapstoreclient import ISnapStoreClient
from lp.snappy.model.snap import (
    get_snap_privacy_filter,
    Snap,
    SnapSet,
    )
from lp.snappy.model.snapbuild import SnapFile
from lp.snappy.model.snapbuildjob import SnapBuildJob
from lp.snappy.model.snapjob import SnapJob
from lp.testing import (
    admin_logged_in,
    ANONYMOUS,
    api_url,
    login,
    login_admin,
    logout,
    person_logged_in,
    record_two_runs,
    StormStatementRecorder,
    TestCaseWithFactory,
    )
from lp.testing.dbuser import dbuser
from lp.testing.fakemethod import FakeMethod
from lp.testing.fixture import ZopeUtilityFixture
from lp.testing.layers import (
    DatabaseFunctionalLayer,
    LaunchpadFunctionalLayer,
    LaunchpadZopelessLayer,
    )
from lp.testing.matchers import (
    DoesNotSnapshot,
    HasQueryCount,
    )
from lp.testing.pages import (
    LaunchpadWebServiceCaller,
    webservice_for_person,
    )


class TestSnapFeatureFlag(TestCaseWithFactory):

    layer = LaunchpadZopelessLayer

    def test_private_feature_flag_disabled(self):
        # Without a private feature flag, we will not create new private Snaps.
        person = self.factory.makePerson()
        self.assertRaises(
            SnapPrivateFeatureDisabled, getUtility(ISnapSet).new,
            person, person, None, None,
            branch=self.factory.makeAnyBranch(),
            information_type=InformationType.PROPRIETARY)


class TestSnap(TestCaseWithFactory):

    layer = DatabaseFunctionalLayer

    def setUp(self):
        super(TestSnap, self).setUp()
        self.useFixture(FeatureFixture(SNAP_TESTING_FLAGS))

    def test_implements_interfaces(self):
        # Snap implements ISnap.
        snap = self.factory.makeSnap()
        with admin_logged_in():
            self.assertProvides(snap, ISnap)

    def test___repr__(self):
        # `Snap` objects have an informative __repr__.
        snap = self.factory.makeSnap()
        self.assertEqual(
            "<Snap ~%s/+snap/%s>" % (snap.owner.name, snap.name), repr(snap))

    def test_avoids_problematic_snapshots(self):
        self.assertThat(
            self.factory.makeSnap(),
            DoesNotSnapshot(
                ["pending_build_requests", "failed_build_requests",
                 "builds", "completed_builds", "pending_builds"],
                ISnapView))

    def test_initial_date_last_modified(self):
        # The initial value of date_last_modified is date_created.
        snap = self.factory.makeSnap(date_created=ONE_DAY_AGO)
        self.assertEqual(snap.date_created, snap.date_last_modified)

    def test_modifiedevent_sets_date_last_modified(self):
        # When a Snap receives an object modified event, the last modified
        # date is set to UTC_NOW.
        snap = self.factory.makeSnap(date_created=ONE_DAY_AGO)
        with notify_modified(removeSecurityProxy(snap), ["name"]):
            pass
        self.assertSqlAttributeEqualsDate(snap, "date_last_modified", UTC_NOW)

    def makeBuildableDistroArchSeries(self, **kwargs):
        das = self.factory.makeDistroArchSeries(**kwargs)
        fake_chroot = self.factory.makeLibraryFileAlias(
            filename="fake_chroot.tar.gz", db_only=True)
        das.addOrUpdateChroot(fake_chroot)
        return das

    def test_requestBuild(self):
        # requestBuild creates a new SnapBuild.
        processor = self.factory.makeProcessor(supports_virtualized=True)
        distroarchseries = self.makeBuildableDistroArchSeries(
            processor=processor)
        snap = self.factory.makeSnap(
            distroseries=distroarchseries.distroseries,
            processors=[distroarchseries.processor])
        build = snap.requestBuild(
            snap.owner, snap.distro_series.main_archive, distroarchseries,
            PackagePublishingPocket.UPDATES)
        self.assertTrue(ISnapBuild.providedBy(build))
        self.assertEqual(snap.owner, build.requester)
        self.assertEqual(snap.distro_series.main_archive, build.archive)
        self.assertEqual(distroarchseries, build.distro_arch_series)
        self.assertEqual(PackagePublishingPocket.UPDATES, build.pocket)
        self.assertIsNone(build.channels)
        self.assertEqual(BuildStatus.NEEDSBUILD, build.status)
        store = Store.of(build)
        store.flush()
        build_queue = store.find(
            BuildQueue,
            BuildQueue._build_farm_job_id ==
                removeSecurityProxy(build).build_farm_job_id).one()
        self.assertProvides(build_queue, IBuildQueue)
        self.assertEqual(
            snap.distro_series.main_archive.require_virtualized,
            build_queue.virtualized)
        self.assertEqual(BuildQueueStatus.WAITING, build_queue.status)

    def test_requestBuild_score(self):
        # Build requests have a relatively low queue score (2510).
        processor = self.factory.makeProcessor(supports_virtualized=True)
        distroarchseries = self.makeBuildableDistroArchSeries(
            processor=processor)
        snap = self.factory.makeSnap(
            distroseries=distroarchseries.distroseries,
            processors=[distroarchseries.processor])
        build = snap.requestBuild(
            snap.owner, snap.distro_series.main_archive, distroarchseries,
            PackagePublishingPocket.UPDATES)
        queue_record = build.buildqueue_record
        queue_record.score()
        self.assertEqual(2510, queue_record.lastscore)

    def test_requestBuild_relative_build_score(self):
        # Offsets for archives are respected.
        processor = self.factory.makeProcessor(supports_virtualized=True)
        distroarchseries = self.makeBuildableDistroArchSeries(
            processor=processor)
        snap = self.factory.makeSnap(
            distroseries=distroarchseries.distroseries, processors=[processor])
        archive = self.factory.makeArchive(owner=snap.owner)
        removeSecurityProxy(archive).relative_build_score = 100
        build = snap.requestBuild(
            snap.owner, archive, distroarchseries,
            PackagePublishingPocket.UPDATES)
        queue_record = build.buildqueue_record
        queue_record.score()
        self.assertEqual(2610, queue_record.lastscore)

    def test_requestBuild_channels(self):
        # requestBuild can select non-default channels.
        processor = self.factory.makeProcessor(supports_virtualized=True)
        distroarchseries = self.makeBuildableDistroArchSeries(
            processor=processor)
        snap = self.factory.makeSnap(
            distroseries=distroarchseries.distroseries, processors=[processor])
        build = snap.requestBuild(
            snap.owner, snap.distro_series.main_archive, distroarchseries,
            PackagePublishingPocket.UPDATES, channels={"snapcraft": "edge"})
        self.assertEqual({"snapcraft": "edge"}, build.channels)

    def test_requestBuild_rejects_repeats(self):
        # requestBuild refuses if there is already a pending build.
        distroseries = self.factory.makeDistroSeries()
        procs = []
        arches = []
        for i in range(2):
            procs.append(self.factory.makeProcessor(supports_virtualized=True))
            arches.append(self.makeBuildableDistroArchSeries(
                distroseries=distroseries, processor=procs[i]))
        snap = self.factory.makeSnap(
            distroseries=distroseries, processors=[procs[0], procs[1]])
        old_build = snap.requestBuild(
            snap.owner, snap.distro_series.main_archive, arches[0],
            PackagePublishingPocket.UPDATES)
        self.assertRaises(
            SnapBuildAlreadyPending, snap.requestBuild,
            snap.owner, snap.distro_series.main_archive, arches[0],
            PackagePublishingPocket.UPDATES)
        # We can build for a different archive.
        snap.requestBuild(
            snap.owner, self.factory.makeArchive(owner=snap.owner), arches[0],
            PackagePublishingPocket.UPDATES)
        # We can build for a different distroarchseries.
        snap.requestBuild(
            snap.owner, snap.distro_series.main_archive, arches[1],
            PackagePublishingPocket.UPDATES)
        # channels=None and channels={} are treated as equivalent, but
        # anything else allows a new build.
        self.assertRaises(
            SnapBuildAlreadyPending, snap.requestBuild,
            snap.owner, snap.distro_series.main_archive, arches[0],
            PackagePublishingPocket.UPDATES, channels={})
        snap.requestBuild(
            snap.owner, snap.distro_series.main_archive, arches[0],
            PackagePublishingPocket.UPDATES, channels={"core": "edge"})
        self.assertRaises(
            SnapBuildAlreadyPending, snap.requestBuild,
            snap.owner, snap.distro_series.main_archive, arches[0],
            PackagePublishingPocket.UPDATES, channels={"core": "edge"})
        # Changing the status of the old build allows a new build.
        old_build.updateStatus(BuildStatus.BUILDING)
        old_build.updateStatus(BuildStatus.FULLYBUILT)
        snap.requestBuild(
            snap.owner, snap.distro_series.main_archive, arches[0],
            PackagePublishingPocket.UPDATES)

    def test_requestBuild_rejects_unconfigured_arch(self):
        # Snap.requestBuild only allows dispatching a build for one of the
        # configured architectures.
        distroseries = self.factory.makeDistroSeries()
        procs = []
        arches = []
        for i in range(2):
            procs.append(self.factory.makeProcessor(supports_virtualized=True))
            arches.append(self.makeBuildableDistroArchSeries(
                distroseries=distroseries, processor=procs[i]))
        snap = self.factory.makeSnap(
            distroseries=distroseries, processors=[procs[0]])
        snap.requestBuild(
            snap.owner, snap.distro_series.main_archive, arches[0],
            PackagePublishingPocket.UPDATES)
        self.assertRaises(
            SnapBuildDisallowedArchitecture, snap.requestBuild,
            snap.owner, snap.distro_series.main_archive, arches[1],
            PackagePublishingPocket.UPDATES)
        inactive_proc = self.factory.makeProcessor(supports_virtualized=True)
        inactive_arch = self.makeBuildableDistroArchSeries(
            distroseries=self.factory.makeDistroSeries(
                status=SeriesStatus.OBSOLETE),
            processor=inactive_proc)
        snap_no_ds = self.factory.makeSnap(distroseries=None)
        snap_no_ds.requestBuild(
            snap_no_ds.owner, distroseries.main_archive, arches[0],
            PackagePublishingPocket.UPDATES)
        snap_no_ds.requestBuild(
            snap_no_ds.owner, distroseries.main_archive, arches[1],
            PackagePublishingPocket.UPDATES)
        self.assertRaises(
            SnapBuildDisallowedArchitecture, snap.requestBuild,
            snap.owner, snap.distro_series.main_archive, inactive_arch,
            PackagePublishingPocket.UPDATES)

    def test_requestBuild_virtualization(self):
        # New builds are virtualized if any of the processor, snap or
        # archive require it.
        proc_arches = {}
        for proc_nonvirt in True, False:
            processor = self.factory.makeProcessor(
                supports_virtualized=True,
                supports_nonvirtualized=proc_nonvirt)
            distroarchseries = self.makeBuildableDistroArchSeries(
                processor=processor)
            proc_arches[proc_nonvirt] = (processor, distroarchseries)
        for proc_nonvirt, snap_virt, archive_virt, build_virt in (
                (True, False, False, False),
                (True, False, True, True),
                (True, True, False, True),
                (True, True, True, True),
                (False, False, False, True),
                (False, False, True, True),
                (False, True, False, True),
                (False, True, True, True),
                ):
            processor, distroarchseries = proc_arches[proc_nonvirt]
            snap = self.factory.makeSnap(
                distroseries=distroarchseries.distroseries,
                require_virtualized=snap_virt, processors=[processor])
            archive = self.factory.makeArchive(
                distribution=distroarchseries.distroseries.distribution,
                owner=snap.owner, virtualized=archive_virt)
            build = snap.requestBuild(
                snap.owner, archive, distroarchseries,
                PackagePublishingPocket.UPDATES)
            self.assertEqual(build_virt, build.virtualized)

    def test_requestBuild_nonvirtualized(self):
        # A non-virtualized processor can build a snap package iff the snap
        # has require_virtualized set to False.
        processor = self.factory.makeProcessor(
            supports_virtualized=False, supports_nonvirtualized=True)
        distroarchseries = self.makeBuildableDistroArchSeries(
            processor=processor)
        snap = self.factory.makeSnap(
            distroseries=distroarchseries.distroseries, processors=[processor])
        self.assertRaises(
            SnapBuildDisallowedArchitecture, snap.requestBuild,
            snap.owner, snap.distro_series.main_archive, distroarchseries,
            PackagePublishingPocket.UPDATES)
        with admin_logged_in():
            snap.require_virtualized = False
        snap.requestBuild(
            snap.owner, snap.distro_series.main_archive, distroarchseries,
            PackagePublishingPocket.UPDATES)

    def test_requestBuild_triggers_webhooks(self):
        # Requesting a build triggers webhooks.
        logger = self.useFixture(FakeLogger())
        processor = self.factory.makeProcessor(supports_virtualized=True)
        distroarchseries = self.makeBuildableDistroArchSeries(
            processor=processor)
        snap = self.factory.makeSnap(
            distroseries=distroarchseries.distroseries, processors=[processor])
        hook = self.factory.makeWebhook(
            target=snap, event_types=["snap:build:0.1"])
        build = snap.requestBuild(
            snap.owner, snap.distro_series.main_archive, distroarchseries,
            PackagePublishingPocket.UPDATES)
        expected_payload = {
            "snap_build": Equals(canonical_url(build, force_local_path=True)),
            "action": Equals("created"),
            "snap": Equals(canonical_url(snap, force_local_path=True)),
            "build_request": Is(None),
            "status": Equals("Needs building"),
            "store_upload_status": Equals("Unscheduled"),
            }
        with person_logged_in(snap.owner):
            delivery = hook.deliveries.one()
            self.assertThat(
                delivery, MatchesStructure(
                    event_type=Equals("snap:build:0.1"),
                    payload=MatchesDict(expected_payload)))
            with dbuser(config.IWebhookDeliveryJobSource.dbuser):
                self.assertEqual(
                    "<WebhookDeliveryJob for webhook %d on %r>" % (
                        hook.id, hook.target),
                    repr(delivery))
                self.assertThat(
                    logger.output,
                    LogsScheduledWebhooks([
                        (hook, "snap:build:0.1",
                         MatchesDict(expected_payload))]))

    def test_requestBuilds(self):
        # requestBuilds schedules a job and returns a corresponding
        # SnapBuildRequest.
        snap = self.factory.makeSnap()
        now = get_transaction_timestamp(IStore(snap))
        with person_logged_in(snap.owner.teamowner):
            request = snap.requestBuilds(
                snap.owner.teamowner, snap.distro_series.main_archive,
                PackagePublishingPocket.UPDATES,
                channels={"snapcraft": "edge"})
        self.assertThat(request, MatchesStructure(
            date_requested=Equals(now),
            date_finished=Is(None),
            snap=Equals(snap),
            status=Equals(SnapBuildRequestStatus.PENDING),
            error_message=Is(None),
            builds=AfterPreprocessing(set, MatchesSetwise()),
            archive=Equals(snap.distro_series.main_archive),
            channels=MatchesDict({"snapcraft": Equals("edge")}),
            architectures=Is(None)))
        [job] = getUtility(ISnapRequestBuildsJobSource).iterReady()
        self.assertThat(job, MatchesStructure(
            job_id=Equals(request.id),
            job=MatchesStructure.byEquality(status=JobStatus.WAITING),
            snap=Equals(snap),
            requester=Equals(snap.owner.teamowner),
            archive=Equals(snap.distro_series.main_archive),
            pocket=Equals(PackagePublishingPocket.UPDATES),
            channels=Equals({"snapcraft": "edge"}),
            architectures=Is(None)))

    def test_requestBuilds_without_distroseries(self):
        # requestBuilds schedules a job for a snap without a distroseries.
        snap = self.factory.makeSnap(distroseries=None)
        archive = self.factory.makeArchive()
        now = get_transaction_timestamp(IStore(snap))
        with person_logged_in(snap.owner.teamowner):
            request = snap.requestBuilds(
                snap.owner.teamowner, archive, PackagePublishingPocket.UPDATES,
                channels={"snapcraft": "edge"})
        self.assertThat(request, MatchesStructure(
            date_requested=Equals(now),
            date_finished=Is(None),
            snap=Equals(snap),
            status=Equals(SnapBuildRequestStatus.PENDING),
            error_message=Is(None),
            builds=AfterPreprocessing(set, MatchesSetwise()),
            archive=Equals(archive),
            channels=MatchesDict({"snapcraft": Equals("edge")}),
            architectures=Is(None)))
        [job] = getUtility(ISnapRequestBuildsJobSource).iterReady()
        self.assertThat(job, MatchesStructure(
            job_id=Equals(request.id),
            job=MatchesStructure.byEquality(status=JobStatus.WAITING),
            snap=Equals(snap),
            requester=Equals(snap.owner.teamowner),
            archive=Equals(archive),
            pocket=Equals(PackagePublishingPocket.UPDATES),
            channels=Equals({"snapcraft": "edge"}),
            architectures=Is(None)))

    def test_requestBuilds_with_architectures(self):
        # If asked to build for particular architectures, requestBuilds
        # passes those through to the job.
        snap = self.factory.makeSnap()
        now = get_transaction_timestamp(IStore(snap))
        with person_logged_in(snap.owner.teamowner):
            request = snap.requestBuilds(
                snap.owner.teamowner, snap.distro_series.main_archive,
                PackagePublishingPocket.UPDATES,
                channels={"snapcraft": "edge"},
                architectures={"amd64", "i386"})
        self.assertThat(request, MatchesStructure(
            date_requested=Equals(now),
            date_finished=Is(None),
            snap=Equals(snap),
            status=Equals(SnapBuildRequestStatus.PENDING),
            error_message=Is(None),
            builds=AfterPreprocessing(set, MatchesSetwise()),
            archive=Equals(snap.distro_series.main_archive),
            channels=MatchesDict({"snapcraft": Equals("edge")}),
            architectures=MatchesSetwise(Equals("amd64"), Equals("i386"))))
        [job] = getUtility(ISnapRequestBuildsJobSource).iterReady()
        self.assertThat(job, MatchesStructure(
            job_id=Equals(request.id),
            job=MatchesStructure.byEquality(status=JobStatus.WAITING),
            snap=Equals(snap),
            requester=Equals(snap.owner.teamowner),
            archive=Equals(snap.distro_series.main_archive),
            pocket=Equals(PackagePublishingPocket.UPDATES),
            channels=Equals({"snapcraft": "edge"}),
            architectures=MatchesSetwise(Equals("amd64"), Equals("i386"))))

    def test__findBase_without_default(self):
        with admin_logged_in():
            snap_bases = [self.factory.makeSnapBase() for _ in range(2)]
        for snap_base in snap_bases:
            self.assertEqual(
                (snap_base, snap_base.name),
                Snap._findBase({"base": snap_base.name}))
            self.assertEqual(
                (snap_base, snap_base.name),
                Snap._findBase({"base": "bare", "build-base": snap_base.name}))
            self.assertEqual(
                (snap_base, snap_base.name),
                Snap._findBase({"build-base": snap_base.name}))
            self.assertEqual(
                (snap_base, snap_base.name),
                Snap._findBase({"type": "base", "name": snap_base.name}))
        self.assertRaises(
            NoSuchSnapBase, Snap._findBase,
            {"base": "nonexistent"})
        self.assertRaises(
            NoSuchSnapBase, Snap._findBase,
            {"base": "bare"})
        self.assertRaises(
            NoSuchSnapBase, Snap._findBase,
            {"base": "bare", "build-base": "nonexistent"})
        self.assertRaises(
            NoSuchSnapBase, Snap._findBase,
            {"build-base": "nonexistent"})
        self.assertEqual((None, None), Snap._findBase({}))
        self.assertEqual(
            (None, None), Snap._findBase({"name": snap_bases[0].name}))

    def test__findBase_with_default(self):
        with admin_logged_in():
            snap_bases = [self.factory.makeSnapBase() for _ in range(2)]
        with admin_logged_in():
            getUtility(ISnapBaseSet).setDefault(snap_bases[0])
        for snap_base in snap_bases:
            self.assertEqual(
                (snap_base, snap_base.name),
                Snap._findBase({"base": snap_base.name}))
            self.assertEqual(
                (snap_base, snap_base.name),
                Snap._findBase({"base": "bare", "build-base": snap_base.name}))
            self.assertEqual(
                (snap_base, snap_base.name),
                Snap._findBase({"build-base": snap_base.name}))
            self.assertEqual(
                (snap_base, snap_base.name),
                Snap._findBase({"type": "base", "name": snap_base.name}))
        self.assertRaises(
            NoSuchSnapBase, Snap._findBase,
            {"base": "nonexistent"})
        self.assertRaises(
            NoSuchSnapBase, Snap._findBase,
            {"base": "bare"})
        self.assertRaises(
            NoSuchSnapBase, Snap._findBase,
            {"base": "bare", "build-base": "nonexistent"})
        self.assertRaises(
            NoSuchSnapBase, Snap._findBase,
            {"build-base": "nonexistent"})
        self.assertEqual((snap_bases[0], None), Snap._findBase({}))
        self.assertEqual(
            (snap_bases[0], None),
            Snap._findBase({"name": snap_bases[0].name}))

    def makeRequestBuildsJob(self, arch_tags, git_ref=None):
        distro = self.factory.makeDistribution()
        distroseries = self.factory.makeDistroSeries(distribution=distro)
        processors = [
            self.factory.makeProcessor(
                name=arch_tag, supports_virtualized=True)
            for arch_tag in arch_tags]
        for processor in processors:
            self.makeBuildableDistroArchSeries(
                distroseries=distroseries, architecturetag=processor.name,
                processor=processor)
        if git_ref is None:
            [git_ref] = self.factory.makeGitRefs()
        snap = self.factory.makeSnap(
            git_ref=git_ref, distroseries=distroseries, processors=processors)
        return getUtility(ISnapRequestBuildsJobSource).create(
            snap, snap.owner.teamowner, distro.main_archive,
            PackagePublishingPocket.RELEASE, {"snapcraft": "edge"})

    def assertRequestedBuildsMatch(self, builds, job, arch_tags, channels,
                                   distro_series=None):
        if distro_series is None:
            distro_series = job.snap.distro_series
        self.assertThat(builds, MatchesSetwise(
            *(MatchesStructure(
                requester=Equals(job.requester),
                snap=Equals(job.snap),
                archive=Equals(job.archive),
                distro_arch_series=Equals(distro_series[arch_tag]),
                pocket=Equals(job.pocket),
                channels=Equals(channels))
              for arch_tag in arch_tags)))

    def test_requestBuildsFromJob_restricts_explicit_list(self):
        # requestBuildsFromJob limits builds targeted at an explicit list of
        # architectures to those allowed for the snap.
        self.useFixture(GitHostingFixture(blob=dedent("""\
            architectures:
              - build-on: sparc
              - build-on: i386
              - build-on: avr
            """)))
        job = self.makeRequestBuildsJob(["sparc"])
        self.assertEqual(
            get_transaction_timestamp(IStore(job.snap)), job.date_created)
        transaction.commit()
        with person_logged_in(job.requester):
            builds = job.snap.requestBuildsFromJob(
                job.requester, job.archive, job.pocket,
                channels=removeSecurityProxy(job.channels),
                build_request=job.build_request)
        self.assertRequestedBuildsMatch(builds, job, ["sparc"], job.channels)

    def test_requestBuildsFromJob_no_explicit_architectures(self):
        # If the snap doesn't specify any architectures,
        # requestBuildsFromJob requests builds for all configured
        # architectures.
        self.useFixture(GitHostingFixture(blob="name: foo\n"))
        job = self.makeRequestBuildsJob(["mips64el", "riscv64"])
        self.assertEqual(
            get_transaction_timestamp(IStore(job.snap)), job.date_created)
        transaction.commit()
        with person_logged_in(job.requester):
            builds = job.snap.requestBuildsFromJob(
                job.requester, job.archive, job.pocket,
                channels=removeSecurityProxy(job.channels),
                build_request=job.build_request)
        self.assertRequestedBuildsMatch(
            builds, job, ["mips64el", "riscv64"], job.channels)

    def test_requestBuildsFromJob_architectures_parameter(self):
        # If an explicit set of architectures was given as a parameter,
        # requestBuildsFromJob intersects those with any other constraints
        # when requesting builds.
        self.useFixture(GitHostingFixture(blob="name: foo\n"))
        job = self.makeRequestBuildsJob(["avr", "mips64el", "riscv64"])
        self.assertEqual(
            get_transaction_timestamp(IStore(job.snap)), job.date_created)
        transaction.commit()
        with person_logged_in(job.requester):
            builds = job.snap.requestBuildsFromJob(
                job.requester, job.archive, job.pocket,
                channels=removeSecurityProxy(job.channels),
                architectures={"avr", "riscv64"},
                build_request=job.build_request)
        self.assertRequestedBuildsMatch(
            builds, job, ["avr", "riscv64"], job.channels)

    def test_requestBuildsFromJob_no_distroseries_explicit_base(self):
        # If the snap doesn't specify a distroseries but has an explicit
        # base, requestBuildsFromJob requests builds for the appropriate
        # distroseries for the base.
        self.useFixture(GitHostingFixture(blob="base: test-base\n"))
        with admin_logged_in():
            snap_base = self.factory.makeSnapBase(
                name="test-base",
                build_channels={"snapcraft": "stable/launchpad-buildd"})
            self.factory.makeSnapBase()
        for arch_tag in ("mips64el", "riscv64"):
            self.makeBuildableDistroArchSeries(
                distroseries=snap_base.distro_series, architecturetag=arch_tag,
                processor=self.factory.makeProcessor(
                    name=arch_tag, supports_virtualized=True))
        snap = self.factory.makeSnap(
            distroseries=None, git_ref=self.factory.makeGitRefs()[0])
        job = getUtility(ISnapRequestBuildsJobSource).create(
            snap, snap.owner.teamowner, snap_base.distro_series.main_archive,
            PackagePublishingPocket.RELEASE, None)
        self.assertEqual(
            get_transaction_timestamp(IStore(snap)), job.date_created)
        transaction.commit()
        with person_logged_in(job.requester):
            builds = snap.requestBuildsFromJob(
                job.requester, job.archive, job.pocket,
                build_request=job.build_request)
        self.assertRequestedBuildsMatch(
            builds, job, ["mips64el", "riscv64"], snap_base.build_channels,
            distro_series=snap_base.distro_series)

    def test_requestBuildsFromJob_no_distroseries_no_explicit_base(self):
        # If the snap doesn't specify a distroseries and has no explicit
        # base, requestBuildsFromJob requests builds for the appropriate
        # distroseries for the default base.
        self.useFixture(GitHostingFixture(blob="name: foo\n"))
        with admin_logged_in():
            snap_base = self.factory.makeSnapBase(
                build_channels={"snapcraft": "stable/launchpad-buildd"})
            getUtility(ISnapBaseSet).setDefault(snap_base)
            self.factory.makeSnapBase()
        for arch_tag in ("mips64el", "riscv64"):
            self.makeBuildableDistroArchSeries(
                distroseries=snap_base.distro_series, architecturetag=arch_tag,
                processor=self.factory.makeProcessor(
                    name=arch_tag, supports_virtualized=True))
        snap = self.factory.makeSnap(
            distroseries=None, git_ref=self.factory.makeGitRefs()[0])
        job = getUtility(ISnapRequestBuildsJobSource).create(
            snap, snap.owner.teamowner, snap_base.distro_series.main_archive,
            PackagePublishingPocket.RELEASE, None)
        self.assertEqual(
            get_transaction_timestamp(IStore(snap)), job.date_created)
        transaction.commit()
        with person_logged_in(job.requester):
            builds = snap.requestBuildsFromJob(
                job.requester, job.archive, job.pocket,
                build_request=job.build_request)
        self.assertRequestedBuildsMatch(
            builds, job, ["mips64el", "riscv64"], snap_base.build_channels,
            distro_series=snap_base.distro_series)

    def test_requestBuildsFromJob_no_distroseries_no_default_base(self):
        # If the snap doesn't specify a distroseries and has an explicit
        # base, and there is no default base, requestBuildsFromJob gives up.
        self.useFixture(GitHostingFixture(blob="name: foo\n"))
        with admin_logged_in():
            snap_base = self.factory.makeSnapBase(
                build_channels={"snapcraft": "stable/launchpad-buildd"})
        snap = self.factory.makeSnap(
            distroseries=None, git_ref=self.factory.makeGitRefs()[0])
        job = getUtility(ISnapRequestBuildsJobSource).create(
            snap, snap.owner.teamowner, snap_base.distro_series.main_archive,
            PackagePublishingPocket.RELEASE, None)
        transaction.commit()
        with person_logged_in(job.requester):
            self.assertRaises(
                NoSuchSnapBase, snap.requestBuildsFromJob,
                job.requester, job.archive, job.pocket,
                build_request=job.build_request)

    def test_requestBuildsFromJob_unsupported_remote(self):
        # If the snap is based on an external Git repository from which we
        # don't support fetching blobs, requestBuildsFromJob falls back to
        # requesting builds for all configured architectures.
        git_ref = self.factory.makeGitRefRemote(
            repository_url="https://example.com/foo.git")
        job = self.makeRequestBuildsJob(
            ["mips64el", "riscv64"], git_ref=git_ref)
        self.assertEqual(
            get_transaction_timestamp(IStore(job.snap)), job.date_created)
        transaction.commit()
        with person_logged_in(job.requester):
            builds = job.snap.requestBuildsFromJob(
                job.requester, job.archive, job.pocket,
                removeSecurityProxy(job.channels),
                build_request=job.build_request)
        self.assertRequestedBuildsMatch(
            builds, job, ["mips64el", "riscv64"], job.channels)

    def test_requestBuildsFromJob_triggers_webhooks(self):
        # requestBuildsFromJob triggers webhooks, and the payload includes a
        # link to the build request.
        self.useFixture(GitHostingFixture(blob=dedent("""\
            architectures:
              - build-on: avr
              - build-on: riscv64
            """)))
        logger = self.useFixture(FakeLogger())
        job = self.makeRequestBuildsJob(["avr", "riscv64", "sparc"])
        hook = self.factory.makeWebhook(
            target=job.snap, event_types=["snap:build:0.1"])
        with person_logged_in(job.requester):
            builds = job.snap.requestBuildsFromJob(
                job.requester, job.archive, job.pocket,
                removeSecurityProxy(job.channels),
                build_request=job.build_request)
            self.assertEqual(2, len(builds))
            payload_matchers = [
                MatchesDict({
                    "snap_build": Equals(canonical_url(
                        build, force_local_path=True)),
                    "action": Equals("created"),
                    "snap": Equals(canonical_url(
                        job.snap, force_local_path=True)),
                    "build_request": Equals(canonical_url(
                        job.build_request, force_local_path=True)),
                    "status": Equals("Needs building"),
                    "store_upload_status": Equals("Unscheduled"),
                    })
                for build in builds]
            self.assertThat(hook.deliveries, MatchesSetwise(*(
                MatchesStructure(
                    event_type=Equals("snap:build:0.1"),
                    payload=payload_matcher)
                for payload_matcher in payload_matchers)))
            self.assertThat(
                logger.output,
                LogsScheduledWebhooks([
                    (hook, "snap:build:0.1", payload_matcher)
                    for payload_matcher in payload_matchers]))

    def test_requestAutoBuilds(self):
        # requestAutoBuilds creates new builds for all configured
        # architectures with appropriate parameters.
        distroseries = self.factory.makeDistroSeries()
        dases = []
        for _ in range(3):
            processor = self.factory.makeProcessor(supports_virtualized=True)
            dases.append(self.makeBuildableDistroArchSeries(
                distroseries=distroseries, processor=processor))
        archive = self.factory.makeArchive()
        snap = self.factory.makeSnap(
            distroseries=distroseries,
            processors=[das.processor for das in dases[:2]],
            auto_build_archive=archive,
            auto_build_pocket=PackagePublishingPocket.PROPOSED)
        with person_logged_in(snap.owner):
            builds = snap.requestAutoBuilds()
        self.assertThat(builds, MatchesSetwise(
            *(MatchesStructure(
                requester=Equals(snap.owner), snap=Equals(snap),
                archive=Equals(archive), distro_arch_series=Equals(das),
                pocket=Equals(PackagePublishingPocket.PROPOSED),
                channels=Is(None))
              for das in dases[:2])))

    def test_requestAutoBuilds_channels(self):
        # requestAutoBuilds honours Snap.auto_build_channels.
        distroseries = self.factory.makeDistroSeries()
        dases = []
        for _ in range(3):
            processor = self.factory.makeProcessor(supports_virtualized=True)
            dases.append(self.makeBuildableDistroArchSeries(
                distroseries=distroseries, processor=processor))
        archive = self.factory.makeArchive()
        snap = self.factory.makeSnap(
            distroseries=distroseries,
            processors=[das.processor for das in dases[:2]],
            auto_build_archive=archive,
            auto_build_pocket=PackagePublishingPocket.PROPOSED,
            auto_build_channels={"snapcraft": "edge"})
        with person_logged_in(snap.owner):
            builds = snap.requestAutoBuilds()
        self.assertThat(builds, MatchesSetwise(
            *(MatchesStructure.byEquality(
                requester=snap.owner, snap=snap, archive=archive,
                distro_arch_series=das,
                pocket=PackagePublishingPocket.PROPOSED,
                channels={"snapcraft": "edge"})
              for das in dases[:2])))

    def test_getBuilds(self):
        # Test the various getBuilds methods.
        snap = self.factory.makeSnap()
        builds = [self.factory.makeSnapBuild(snap=snap) for x in range(3)]
        # We want the latest builds first.
        builds.reverse()

        self.assertEqual(builds, list(snap.builds))
        self.assertEqual([], list(snap.completed_builds))
        self.assertEqual(builds, list(snap.pending_builds))

        # Change the status of one of the builds and retest.
        builds[0].updateStatus(BuildStatus.BUILDING)
        builds[0].updateStatus(BuildStatus.FULLYBUILT)
        self.assertEqual(builds, list(snap.builds))
        self.assertEqual(builds[:1], list(snap.completed_builds))
        self.assertEqual(builds[1:], list(snap.pending_builds))

    def test_getBuilds_cancelled_never_started_last(self):
        # A cancelled build that was never even started sorts to the end.
        snap = self.factory.makeSnap()
        fullybuilt = self.factory.makeSnapBuild(snap=snap)
        instacancelled = self.factory.makeSnapBuild(snap=snap)
        fullybuilt.updateStatus(BuildStatus.BUILDING)
        fullybuilt.updateStatus(BuildStatus.FULLYBUILT)
        instacancelled.updateStatus(BuildStatus.CANCELLED)
        self.assertEqual([fullybuilt, instacancelled], list(snap.builds))
        self.assertEqual(
            [fullybuilt, instacancelled], list(snap.completed_builds))
        self.assertEqual([], list(snap.pending_builds))

    def test_getBuilds_privacy(self):
        # The various getBuilds methods exclude builds against invisible
        # archives.
        snap = self.factory.makeSnap()
        archive = self.factory.makeArchive(
            distribution=snap.distro_series.distribution, owner=snap.owner,
            private=True)
        with person_logged_in(snap.owner):
            build = self.factory.makeSnapBuild(snap=snap, archive=archive)
            self.assertEqual([build], list(snap.builds))
            self.assertEqual([build], list(snap.pending_builds))
        self.assertEqual([], list(snap.builds))
        self.assertEqual([], list(snap.pending_builds))

    def test_delete_without_builds(self):
        # A snap package with no builds can be deleted.
        owner = self.factory.makePerson()
        distroseries = self.factory.makeDistroSeries()
        snap = self.factory.makeSnap(
            registrant=owner, owner=owner, distroseries=distroseries,
            name="condemned")
        self.assertTrue(getUtility(ISnapSet).exists(owner, "condemned"))
        with person_logged_in(snap.owner):
            snap.destroySelf()
        self.assertFalse(getUtility(ISnapSet).exists(owner, "condemned"))

    def test_getBuildSummariesForSnapBuildIds(self):
        snap1 = self.factory.makeSnap()
        snap2 = self.factory.makeSnap()
        build11 = self.factory.makeSnapBuild(snap=snap1)
        build12 = self.factory.makeSnapBuild(snap=snap1)
        build2 = self.factory.makeSnapBuild(snap=snap2)
        self.factory.makeSnapBuild()
        summary1 = snap1.getBuildSummariesForSnapBuildIds(
            [build11.id, build12.id])
        summary2 = snap2.getBuildSummariesForSnapBuildIds([build2.id])
        summary_matcher = MatchesDict({
            "status": Equals("NEEDSBUILD"),
            "buildstate": Equals("Needs building"),
            "when_complete": Is(None),
            "when_complete_estimate": Is(False),
            "build_log_url": Is(None),
            "build_log_size": Is(None),
            })
        self.assertThat(summary1, MatchesDict({
            build11.id: summary_matcher,
            build12.id: summary_matcher,
            }))
        self.assertThat(summary2, MatchesDict({build2.id: summary_matcher}))

    def test_getBuildSummariesForSnapBuildIds_empty_input(self):
        snap = self.factory.makeSnap()
        self.factory.makeSnapBuild(snap=snap)
        self.assertEqual({}, snap.getBuildSummariesForSnapBuildIds(None))
        self.assertEqual({}, snap.getBuildSummariesForSnapBuildIds([]))
        self.assertEqual({}, snap.getBuildSummariesForSnapBuildIds(()))
        self.assertEqual({}, snap.getBuildSummariesForSnapBuildIds([None]))

    def test_getBuildSummariesForSnapBuildIds_not_matching_snap(self):
        # Should not return build summaries of other snaps.
        snap1 = self.factory.makeSnap()
        snap2 = self.factory.makeSnap()
        self.factory.makeSnapBuild(snap=snap1)
        build2 = self.factory.makeSnapBuild(snap=snap2)
        summary1 = snap1.getBuildSummariesForSnapBuildIds([build2.id])
        self.assertEqual({}, summary1)

    def test_getBuildSummariesForSnapBuildIds_when_complete_field(self):
        # Summary "when_complete" should be None unless estimate date or
        # finish date is available.
        snap = self.factory.makeSnap()
        build = self.factory.makeSnapBuild(snap=snap)
        self.assertIsNone(build.date)
        summary = snap.getBuildSummariesForSnapBuildIds([build.id])
        self.assertIsNone(summary[build.id]["when_complete"])
        removeSecurityProxy(build).date_finished = UTC_NOW
        summary = snap.getBuildSummariesForSnapBuildIds([build.id])
        self.assertEqual("a moment ago", summary[build.id]["when_complete"])

    def test_getBuildSummariesForSnapBuildIds_log_size_field(self):
        # Summary "build_log_size" should be None unless the build has a log.
        snap = self.factory.makeSnap()
        build = self.factory.makeSnapBuild(snap=snap)
        self.assertIsNone(build.log)
        summary = snap.getBuildSummariesForSnapBuildIds([build.id])
        self.assertIsNone(summary[build.id]["build_log_size"])
        removeSecurityProxy(build).log = self.factory.makeLibraryFileAlias(
            content=b'x' * 12345, db_only=True)
        summary = snap.getBuildSummariesForSnapBuildIds([build.id])
        self.assertEqual(12345, summary[build.id]["build_log_size"])

    def test_getBuildSummariesForSnapBuildIds_query_count(self):
        # DB query count should remain constant regardless of number of builds.
        def snap_build_creator(snap):
            build = self.factory.makeSnapBuild(snap=snap)
            removeSecurityProxy(build).log = self.factory.makeLibraryFileAlias(
                db_only=True)
            return build

        snap = self.factory.makeSnap()
        # Use an in-memory feature controller to avoid feature flag queries.
        with MemoryFeatureFixture({}):
            recorder1, recorder2 = record_two_runs(
                lambda: snap.getBuildSummariesForSnapBuildIds(
                    build.id for build in snap.builds),
                lambda: snap_build_creator(snap),
                1, 5)
        self.assertThat(recorder2, HasQueryCount.byEquality(recorder1))

    def test_getBuildSummaries(self):
        snap1 = self.factory.makeSnap()
        snap2 = self.factory.makeSnap()
        request11 = self.factory.makeSnapBuildRequest(snap=snap1)
        request12 = self.factory.makeSnapBuildRequest(snap=snap1)
        request2 = self.factory.makeSnapBuildRequest(snap=snap2)
        self.factory.makeSnapBuildRequest()
        build11 = self.factory.makeSnapBuild(snap=snap1)
        build12 = self.factory.makeSnapBuild(snap=snap1)
        build2 = self.factory.makeSnapBuild(snap=snap2)
        self.factory.makeSnapBuild()
        summary1 = snap1.getBuildSummaries(
            request_ids=[request11.id, request12.id],
            build_ids=[build11.id, build12.id])
        summary2 = snap2.getBuildSummaries(
            request_ids=[request2.id], build_ids=[build2.id])
        request_summary_matcher = MatchesDict({
            "status": Equals("PENDING"),
            "error_message": Is(None),
            "builds": Equals([]),
            })
        build_summary_matcher = MatchesDict({
            "status": Equals("NEEDSBUILD"),
            "buildstate": Equals("Needs building"),
            "when_complete": Is(None),
            "when_complete_estimate": Is(False),
            "build_log_url": Is(None),
            "build_log_size": Is(None),
            })
        self.assertThat(summary1, MatchesDict({
            "requests": MatchesDict({
                request11.id: request_summary_matcher,
                request12.id: request_summary_matcher,
                }),
            "builds": MatchesDict({
                build11.id: build_summary_matcher,
                build12.id: build_summary_matcher,
                }),
            }))
        self.assertThat(summary2, MatchesDict({
            "requests": MatchesDict({request2.id: request_summary_matcher}),
            "builds": MatchesDict({build2.id: build_summary_matcher}),
            }))

    def test_getBuildSummaries_empty_input(self):
        snap = self.factory.makeSnap()
        self.factory.makeSnapBuildRequest(snap=snap)
        self.assertEqual(
            {"requests": {}, "builds": {}},
            snap.getBuildSummaries(request_ids=None, build_ids=None))
        self.assertEqual(
            {"requests": {}, "builds": {}},
            snap.getBuildSummaries(request_ids=[], build_ids=[]))
        self.assertEqual(
            {"requests": {}, "builds": {}},
            snap.getBuildSummaries(request_ids=(), build_ids=()))

    def test_getBuildSummaries_not_matching_snap(self):
        # getBuildSummaries does not return information for other snaps.
        snap1 = self.factory.makeSnap()
        snap2 = self.factory.makeSnap()
        self.factory.makeSnapBuildRequest(snap=snap1)
        self.factory.makeSnapBuild(snap=snap1)
        request2 = self.factory.makeSnapBuildRequest(snap=snap2)
        build2 = self.factory.makeSnapBuild(snap=snap2)
        summary1 = snap1.getBuildSummaries(
            request_ids=[request2.id], build_ids=[build2.id])
        self.assertEqual({"requests": {}, "builds": {}}, summary1)

    def test_getBuildSummaries_request_error_message_field(self):
        # The error_message field for a build request should be None unless
        # the build request failed.
        snap = self.factory.makeSnap()
        request = self.factory.makeSnapBuildRequest(snap=snap)
        self.assertIsNone(request.error_message)
        summary = snap.getBuildSummaries(request_ids=[request.id])
        self.assertIsNone(summary["requests"][request.id]["error_message"])
        job = removeSecurityProxy(request)._job
        removeSecurityProxy(job).error_message = "Boom"
        summary = snap.getBuildSummaries(request_ids=[request.id])
        self.assertEqual(
            "Boom", summary["requests"][request.id]["error_message"])

    def test_getBuildSummaries_request_builds_field(self):
        # The builds field should be an empty list unless the build request
        # has completed and produced builds.
        self.useFixture(GitHostingFixture(blob=dedent("""\
            architectures:
              - build-on: mips64el
              - build-on: riscv64
            """)))
        job = self.makeRequestBuildsJob(["mips64el", "riscv64", "sh4"])
        snap = job.snap
        request = snap.getBuildRequest(job.job_id)
        self.assertEqual([], list(request.builds))
        summary = snap.getBuildSummaries(request_ids=[request.id])
        self.assertEqual([], summary["requests"][request.id]["builds"])
        with person_logged_in(job.requester):
            with dbuser(config.ISnapRequestBuildsJobSource.dbuser):
                JobRunner([job]).runAll()
        summary = snap.getBuildSummaries(request_ids=[request.id])
        expected_snap_url = "/~%s/+snap/%s" % (snap.owner.name, snap.name)
        builds = sorted(request.builds, key=attrgetter("id"), reverse=True)
        expected_builds = [
            {
                "self_link": expected_snap_url + "/+build/%d" % build.id,
                "id": build.id,
                "distro_arch_series_link": "/%s/%s/%s" % (
                    snap.distro_series.distribution.name,
                    snap.distro_series.name,
                    build.distro_arch_series.architecturetag),
                "architecture_tag": build.distro_arch_series.architecturetag,
                "archive_link": (
                    '<a href="/%s" class="sprite distribution">%s</a>' % (
                        build.archive.distribution.name,
                        build.archive.displayname)),
                "status": "NEEDSBUILD",
                "buildstate": "Needs building",
                "when_complete": None,
                "when_complete_estimate": False,
                "build_log_url": None,
                "build_log_size": None,
            } for build in builds]
        self.assertEqual(
            expected_builds, summary["requests"][request.id]["builds"])

    def test_getBuildSummaries_query_count(self):
        # The DB query count remains constant regardless of the number of
        # requests and the number of builds resulting from them.
        self.useFixture(GitHostingFixture(blob=dedent("""\
            architectures:
              - build-on: mips64el
              - build-on: riscv64
            """)))
        job = self.makeRequestBuildsJob(["mips64el", "riscv64", "sh4"])
        snap = job.snap
        request_ids = []
        build_ids = []

        def create_items():
            request = self.factory.makeSnapBuildRequest(
                snap=snap, archive=self.factory.makeArchive())
            request_ids.append(request.id)
            job = removeSecurityProxy(request)._job
            with person_logged_in(snap.owner.teamowner):
                # Using the normal job runner interferes with SQL statement
                # recording, so we run the job by hand.
                job.start()
                job.run()
                job.complete()
            # XXX cjwatson 2018-06-20: Queued builds with
            # BuildQueueStatus.WAITING incur extra queries per build due to
            # estimating start times.  For the moment, we dodge this by
            # starting the builds.
            for build in job.builds:
                build.buildqueue_record.markAsBuilding(
                    self.factory.makeBuilder())
            build_ids.append(self.factory.makeSnapBuild(
                snap=snap, archive=self.factory.makeArchive()).id)

        recorder1, recorder2 = record_two_runs(
            lambda: snap.getBuildSummaries(
                request_ids=request_ids, build_ids=build_ids),
            create_items, 1, 5)
        self.assertThat(recorder2, HasQueryCount.byEquality(recorder1))


class TestSnapDeleteWithBuilds(TestCaseWithFactory):

    layer = LaunchpadFunctionalLayer

    def setUp(self):
        super(TestSnapDeleteWithBuilds, self).setUp()
        self.useFixture(FeatureFixture(SNAP_TESTING_FLAGS))

    def test_delete_with_builds(self):
        # A snap package with builds can be deleted.  Doing so deletes all
        # its builds, their files, and any associated build jobs too.
        owner = self.factory.makePerson()
        distroseries = self.factory.makeDistroSeries()
        snap = self.factory.makeSnap(
            registrant=owner, owner=owner, distroseries=distroseries,
            name="condemned")
        build = self.factory.makeSnapBuild(snap=snap)
        build_queue = build.queueBuild()
        snapfile = self.factory.makeSnapFile(snapbuild=build)
        snap_build_job = getUtility(ISnapStoreUploadJobSource).create(build)
        self.assertTrue(getUtility(ISnapSet).exists(owner, "condemned"))
        other_build = self.factory.makeSnapBuild()
        other_build.queueBuild()
        store = Store.of(build)
        store.flush()
        build_id = build.id
        build_queue_id = build_queue.id
        build_farm_job_id = removeSecurityProxy(build).build_farm_job_id
        snap_build_job_id = snap_build_job.job.job_id
        snapfile_id = removeSecurityProxy(snapfile).id
        with person_logged_in(snap.owner):
            snap.destroySelf()
        flush_database_caches()
        # The deleted snap and its builds are gone.
        self.assertFalse(getUtility(ISnapSet).exists(owner, "condemned"))
        self.assertIsNone(getUtility(ISnapBuildSet).getByID(build_id))
        self.assertIsNone(store.get(BuildQueue, build_queue_id))
        self.assertIsNone(store.get(BuildFarmJob, build_farm_job_id))
        self.assertIsNone(store.get(SnapFile, snapfile_id))
        self.assertIsNone(store.get(SnapBuildJob, snap_build_job_id))
        # Unrelated builds are still present.
        clear_property_cache(other_build)
        self.assertEqual(
            other_build, getUtility(ISnapBuildSet).getByID(other_build.id))
        self.assertIsNotNone(other_build.buildqueue_record)

    def test_delete_with_build_requests(self):
        # A snap package with build requests can be deleted.
        owner = self.factory.makePerson()
        distroseries = self.factory.makeDistroSeries()
        processor = self.factory.makeProcessor(supports_virtualized=True)
        das = self.factory.makeDistroArchSeries(
            distroseries=distroseries, architecturetag=processor.name,
            processor=processor)
        das.addOrUpdateChroot(
            self.factory.makeLibraryFileAlias(
                filename="fake_chroot.tar.gz", db_only=True))
        self.useFixture(GitHostingFixture(blob=dedent("""\
            architectures:
              - build-on: %s
            """ % processor.name)))
        [git_ref] = self.factory.makeGitRefs()
        condemned_snap = self.factory.makeSnap(
            registrant=owner, owner=owner, distroseries=distroseries,
            name="condemned", git_ref=git_ref)
        other_snap = self.factory.makeSnap(
            registrant=owner, owner=owner, distroseries=distroseries,
            git_ref=git_ref)
        self.assertTrue(getUtility(ISnapSet).exists(owner, "condemned"))
        with person_logged_in(owner):
            requests = []
            jobs = []
            for snap in (condemned_snap, other_snap):
                requests.append(snap.requestBuilds(
                    owner, distroseries.main_archive,
                    PackagePublishingPocket.UPDATES))
                jobs.append(removeSecurityProxy(requests[-1])._job)
            with dbuser(config.ISnapRequestBuildsJobSource.dbuser):
                JobRunner(jobs).runAll()
            for job in jobs:
                self.assertEqual(JobStatus.COMPLETED, job.job.status)
            for request in requests:
                self.assertNotEqual([], request.builds)
        store = Store.of(condemned_snap)
        store.flush()
        job_ids = [job.job_id for job in jobs]
        build_ids = [
            [build.id for build in request.builds] for request in requests]
        with person_logged_in(condemned_snap.owner):
            condemned_snap.destroySelf()
        flush_database_caches()
        # The deleted snap, its build requests, and its builds are gone.
        self.assertFalse(getUtility(ISnapSet).exists(owner, "condemned"))
        self.assertIsNone(store.get(SnapJob, job_ids[0]))
        for build_id in build_ids[0]:
            self.assertIsNone(getUtility(ISnapBuildSet).getByID(build_id))
        # Unrelated build requests and builds are still present.
        self.assertEqual(
            removeSecurityProxy(jobs[1]).context,
            store.get(SnapJob, job_ids[1]))
        other_builds = [
            getUtility(ISnapBuildSet).getByID(build_id)
            for build_id in build_ids[1]]
        self.assertEqual(list(requests[1].builds), other_builds)

    def test_related_webhooks_deleted(self):
        owner = self.factory.makePerson()
        snap = self.factory.makeSnap(registrant=owner, owner=owner)
        webhook = self.factory.makeWebhook(target=snap)
        with person_logged_in(snap.owner):
            webhook.ping()
            snap.destroySelf()
            transaction.commit()
            self.assertRaises(LostObjectError, getattr, webhook, "target")


class TestSnapVisibility(TestCaseWithFactory):

    layer = DatabaseFunctionalLayer

    def setUp(self):
        super(TestSnapVisibility, self).setUp()
        self.useFixture(FeatureFixture(SNAP_TESTING_FLAGS))

    def getSnapGrants(self, snap, person=None):
        conditions = [AccessArtifact.snap == snap]
        if person is not None:
            conditions.append(AccessArtifactGrant.grantee == person)
        return IStore(AccessArtifactGrant).find(
            AccessArtifactGrant,
            AccessArtifactGrant.abstract_artifact_id == AccessArtifact.id,
            *conditions)

    def getSnapSubscription(self, snap, person):
        return removeSecurityProxy(snap)._getSubscription(person)

    def test_only_owner_can_grant_access(self):
        owner = self.factory.makePerson()
        snap = self.factory.makeSnap(
            registrant=owner, owner=owner, private=True)
        other_person = self.factory.makePerson()
        with person_logged_in(owner):
            snap.subscribe(other_person, owner)
        with person_logged_in(other_person):
            self.assertRaises(Unauthorized, getattr, snap, 'subscribe')

    def test_private_is_invisible_by_default(self):
        owner = self.factory.makePerson()
        person = self.factory.makePerson()
        snap = self.factory.makeSnap(
            registrant=owner, owner=owner, private=True)
        with person_logged_in(owner):
            self.assertFalse(snap.visibleByUser(person))

    def test_private_is_visible_by_team_member(self):
        person = self.factory.makePerson()
<<<<<<< HEAD
        team = self.factory.makeTeam(
            members=[person], membership_policy=TeamMembershipPolicy.MODERATED)
        snap = self.factory.makeSnap(private=True, owner=team, registrant=team)
=======
        team = self.factory.makeTeam(members=[person])
        snap = self.factory.makeSnap(private=True, owner=team,
                                     registrant=person)
>>>>>>> 05316f36
        with person_logged_in(team):
            self.assertTrue(snap.visibleByUser(person))

    def test_subscribing_changes_visibility(self):
        person = self.factory.makePerson()
        owner = self.factory.makePerson()
        snap = self.factory.makeSnap(
            registrant=owner, owner=owner, private=True)

        with person_logged_in(owner):
            self.assertFalse(snap.visibleByUser(person))
            snap.subscribe(person, snap.owner)
            self.assertThat(
                self.getSnapSubscription(snap, person),
                MatchesStructure(
                    person=Equals(person),
                    snap=Equals(snap),
                    subscribed_by=Equals(snap.owner),
                    date_created=IsInstance(datetime)))
            # Calling again should be a no-op.
            snap.subscribe(person, snap.owner)
            self.assertTrue(snap.visibleByUser(person))

            snap.unsubscribe(person, snap.owner)
            self.assertFalse(snap.visibleByUser(person))
            self.assertIsNone(self.getSnapSubscription(snap, person))

    def test_reconcile_set_public(self):
        owner = self.factory.makePerson()
        snap = self.factory.makeSnap(
            registrant=owner, owner=owner, private=True)
        another_user = self.factory.makePerson()
        with admin_logged_in():
            snap.subscribe(another_user, snap.owner)
            self.assertEqual(1, self.getSnapGrants(snap, another_user).count())
            self.assertThat(
                self.getSnapSubscription(snap, another_user),
                MatchesStructure(
                    person=Equals(another_user),
                    snap=Equals(snap),
                    subscribed_by=Equals(snap.owner),
                    date_created=IsInstance(datetime)))

            snap.information_type = InformationType.PUBLIC
            self.assertEqual(0, self.getSnapGrants(snap, another_user).count())
            self.assertThat(
                self.getSnapSubscription(snap, another_user),
                MatchesStructure(
                    person=Equals(another_user),
                    snap=Equals(snap),
                    subscribed_by=Equals(snap.owner),
                    date_created=IsInstance(datetime)))

    def test_reconcile_permissions_setting_project(self):
        owner = self.factory.makePerson()
        old_project = self.factory.makeProduct()
        getUtility(IAccessPolicySource).create(
            [(old_project, InformationType.PROPRIETARY)])

        snap = self.factory.makeSnap(
            project=old_project, private=True, registrant=owner, owner=owner)

        # Owner automatically gets a grant.
        with person_logged_in(owner):
            self.assertTrue(snap.visibleByUser(snap.owner))
            self.assertEqual(1, self.getSnapGrants(snap).count())

        new_project = self.factory.makeProduct()
        getUtility(IAccessPolicySource).create(
            [(new_project, InformationType.PROPRIETARY)])
        another_person = self.factory.makePerson()
        with person_logged_in(owner):
            snap.subscribe(another_person, owner)
            self.assertTrue(snap.visibleByUser(another_person))
            self.assertEqual(2, self.getSnapGrants(snap).count())
            self.assertThat(
                self.getSnapSubscription(snap, another_person),
                MatchesStructure(
                    person=Equals(another_person),
                    snap=Equals(snap),
                    subscribed_by=Equals(snap.owner),
                    date_created=IsInstance(datetime)))

            snap.setProject(new_project)
            self.assertTrue(snap.visibleByUser(another_person))
            self.assertEqual(2, self.getSnapGrants(snap).count())
            self.assertThat(
                self.getSnapSubscription(snap, another_person),
                MatchesStructure(
                    person=Equals(another_person),
                    snap=Equals(snap),
                    subscribed_by=Equals(snap.owner),
                    date_created=IsInstance(datetime)))


class TestSnapSet(TestCaseWithFactory):

    layer = DatabaseFunctionalLayer

    def setUp(self):
        super(TestSnapSet, self).setUp()
        self.useFixture(FeatureFixture(SNAP_TESTING_FLAGS))

    def test_class_implements_interfaces(self):
        # The SnapSet class implements ISnapSet.
        self.assertProvides(getUtility(ISnapSet), ISnapSet)

    def makeSnapComponents(self, branch=None, git_ref=None):
        """Return a dict of values that can be used to make a Snap.

        Suggested use: provide as kwargs to ISnapSet.new.

        :param branch: An `IBranch`, or None.
        :param git_ref: An `IGitRef`, or None.
        """
        registrant = self.factory.makePerson()
        components = dict(
            registrant=registrant,
            owner=self.factory.makeTeam(owner=registrant),
            distro_series=self.factory.makeDistroSeries(),
            name=self.factory.getUniqueUnicode("snap-name"))
        if branch is None and git_ref is None:
            branch = self.factory.makeAnyBranch()
        if branch is not None:
            components["branch"] = branch
        else:
            components["git_ref"] = git_ref
        return components

    def test_creation_bzr(self):
        # The metadata entries supplied when a Snap is created for a Bazaar
        # branch are present on the new object.
        branch = self.factory.makeAnyBranch()
        components = self.makeSnapComponents(branch=branch)
        snap = getUtility(ISnapSet).new(**components)
        self.assertEqual(components["registrant"], snap.registrant)
        self.assertEqual(components["owner"], snap.owner)
        self.assertEqual(components["distro_series"], snap.distro_series)
        self.assertEqual(components["name"], snap.name)
        self.assertEqual(branch, snap.branch)
        self.assertIsNone(snap.git_repository)
        self.assertIsNone(snap.git_path)
        self.assertIsNone(snap.git_ref)
        self.assertFalse(snap.auto_build)
        self.assertIsNone(snap.auto_build_archive)
        self.assertIsNone(snap.auto_build_pocket)
        self.assertIsNone(snap.auto_build_channels)
        self.assertTrue(snap.require_virtualized)
        self.assertFalse(snap.private)
        self.assertTrue(snap.allow_internet)
        self.assertFalse(snap.build_source_tarball)

    def test_creation_git(self):
        # The metadata entries supplied when a Snap is created for a Git
        # branch are present on the new object.
        [ref] = self.factory.makeGitRefs()
        components = self.makeSnapComponents(git_ref=ref)
        snap = getUtility(ISnapSet).new(**components)
        self.assertEqual(components["registrant"], snap.registrant)
        self.assertEqual(components["owner"], snap.owner)
        self.assertEqual(components["distro_series"], snap.distro_series)
        self.assertEqual(components["name"], snap.name)
        self.assertIsNone(snap.branch)
        self.assertEqual(ref.repository, snap.git_repository)
        self.assertEqual(ref.path, snap.git_path)
        self.assertEqual(ref, snap.git_ref)
        self.assertFalse(snap.auto_build)
        self.assertIsNone(snap.auto_build_archive)
        self.assertIsNone(snap.auto_build_pocket)
        self.assertIsNone(snap.auto_build_channels)
        self.assertTrue(snap.require_virtualized)
        self.assertFalse(snap.private)
        self.assertTrue(snap.allow_internet)
        self.assertFalse(snap.build_source_tarball)

    def test_creation_git_url(self):
        # A Snap can be backed directly by a URL for an external Git
        # repository, rather than a Git repository hosted in Launchpad.
        ref = self.factory.makeGitRefRemote()
        components = self.makeSnapComponents(git_ref=ref)
        snap = getUtility(ISnapSet).new(**components)
        self.assertIsNone(snap.branch)
        self.assertIsNone(snap.git_repository)
        self.assertEqual(ref.repository_url, snap.git_repository_url)
        self.assertEqual(ref.path, snap.git_path)
        self.assertEqual(ref, snap.git_ref)

    def test_create_private_snap_with_open_team_as_owner_fails(self):
        components = self.makeSnapComponents()
        with admin_logged_in():
            components['owner'].membership_policy = TeamMembershipPolicy.OPEN
            components['information_type'] = InformationType.PROPRIETARY
        self.assertRaises(
            SubscriptionPrivacyViolation,
            getUtility(ISnapSet).new, **components)

    def test_private_snap_information_type_compatibility(self):
        login_admin()
        private = InformationType.PROPRIETARY
        public = InformationType.PUBLIC
        components = self.makeSnapComponents()
        components['owner'].membership_policy = TeamMembershipPolicy.MODERATED
        private_snap = getUtility(ISnapSet).new(
            information_type=private, **components)
        self.assertEqual(
            InformationType.PROPRIETARY, private_snap.information_type)

        public_snap = getUtility(ISnapSet).new(
            information_type=public, **self.makeSnapComponents())
        self.assertEqual(
            InformationType.PUBLIC, public_snap.information_type)

    def test_private_snap_for_public_sources(self):
        # Creating private snaps for public sources is allowed.
        [ref] = self.factory.makeGitRefs()
        components = self.makeSnapComponents(git_ref=ref)
<<<<<<< HEAD
        with admin_logged_in():
            components['information_type'] = InformationType.PROPRIETARY
            components['owner'].membership_policy = (
                TeamMembershipPolicy.MODERATED)
            components['project'] = self.factory.makeProduct()
=======
        components['information_type'] = InformationType.PROPRIETARY
        components['project'] = self.factory.makeProduct(
            information_type=InformationType.PROPRIETARY,
            branch_sharing_policy=BranchSharingPolicy.PROPRIETARY)
>>>>>>> 05316f36
        snap = getUtility(ISnapSet).new(**components)
        with person_logged_in(components['owner']):
            self.assertTrue(snap.private)

    def test_private_git_requires_private_snap(self):
        # Snaps for a private Git branch cannot be public.
        owner = self.factory.makePerson()
        with person_logged_in(owner):
            [git_ref] = self.factory.makeGitRefs(
                owner=owner, information_type=InformationType.PRIVATESECURITY)
            components = dict(
                registrant=owner,
                owner=owner,
                git_ref=git_ref,
                distro_series=self.factory.makeDistroSeries(),
                name=self.factory.getUniqueUnicode("snap-name"),
            )
            self.assertRaises(
                SnapPrivacyMismatch, getUtility(ISnapSet).new, **components)

    def test_private_bzr_requires_private_snap(self):
        # Snaps for a private Bzr branch cannot be public.
        owner = self.factory.makePerson()
        with person_logged_in(owner):
            branch = self.factory.makeAnyBranch(
                owner=owner, information_type=InformationType.PRIVATESECURITY)
            components = dict(
                registrant=owner,
                owner=owner,
                branch=branch,
                distro_series=self.factory.makeDistroSeries(),
                name=self.factory.getUniqueUnicode("snap-name"),
            )
            self.assertRaises(
                SnapPrivacyMismatch, getUtility(ISnapSet).new, **components)

    def test_private_team_requires_private_snap(self):
        # Snaps owned by private teams cannot be public.
        registrant = self.factory.makePerson()
        with person_logged_in(registrant):
            private_team = self.factory.makeTeam(
                owner=registrant, visibility=PersonVisibility.PRIVATE)
            [git_ref] = self.factory.makeGitRefs()
            components = dict(
                registrant=registrant,
                owner=private_team,
                git_ref=git_ref,
                distro_series=self.factory.makeDistroSeries(),
                name=self.factory.getUniqueUnicode("snap-name"),
            )
            self.assertRaises(
                SnapPrivacyMismatch, getUtility(ISnapSet).new, **components)

    def test_creation_no_source(self):
        # Attempting to create a Snap with neither a Bazaar branch nor a Git
        # repository fails.
        registrant = self.factory.makePerson()
        self.assertRaises(
            NoSourceForSnap, getUtility(ISnapSet).new,
            registrant, registrant, self.factory.makeDistroSeries(),
            self.factory.getUniqueUnicode("snap-name"))

    def test_exists(self):
        # ISnapSet.exists checks for matching Snaps.
        snap = self.factory.makeSnap()
        self.assertTrue(getUtility(ISnapSet).exists(snap.owner, snap.name))
        self.assertFalse(
            getUtility(ISnapSet).exists(self.factory.makePerson(), snap.name))
        self.assertFalse(getUtility(ISnapSet).exists(snap.owner, "different"))

    def test_findByOwner(self):
        # ISnapSet.findByOwner returns all Snaps with the given owner.
        owners = [self.factory.makePerson() for i in range(2)]
        snaps = []
        for owner in owners:
            for i in range(2):
                snaps.append(self.factory.makeSnap(
                    registrant=owner, owner=owner))
        snap_set = getUtility(ISnapSet)
        self.assertContentEqual(snaps[:2], snap_set.findByOwner(owners[0]))
        self.assertContentEqual(snaps[2:], snap_set.findByOwner(owners[1]))

    def test_findByPerson(self):
        # ISnapSet.findByPerson returns all Snaps with the given owner or
        # based on branches or repositories with the given owner.
        owners = [self.factory.makePerson() for i in range(2)]
        snaps = []
        for owner in owners:
            snaps.append(self.factory.makeSnap(registrant=owner, owner=owner))
            snaps.append(self.factory.makeSnap(
                branch=self.factory.makeAnyBranch(owner=owner)))
            [ref] = self.factory.makeGitRefs(owner=owner)
            snaps.append(self.factory.makeSnap(git_ref=ref))
        snap_set = getUtility(ISnapSet)
        self.assertContentEqual(snaps[:3], snap_set.findByPerson(owners[0]))
        self.assertContentEqual(snaps[3:], snap_set.findByPerson(owners[1]))

    def test_get_snap_privacy_filter_includes_grants(self):
        grantee, creator = [self.factory.makePerson() for i in range(2)]
        # All snaps are owned by "creator", and "grantee" will later have
        # access granted using sharing service.
        snap_data = dict(registrant=creator, owner=creator, private=True)
        private_snaps = [self.factory.makeSnap(**snap_data) for _ in range(2)]
        shared_snaps = [self.factory.makeSnap(**snap_data) for _ in range(2)]
        snap_data["private"] = False
        public_snaps = [self.factory.makeSnap(**snap_data) for _ in range(3)]

        with admin_logged_in():
            for snap in shared_snaps:
                snap.subscribe(grantee, creator)

        def all_snaps_visible_by(person):
            return IStore(Snap).find(
                Snap, get_snap_privacy_filter(person))

        # Creator should get all snaps.
        self.assertContentEqual(
            public_snaps + private_snaps + shared_snaps,
            all_snaps_visible_by(creator))

        # Grantee should get public and shared snaps.
        self.assertContentEqual(
            public_snaps + shared_snaps, all_snaps_visible_by(grantee))

        with admin_logged_in():
            # After revoking, Grantee should have no access to the shared ones.
            for snap in shared_snaps:
                snap.unsubscribe(grantee, creator)
        self.assertContentEqual(public_snaps, all_snaps_visible_by(grantee))

    def test_findByProject(self):
        # ISnapSet.findByProject returns all Snaps based on branches or
        # repositories for the given project.
        projects = [self.factory.makeProduct() for i in range(2)]
        snaps = []
        for project in projects:
            snaps.append(self.factory.makeSnap(
                branch=self.factory.makeProductBranch(product=project)))
            [ref] = self.factory.makeGitRefs(target=project)
            snaps.append(self.factory.makeSnap(git_ref=ref))
        snaps.append(self.factory.makeSnap(
            branch=self.factory.makePersonalBranch()))
        [ref] = self.factory.makeGitRefs(target=None)
        snaps.append(self.factory.makeSnap(git_ref=ref))
        snap_set = getUtility(ISnapSet)
        self.assertContentEqual(snaps[:2], snap_set.findByProject(projects[0]))
        self.assertContentEqual(
            snaps[2:4], snap_set.findByProject(projects[1]))

    def test_findByBranch(self):
        # ISnapSet.findByBranch returns all Snaps with the given Bazaar branch.
        branches = [self.factory.makeAnyBranch() for i in range(2)]
        snaps = []
        for branch in branches:
            for i in range(2):
                snaps.append(self.factory.makeSnap(branch=branch))
        snap_set = getUtility(ISnapSet)
        self.assertContentEqual(snaps[:2], snap_set.findByBranch(branches[0]))
        self.assertContentEqual(snaps[2:], snap_set.findByBranch(branches[1]))

    def test_findByGitRepository(self):
        # ISnapSet.findByGitRepository returns all Snaps with the given Git
        # repository.
        repositories = [self.factory.makeGitRepository() for i in range(2)]
        snaps = []
        for repository in repositories:
            for i in range(2):
                [ref] = self.factory.makeGitRefs(repository=repository)
                snaps.append(self.factory.makeSnap(git_ref=ref))
        snap_set = getUtility(ISnapSet)
        self.assertContentEqual(
            snaps[:2], snap_set.findByGitRepository(repositories[0]))
        self.assertContentEqual(
            snaps[2:], snap_set.findByGitRepository(repositories[1]))

    def test_findByGitRepository_paths(self):
        # ISnapSet.findByGitRepository can restrict by reference paths.
        repositories = [self.factory.makeGitRepository() for i in range(2)]
        snaps = []
        for repository in repositories:
            for i in range(3):
                [ref] = self.factory.makeGitRefs(repository=repository)
                snaps.append(self.factory.makeSnap(git_ref=ref))
        snap_set = getUtility(ISnapSet)
        self.assertContentEqual(
            [], snap_set.findByGitRepository(repositories[0], paths=[]))
        self.assertContentEqual(
            [snaps[0]],
            snap_set.findByGitRepository(
                repositories[0], paths=[snaps[0].git_ref.path]))
        self.assertContentEqual(
            snaps[:2],
            snap_set.findByGitRepository(
                repositories[0],
                paths=[snaps[0].git_ref.path, snaps[1].git_ref.path]))

    def test_findByGitRef(self):
        # ISnapSet.findByGitRef returns all Snaps with the given Git
        # reference.
        repositories = [self.factory.makeGitRepository() for i in range(2)]
        refs = []
        snaps = []
        for repository in repositories:
            refs.extend(self.factory.makeGitRefs(
                paths=["refs/heads/master", "refs/heads/other"]))
            snaps.append(self.factory.makeSnap(git_ref=refs[-2]))
            snaps.append(self.factory.makeSnap(git_ref=refs[-1]))
        snap_set = getUtility(ISnapSet)
        for ref, snap in zip(refs, snaps):
            self.assertContentEqual([snap], snap_set.findByGitRef(ref))

    def test_findByContext(self):
        # ISnapSet.findByContext returns all Snaps with the given context.
        person = self.factory.makePerson()
        project = self.factory.makeProduct()
        branch = self.factory.makeProductBranch(owner=person, product=project)
        other_branch = self.factory.makeProductBranch()
        repository = self.factory.makeGitRepository(target=project)
        refs = self.factory.makeGitRefs(
            repository=repository,
            paths=["refs/heads/master", "refs/heads/other"])
        snaps = []
        snaps.append(self.factory.makeSnap(branch=branch))
        snaps.append(self.factory.makeSnap(branch=other_branch))
        snaps.append(
            self.factory.makeSnap(
                registrant=person, owner=person, git_ref=refs[0]))
        snaps.append(self.factory.makeSnap(git_ref=refs[1]))
        snap_set = getUtility(ISnapSet)
        self.assertContentEqual(
            [snaps[0], snaps[2]], snap_set.findByContext(person))
        self.assertContentEqual(
            [snaps[0], snaps[2], snaps[3]], snap_set.findByContext(project))
        self.assertContentEqual([snaps[0]], snap_set.findByContext(branch))
        self.assertContentEqual(snaps[2:], snap_set.findByContext(repository))
        self.assertContentEqual([snaps[2]], snap_set.findByContext(refs[0]))
        self.assertRaises(
            BadSnapSearchContext, snap_set.findByContext,
            self.factory.makeDistribution())

    def test_findByURL(self):
        # ISnapSet.findByURL returns visible Snaps with the given URL.
        urls = ["https://git.example.org/foo", "https://git.example.org/bar"]
        owners = [self.factory.makePerson() for i in range(2)]
        snaps = []
        for url in urls:
            for owner in owners:
                snaps.append(self.factory.makeSnap(
                    registrant=owner, owner=owner,
                    git_ref=self.factory.makeGitRefRemote(repository_url=url)))
        snaps.append(
            self.factory.makeSnap(branch=self.factory.makeAnyBranch()))
        snaps.append(
            self.factory.makeSnap(git_ref=self.factory.makeGitRefs()[0]))
        self.assertContentEqual(
            snaps[:2], getUtility(ISnapSet).findByURL(urls[0]))
        self.assertContentEqual(
            [snaps[0]],
            getUtility(ISnapSet).findByURL(urls[0], owner=owners[0]))

    def test_findByURLPrefix(self):
        # ISnapSet.findByURLPrefix returns visible Snaps with the given URL
        # prefix.
        urls = [
            "https://git.example.org/foo/a",
            "https://git.example.org/foo/b",
            "https://git.example.org/bar",
            ]
        owners = [self.factory.makePerson() for i in range(2)]
        snaps = []
        for url in urls:
            for owner in owners:
                snaps.append(self.factory.makeSnap(
                    registrant=owner, owner=owner,
                    git_ref=self.factory.makeGitRefRemote(repository_url=url)))
        snaps.append(
            self.factory.makeSnap(branch=self.factory.makeAnyBranch()))
        snaps.append(
            self.factory.makeSnap(git_ref=self.factory.makeGitRefs()[0]))
        prefix = "https://git.example.org/foo/"
        self.assertContentEqual(
            snaps[:4], getUtility(ISnapSet).findByURLPrefix(prefix))
        self.assertContentEqual(
            [snaps[0], snaps[2]],
            getUtility(ISnapSet).findByURLPrefix(prefix, owner=owners[0]))

    def test_findByURLPrefixes(self):
        # ISnapSet.findByURLPrefixes returns visible Snaps with any of the
        # given URL prefixes.
        urls = [
            "https://git.example.org/foo/a",
            "https://git.example.org/foo/b",
            "https://git.example.org/bar/a",
            "https://git.example.org/bar/b",
            "https://git.example.org/baz",
            ]
        owners = [self.factory.makePerson() for i in range(2)]
        snaps = []
        for url in urls:
            for owner in owners:
                snaps.append(self.factory.makeSnap(
                    registrant=owner, owner=owner,
                    git_ref=self.factory.makeGitRefRemote(repository_url=url)))
        snaps.append(
            self.factory.makeSnap(branch=self.factory.makeAnyBranch()))
        snaps.append(
            self.factory.makeSnap(git_ref=self.factory.makeGitRefs()[0]))
        prefixes = [
            "https://git.example.org/foo/", "https://git.example.org/bar/"]
        self.assertContentEqual(
            snaps[:8], getUtility(ISnapSet).findByURLPrefixes(prefixes))
        self.assertContentEqual(
            [snaps[0], snaps[2], snaps[4], snaps[6]],
            getUtility(ISnapSet).findByURLPrefixes(prefixes, owner=owners[0]))

    def test_findByStoreName(self):
        # ISnapSet.findByStoreName returns visible Snaps with the given
        # store name.
        store_names = ["foo", "bar"]
        owners = [self.factory.makePerson() for i in range(2)]
        snaps = []
        for store_name in store_names:
            for owner in owners:
                for private in (False, True):
                    snaps.append(self.factory.makeSnap(
                        registrant=owner, owner=owner, private=private,
                        store_name=store_name))
        snaps.append(self.factory.makeSnap())
        self.assertContentEqual(
            [snaps[0], snaps[2]],
            getUtility(ISnapSet).findByStoreName(store_names[0]))
        with person_logged_in(owners[0]):
            self.assertContentEqual(
                snaps[:2],
                getUtility(ISnapSet).findByStoreName(
                    store_names[0], owner=owners[0],
                    visible_by_user=owners[0]))
            self.assertContentEqual(
                [snaps[2]],
                getUtility(ISnapSet).findByStoreName(
                    store_names[0], owner=owners[1],
                    visible_by_user=owners[0]))

    def test_getSnapcraftYaml_bzr_snap_snapcraft_yaml(self):
        def getInventory(unique_name, dirname, *args, **kwargs):
            if dirname == "snap":
                return {"filelist": [{
                    "filename": "snapcraft.yaml", "file_id": "some-file-id",
                    }]}
            else:
                raise BranchFileNotFound("dummy", dirname)

        self.useFixture(BranchHostingFixture(
            blob=b"name: test-snap")).getInventory = getInventory
        branch = self.factory.makeBranch()
        self.assertEqual(
            {"name": "test-snap"},
            getUtility(ISnapSet).getSnapcraftYaml(branch))

    def test_getSnapcraftYaml_bzr_build_aux_snap_snapcraft_yaml(self):
        def getInventory(unique_name, dirname, *args, **kwargs):
            if dirname == "build-aux/snap":
                return {"filelist": [{
                    "filename": "snapcraft.yaml", "file_id": "some-file-id",
                    }]}
            else:
                raise BranchFileNotFound("dummy", dirname)

        self.useFixture(BranchHostingFixture(
            blob=b"name: test-snap")).getInventory = getInventory
        branch = self.factory.makeBranch()
        self.assertEqual(
            {"name": "test-snap"},
            getUtility(ISnapSet).getSnapcraftYaml(branch))

    def test_getSnapcraftYaml_bzr_plain_snapcraft_yaml(self):
        def getInventory(unique_name, dirname, *args, **kwargs):
            if dirname == "":
                return {"filelist": [{
                    "filename": "snapcraft.yaml", "file_id": "some-file-id",
                    }]}
            else:
                raise BranchFileNotFound("dummy", dirname)

        self.useFixture(BranchHostingFixture(
            blob=b"name: test-snap")).getInventory = getInventory
        branch = self.factory.makeBranch()
        self.assertEqual(
            {"name": "test-snap"},
            getUtility(ISnapSet).getSnapcraftYaml(branch))

    def test_getSnapcraftYaml_bzr_dot_snapcraft_yaml(self):
        def getInventory(unique_name, dirname, *args, **kwargs):
            if dirname == "":
                return {"filelist": [{
                    "filename": ".snapcraft.yaml", "file_id": "some-file-id",
                    }]}
            else:
                raise BranchFileNotFound("dummy", dirname)

        self.useFixture(BranchHostingFixture(
            blob=b"name: test-snap")).getInventory = getInventory
        branch = self.factory.makeBranch()
        self.assertEqual(
            {"name": "test-snap"},
            getUtility(ISnapSet).getSnapcraftYaml(branch))

    def test_getSnapcraftYaml_bzr_error(self):
        self.useFixture(BranchHostingFixture()).getInventory = FakeMethod(
            failure=BranchHostingFault)
        branch = self.factory.makeBranch()
        self.assertRaises(
            CannotFetchSnapcraftYaml,
            getUtility(ISnapSet).getSnapcraftYaml, branch)

    def test_getSnapcraftYaml_git_snap_snapcraft_yaml(self):
        def getBlob(path, filename, *args, **kwargs):
            if filename == "snap/snapcraft.yaml":
                return b"name: test-snap"
            else:
                raise GitRepositoryBlobNotFound("dummy", filename)

        self.useFixture(GitHostingFixture()).getBlob = getBlob
        [git_ref] = self.factory.makeGitRefs()
        self.assertEqual(
            {"name": "test-snap"},
            getUtility(ISnapSet).getSnapcraftYaml(git_ref))

    def test_getSnapcraftYaml_git_build_aux_snap_snapcraft_yaml(self):
        def getBlob(path, filename, *args, **kwargs):
            if filename == "build-aux/snap/snapcraft.yaml":
                return b"name: test-snap"
            else:
                raise GitRepositoryBlobNotFound("dummy", filename)

        self.useFixture(GitHostingFixture()).getBlob = getBlob
        [git_ref] = self.factory.makeGitRefs()
        self.assertEqual(
            {"name": "test-snap"},
            getUtility(ISnapSet).getSnapcraftYaml(git_ref))

    def test_getSnapcraftYaml_git_plain_snapcraft_yaml(self):
        def getBlob(path, filename, *args, **kwargs):
            if filename == "snapcraft.yaml":
                return b"name: test-snap"
            else:
                raise GitRepositoryBlobNotFound("dummy", filename)

        self.useFixture(GitHostingFixture()).getBlob = getBlob
        [git_ref] = self.factory.makeGitRefs()
        self.assertEqual(
            {"name": "test-snap"},
            getUtility(ISnapSet).getSnapcraftYaml(git_ref))

    def test_getSnapcraftYaml_git_dot_snapcraft_yaml(self):
        def getBlob(path, filename, *args, **kwargs):
            if filename == ".snapcraft.yaml":
                return b"name: test-snap"
            else:
                raise GitRepositoryBlobNotFound("dummy", filename)

        self.useFixture(GitHostingFixture()).getBlob = getBlob
        [git_ref] = self.factory.makeGitRefs()
        self.assertEqual(
            {"name": "test-snap"},
            getUtility(ISnapSet).getSnapcraftYaml(git_ref))

    def test_getSnapcraftYaml_git_error(self):
        self.useFixture(GitHostingFixture()).getBlob = FakeMethod(
            failure=GitRepositoryScanFault)
        [git_ref] = self.factory.makeGitRefs()
        self.assertRaises(
            CannotFetchSnapcraftYaml,
            getUtility(ISnapSet).getSnapcraftYaml, git_ref)

    def test_getSnapcraftYaml_snap_bzr(self):
        self.useFixture(BranchHostingFixture(
            file_list={"snapcraft.yaml": "some-file-id"},
            blob=b"name: test-snap"))
        branch = self.factory.makeBranch()
        snap = self.factory.makeSnap(branch=branch)
        self.assertEqual(
            {"name": "test-snap"}, getUtility(ISnapSet).getSnapcraftYaml(snap))

    def test_getSnapcraftYaml_snap_git(self):
        self.useFixture(GitHostingFixture(blob=b"name: test-snap"))
        [git_ref] = self.factory.makeGitRefs()
        snap = self.factory.makeSnap(git_ref=git_ref)
        self.assertEqual(
            {"name": "test-snap"}, getUtility(ISnapSet).getSnapcraftYaml(snap))

    @responses.activate
    def test_getSnapcraftYaml_snap_git_external_github(self):
        responses.add(
            "GET",
            "https://raw.githubusercontent.com/owner/name/HEAD/"
            "snap/snapcraft.yaml",
            body=b"name: test-snap")
        git_ref = self.factory.makeGitRefRemote(
            repository_url="https://github.com/owner/name", path="HEAD")
        snap = self.factory.makeSnap(git_ref=git_ref)
        with default_timeout(1.0):
            self.assertEqual(
                {"name": "test-snap"},
                getUtility(ISnapSet).getSnapcraftYaml(snap))

    def test_getSnapcraftYaml_invalid_data(self):
        hosting_fixture = self.useFixture(GitHostingFixture())
        for invalid_result in (None, 123, b"", b"[][]", b"#name:test", b"]"):
            [git_ref] = self.factory.makeGitRefs()
            hosting_fixture.getBlob = FakeMethod(result=invalid_result)
            self.assertRaises(
                CannotParseSnapcraftYaml,
                getUtility(ISnapSet).getSnapcraftYaml, git_ref)

    def test_getSnapcraftYaml_safe_yaml(self):
        self.useFixture(GitHostingFixture(blob=b"Malicious YAML!"))
        [git_ref] = self.factory.makeGitRefs()
        unsafe_load = self.useFixture(MockPatch("yaml.load"))
        safe_load = self.useFixture(MockPatch("yaml.safe_load"))
        self.assertRaises(
            CannotParseSnapcraftYaml,
            getUtility(ISnapSet).getSnapcraftYaml, git_ref)
        self.assertEqual(0, unsafe_load.mock.call_count)
        self.assertEqual(1, safe_load.mock.call_count)

    @responses.activate
    def test_getSnapcraftYaml_symlink(self):
        for path in ("snap/snapcraft.yaml", "build-aux/snap/snapcraft.yaml"):
            responses.add(
                "GET",
                "https://raw.githubusercontent.com/owner/name/HEAD/%s" % path,
                status=404)
        responses.add(
            "GET",
            "https://raw.githubusercontent.com/owner/name/HEAD/snapcraft.yaml",
            body=b"pkg/snap/snapcraft.yaml")
        responses.add(
            "GET",
            "https://raw.githubusercontent.com/owner/name/HEAD/"
            "pkg/snap/snapcraft.yaml",
            body=b"name: test-snap")
        git_ref = self.factory.makeGitRefRemote(
            repository_url="https://github.com/owner/name", path="HEAD")
        snap = self.factory.makeSnap(git_ref=git_ref)
        with default_timeout(1.0):
            self.assertEqual(
                {"name": "test-snap"},
                getUtility(ISnapSet).getSnapcraftYaml(snap))

    @responses.activate
    def test_getSnapcraftYaml_symlink_via_parent(self):
        responses.add(
            "GET",
            "https://raw.githubusercontent.com/owner/name/HEAD/"
            "snap/snapcraft.yaml",
            body=b"../pkg/snap/snapcraft.yaml")
        responses.add(
            "GET",
            "https://raw.githubusercontent.com/owner/name/HEAD/"
            "pkg/snap/snapcraft.yaml",
            body=b"name: test-snap")
        git_ref = self.factory.makeGitRefRemote(
            repository_url="https://github.com/owner/name", path="HEAD")
        snap = self.factory.makeSnap(git_ref=git_ref)
        with default_timeout(1.0):
            self.assertEqual(
                {"name": "test-snap"},
                getUtility(ISnapSet).getSnapcraftYaml(snap))

    @responses.activate
    def test_getSnapcraftYaml_symlink_above_root(self):
        responses.add(
            "GET",
            "https://raw.githubusercontent.com/owner/name/HEAD/snapcraft.yaml",
            body=b"../pkg/snap/snapcraft.yaml")
        git_ref = self.factory.makeGitRefRemote(
            repository_url="https://github.com/owner/name", path="HEAD")
        snap = self.factory.makeSnap(git_ref=git_ref)
        with default_timeout(1.0):
            self.assertRaises(
                CannotFetchSnapcraftYaml,
                getUtility(ISnapSet).getSnapcraftYaml, snap)

    def test__findStaleSnaps(self):
        # Stale; not built automatically.
        self.factory.makeSnap(is_stale=True)
        # Not stale; built automatically.
        self.factory.makeSnap(auto_build=True, is_stale=False)
        # Stale; built automatically.
        stale_daily = self.factory.makeSnap(auto_build=True, is_stale=True)
        self.assertContentEqual([stale_daily], SnapSet._findStaleSnaps())

    def test__findStaleSnapsDistinct(self):
        # If a snap package has two builds due to two architectures, it only
        # returns one recipe.
        distroseries = self.factory.makeDistroSeries()
        dases = [
            self.factory.makeDistroArchSeries(distroseries=distroseries)
            for _ in range(2)]
        snap = self.factory.makeSnap(
            distroseries=distroseries,
            processors=[das.processor for das in dases],
            auto_build=True, is_stale=True)
        for das in dases:
            self.factory.makeSnapBuild(
                requester=snap.owner, snap=snap,
                archive=snap.auto_build_archive, distroarchseries=das,
                pocket=snap.auto_build_pocket,
                date_created=(datetime.now(pytz.UTC) - timedelta(days=2)))
        self.assertContentEqual([snap], SnapSet._findStaleSnaps())

    def makeBuildableDistroArchSeries(self, **kwargs):
        das = self.factory.makeDistroArchSeries(**kwargs)
        fake_chroot = self.factory.makeLibraryFileAlias(
            filename="fake_chroot.tar.gz", db_only=True)
        das.addOrUpdateChroot(fake_chroot)
        return das

    def makeAutoBuildableSnap(self, **kwargs):
        processor = self.factory.makeProcessor(supports_virtualized=True)
        das = self.makeBuildableDistroArchSeries(processor=processor)
        [git_ref] = self.factory.makeGitRefs()
        snap = self.factory.makeSnap(
            distroseries=das.distroseries, processors=[das.processor],
            git_ref=git_ref, auto_build=True, **kwargs)
        return das, snap

    def test_makeAutoBuilds(self):
        # ISnapSet.makeAutoBuilds requests builds of
        # appropriately-configured Snaps where possible.
        self.assertEqual([], getUtility(ISnapSet).makeAutoBuilds())
        das, snap = self.makeAutoBuildableSnap(is_stale=True)
        logger = BufferLogger()
        with GitHostingFixture(blob=dedent("""\
                architectures:
                  - build-on: %s
                """) % das.architecturetag):
            [build] = getUtility(ISnapSet).makeAutoBuilds(logger=logger)
        self.assertThat(build, MatchesStructure.byEquality(
            requester=snap.owner, snap=snap, distro_arch_series=das,
            status=BuildStatus.NEEDSBUILD,
            ))
        expected_log_entries = [
            "DEBUG Scheduling builds of snap package %s/%s" % (
                snap.owner.name, snap.name),
            "DEBUG  - %s/%s/%s: Build requested." % (
                snap.owner.name, snap.name, das.architecturetag),
            ]
        self.assertEqual(
            expected_log_entries, logger.getLogBuffer().splitlines())
        self.assertFalse(snap.is_stale)

    def test_makeAutoBuilds_skips_if_built_recently(self):
        # ISnapSet.makeAutoBuilds skips snap packages that have been built
        # recently.
        das, snap = self.makeAutoBuildableSnap(is_stale=True)
        self.factory.makeSnapBuild(
            requester=snap.owner, snap=snap, archive=snap.auto_build_archive,
            distroarchseries=das)
        logger = BufferLogger()
        with GitHostingFixture(blob=dedent("""\
                architectures:
                  - build-on: %s
                """) % das.architecturetag):
            builds = getUtility(ISnapSet).makeAutoBuilds(logger=logger)
        self.assertEqual([], builds)
        self.assertEqual([], logger.getLogBuffer().splitlines())

    def test_makeAutoBuilds_skips_if_built_recently_matching_channels(self):
        # ISnapSet.makeAutoBuilds only considers recently-requested builds
        # to match a snap if they match its auto_build_channels.
        das1, snap1 = self.makeAutoBuildableSnap(is_stale=True)
        das2, snap2 = self.makeAutoBuildableSnap(
            is_stale=True, auto_build_channels={"snapcraft": "edge"})
        # Create some builds with mismatched channels.
        self.factory.makeSnapBuild(
            requester=snap1.owner, snap=snap1,
            archive=snap1.auto_build_archive, distroarchseries=das1,
            channels={"snapcraft": "edge"})
        self.factory.makeSnapBuild(
            requester=snap2.owner, snap=snap2,
            archive=snap2.auto_build_archive, distroarchseries=das2,
            channels={"snapcraft": "stable"})

        logger = BufferLogger()
        snapcraft_yaml = dedent("""\
            architectures:
              - build-on: %s
              - build-on: %s
            """) % (das1.architecturetag, das2.architecturetag)
        with GitHostingFixture(blob=snapcraft_yaml):
            builds = getUtility(ISnapSet).makeAutoBuilds(logger=logger)
        self.assertThat(builds, MatchesSetwise(
            MatchesStructure(
                requester=Equals(snap1.owner), snap=Equals(snap1),
                distro_arch_series=Equals(das1), channels=Is(None),
                status=Equals(BuildStatus.NEEDSBUILD)),
            MatchesStructure.byEquality(
                requester=snap2.owner, snap=snap2, distro_arch_series=das2,
                channels={"snapcraft": "edge"}, status=BuildStatus.NEEDSBUILD),
            ))
        log_entries = logger.getLogBuffer().splitlines()
        self.assertEqual(4, len(log_entries))
        for das, snap in (das1, snap1), (das2, snap2):
            self.assertIn(
                "DEBUG Scheduling builds of snap package %s/%s" % (
                    snap.owner.name, snap.name),
                log_entries)
            self.assertIn(
                "DEBUG  - %s/%s/%s: Build requested." % (
                    snap.owner.name, snap.name, das.architecturetag),
                log_entries)
            self.assertFalse(snap.is_stale)

        # Mark the two snaps stale and try again.  There are now matching
        # builds so we don't try to request more.
        for snap in snap1, snap2:
            removeSecurityProxy(snap).is_stale = True
            IStore(snap).flush()
        logger = BufferLogger()
        with GitHostingFixture(blob=snapcraft_yaml):
            builds = getUtility(ISnapSet).makeAutoBuilds(logger=logger)
        self.assertEqual([], builds)
        self.assertEqual([], logger.getLogBuffer().splitlines())

    def test_makeAutoBuilds_skips_non_stale_snaps(self):
        # ISnapSet.makeAutoBuilds skips snap packages that are not stale.
        das, snap = self.makeAutoBuildableSnap(is_stale=False)
        with GitHostingFixture(blob=dedent("""\
                architectures:
                  - build-on: %s
                """) % das.architecturetag):
            self.assertEqual([], getUtility(ISnapSet).makeAutoBuilds())

    def test_makeAutoBuilds_skips_pending(self):
        # ISnapSet.makeAutoBuilds skips snap packages that already have
        # pending builds.
        das, snap = self.makeAutoBuildableSnap(is_stale=True)
        # Simulate very long build farm queues so that this case isn't
        # filtered out earlier.
        self.factory.makeSnapBuild(
            requester=snap.owner, snap=snap, archive=snap.auto_build_archive,
            distroarchseries=das,
            date_created=datetime.now(pytz.UTC) - timedelta(days=1))
        logger = BufferLogger()
        with GitHostingFixture(blob=dedent("""\
                architectures:
                  - build-on: %s
                """) % das.architecturetag):
            builds = getUtility(ISnapSet).makeAutoBuilds(logger=logger)
        self.assertEqual([], builds)
        expected_log_entries = [
            "DEBUG Scheduling builds of snap package %s/%s" % (
                snap.owner.name, snap.name),
            ]
        self.assertEqual(
            expected_log_entries, logger.getLogBuffer().splitlines())

    def test_makeAutoBuilds_tolerates_failures(self):
        # If requesting builds of one snap fails, ISnapSet.makeAutoBuilds
        # just logs the problem and carries on to the next.
        das1, snap1 = self.makeAutoBuildableSnap(is_stale=True)
        das2, snap2 = self.makeAutoBuildableSnap(is_stale=True)
        logger = BufferLogger()
        self.useFixture(GitHostingFixture()).getBlob.failure = (
            GitRepositoryBlobNotFound("dummy", "snap/snapcraft.yaml"))
        self.assertEqual(
            [], getUtility(ISnapSet).makeAutoBuilds(logger=logger))
        expected_log_entries = [
            "DEBUG Scheduling builds of snap package %s/%s" % (
                snap1.owner.name, snap1.name),
            "ERROR  - %s/%s: Cannot find snapcraft.yaml in %s" % (
                snap1.owner.name, snap1.name, snap1.git_ref.unique_name),
            "DEBUG Scheduling builds of snap package %s/%s" % (
                snap2.owner.name, snap2.name),
            "ERROR  - %s/%s: Cannot find snapcraft.yaml in %s" % (
                snap2.owner.name, snap2.name, snap2.git_ref.unique_name),
            ]
        self.assertThat(
            logger.getLogBuffer().splitlines(),
            # Ignore ordering differences, since ISnapSet.makeAutoBuilds
            # might process the two snaps in either order.
            MatchesSetwise(*(Equals(entry) for entry in expected_log_entries)))
        self.assertFalse(snap1.is_stale)
        self.assertFalse(snap2.is_stale)

    def test_makeAutoBuilds_with_older_build(self):
        # If a previous build is not recent and the snap package is stale,
        # ISnapSet.makeAutoBuilds requests builds.
        das, snap = self.makeAutoBuildableSnap(is_stale=True)
        self.factory.makeSnapBuild(
            requester=snap.owner, snap=snap, archive=snap.auto_build_archive,
            distroarchseries=das,
            date_created=datetime.now(pytz.UTC) - timedelta(days=1),
            status=BuildStatus.FULLYBUILT, duration=timedelta(minutes=1))
        with GitHostingFixture(blob=dedent("""\
                architectures:
                  - build-on: %s
                """) % das.architecturetag):
            builds = getUtility(ISnapSet).makeAutoBuilds()
        self.assertEqual(1, len(builds))

    def test_makeAutoBuilds_with_older_and_newer_builds(self):
        # If a snap package has been built twice, and the most recent build
        # is too recent, ISnapSet.makeAutoBuilds does not request builds.
        das, snap = self.makeAutoBuildableSnap(is_stale=True)
        for timediff in timedelta(days=1), timedelta(minutes=30):
            self.factory.makeSnapBuild(
                requester=snap.owner, snap=snap,
                archive=snap.auto_build_archive, distroarchseries=das,
                date_created=datetime.now(pytz.UTC) - timediff,
                status=BuildStatus.FULLYBUILT, duration=timedelta(minutes=1))
        with GitHostingFixture(blob=dedent("""\
                architectures:
                  - build-on: %s
                """) % das.architecturetag):
            self.assertEqual([], getUtility(ISnapSet).makeAutoBuilds())

    def test_makeAutoBuilds_with_recent_build_from_different_archive(self):
        # If a snap package has been built recently but from an archive
        # other than the auto_build_archive, ISnapSet.makeAutoBuilds
        # requests builds.
        das, snap = self.makeAutoBuildableSnap(is_stale=True)
        self.factory.makeSnapBuild(
            requester=snap.owner, snap=snap, distroarchseries=das,
            date_created=datetime.now(pytz.UTC) - timedelta(minutes=30),
            status=BuildStatus.FULLYBUILT, duration=timedelta(minutes=1))
        with GitHostingFixture(blob=dedent("""\
                architectures:
                  - build-on: %s
                """) % das.architecturetag):
            builds = getUtility(ISnapSet).makeAutoBuilds()
        self.assertEqual(1, len(builds))

    def test_makeAutoBuilds_honours_explicit_architectures(self):
        # ISnapSet.makeAutoBuilds honours an explicit list of architectures
        # in the snap's snapcraft.yaml.
        das1, snap = self.makeAutoBuildableSnap(is_stale=True)
        das2 = self.makeBuildableDistroArchSeries(
            distroseries=das1.distroseries,
            processor=self.factory.makeProcessor(supports_virtualized=True))
        das3 = self.makeBuildableDistroArchSeries(
            distroseries=das1.distroseries,
            processor=self.factory.makeProcessor(supports_virtualized=True))
        snap.setProcessors([das1.processor, das2.processor, das3.processor])
        logger = BufferLogger()
        with GitHostingFixture(blob=dedent("""\
                architectures:
                  - build-on: %s
                  - build-on: %s
                """) % (das1.architecturetag, das2.architecturetag)):
            builds = getUtility(ISnapSet).makeAutoBuilds(logger=logger)
        self.assertThat(set(builds), MatchesSetwise(*[
            MatchesStructure.byEquality(
                requester=snap.owner, snap=snap, distro_arch_series=das,
                status=BuildStatus.NEEDSBUILD)
            for das in (das1, das2)
            ]))
        expected_log_entries = [
            "DEBUG Scheduling builds of snap package %s/%s" % (
                snap.owner.name, snap.name),
            "DEBUG  - %s/%s/%s: Build requested." % (
                snap.owner.name, snap.name, das1.architecturetag),
            "DEBUG  - %s/%s/%s: Build requested." % (
                snap.owner.name, snap.name, das2.architecturetag),
            ]
        self.assertEqual(
            expected_log_entries, logger.getLogBuffer().splitlines())
        self.assertFalse(snap.is_stale)

    def test_makeAutoBuilds_infers_distroseries(self):
        # ISnapSet.makeAutoBuilds can infer the series of a snap from the base
        # specified in its snapcraft.yaml.
        with admin_logged_in():
            snap_base = self.factory.makeSnapBase(name="core20")
        das = self.makeBuildableDistroArchSeries(
            distroseries=snap_base.distro_series, architecturetag='riscv64',
            processor=self.factory.makeProcessor(
                name='riscv64', supports_virtualized=True))
        [git_ref] = self.factory.makeGitRefs()
        owner = self.factory.makePerson()
        snap = self.factory.makeSnap(
            registrant=owner, distroseries=None, git_ref=git_ref,
            auto_build=True,
            auto_build_archive=self.factory.makeArchive(
                snap_base.distro_series.distribution, owner=owner))
        with GitHostingFixture(blob="base: core20\n"):
            builds = getUtility(ISnapSet).makeAutoBuilds()
        self.assertThat(set(builds), MatchesSetwise(
            MatchesStructure.byEquality(
                requester=snap.owner, snap=snap, distro_arch_series=das,
                status=BuildStatus.NEEDSBUILD)))

    def test_detachFromBranch(self):
        # ISnapSet.detachFromBranch clears the given Bazaar branch from all
        # Snaps.
        branches = [self.factory.makeAnyBranch() for i in range(2)]
        snaps = []
        for branch in branches:
            for i in range(2):
                snaps.append(self.factory.makeSnap(
                    branch=branch, date_created=ONE_DAY_AGO))
        getUtility(ISnapSet).detachFromBranch(branches[0])
        self.assertEqual(
            [None, None, branches[1], branches[1]],
            [snap.branch for snap in snaps])
        for snap in snaps[:2]:
            self.assertSqlAttributeEqualsDate(
                snap, "date_last_modified", UTC_NOW)

    def test_detachFromGitRepository(self):
        # ISnapSet.detachFromGitRepository clears the given Git repository
        # from all Snaps.
        repositories = [self.factory.makeGitRepository() for i in range(2)]
        snaps = []
        paths = []
        refs = []
        for repository in repositories:
            for i in range(2):
                [ref] = self.factory.makeGitRefs(repository=repository)
                paths.append(ref.path)
                refs.append(ref)
                snaps.append(self.factory.makeSnap(
                    git_ref=ref, date_created=ONE_DAY_AGO))
        getUtility(ISnapSet).detachFromGitRepository(repositories[0])
        self.assertEqual(
            [None, None, repositories[1], repositories[1]],
            [snap.git_repository for snap in snaps])
        self.assertEqual(
            [None, None, paths[2], paths[3]],
            [snap.git_path for snap in snaps])
        self.assertEqual(
            [None, None, refs[2], refs[3]], [snap.git_ref for snap in snaps])
        for snap in snaps[:2]:
            self.assertSqlAttributeEqualsDate(
                snap, "date_last_modified", UTC_NOW)


class TestSnapProcessors(TestCaseWithFactory):

    layer = LaunchpadFunctionalLayer

    def setUp(self):
        super(TestSnapProcessors, self).setUp(user="foo.bar@canonical.com")
        self.useFixture(FeatureFixture(SNAP_TESTING_FLAGS))
        self.default_procs = [
            getUtility(IProcessorSet).getByName("386"),
            getUtility(IProcessorSet).getByName("amd64")]
        self.unrestricted_procs = (
            self.default_procs + [getUtility(IProcessorSet).getByName("hppa")])
        self.arm = self.factory.makeProcessor(
            name="arm", restricted=True, build_by_default=False)

    def test_available_processors_with_distro_series(self):
        # If the snap has a distroseries, only those processors that are
        # enabled for that series are available.
        distroseries = self.factory.makeDistroSeries()
        for processor in self.default_procs:
            self.factory.makeDistroArchSeries(
                distroseries=distroseries, architecturetag=processor.name,
                processor=processor)
        self.factory.makeDistroArchSeries(
            architecturetag=self.arm.name, processor=self.arm)
        snap = self.factory.makeSnap(distroseries=distroseries)
        self.assertContentEqual(self.default_procs, snap.available_processors)

    def test_available_processors_without_distro_series(self):
        # If the snap does not have a distroseries, then processors that are
        # enabled for any active series are available.
        snap = self.factory.makeSnap(distroseries=None)
        # 386 and hppa have corresponding DASes in sampledata for active
        # distroseries.
        self.assertContentEqual(
            ["386", "hppa"],
            [processor.name for processor in snap.available_processors])

    def test_new_default_processors(self):
        # SnapSet.new creates a SnapArch for each available Processor with
        # build_by_default set.
        new_procs = [
            self.factory.makeProcessor(name="default", build_by_default=True),
            self.factory.makeProcessor(
                name="nondefault", build_by_default=False),
            ]
        owner = self.factory.makePerson()
        distroseries = self.factory.makeDistroSeries()
        for processor in self.unrestricted_procs + [self.arm] + new_procs:
            self.factory.makeDistroArchSeries(
                distroseries=distroseries, architecturetag=processor.name,
                processor=processor)
        snap = getUtility(ISnapSet).new(
            registrant=owner, owner=owner, distro_series=distroseries,
            name="snap", branch=self.factory.makeAnyBranch())
        self.assertContentEqual(
            ["386", "amd64", "hppa", "default"],
            [processor.name for processor in snap.processors])

    def test_new_override_processors(self):
        # SnapSet.new can be given a custom set of processors.
        owner = self.factory.makePerson()
        snap = getUtility(ISnapSet).new(
            registrant=owner, owner=owner,
            distro_series=self.factory.makeDistroSeries(), name="snap",
            branch=self.factory.makeAnyBranch(), processors=[self.arm])
        self.assertContentEqual(
            ["arm"], [processor.name for processor in snap.processors])

    def test_set(self):
        # The property remembers its value correctly.
        snap = self.factory.makeSnap()
        snap.setProcessors([self.arm])
        self.assertContentEqual([self.arm], snap.processors)
        snap.setProcessors(self.unrestricted_procs + [self.arm])
        self.assertContentEqual(
            self.unrestricted_procs + [self.arm], snap.processors)
        snap.setProcessors([])
        self.assertContentEqual([], snap.processors)

    def test_set_non_admin(self):
        """Non-admins can only enable or disable unrestricted processors."""
        snap = self.factory.makeSnap()
        snap.setProcessors(self.default_procs)
        self.assertContentEqual(self.default_procs, snap.processors)
        with person_logged_in(snap.owner) as owner:
            # Adding arm is forbidden ...
            self.assertRaises(
                CannotModifySnapProcessor, snap.setProcessors,
                [self.default_procs[0], self.arm],
                check_permissions=True, user=owner)
            # ... but removing amd64 is OK.
            snap.setProcessors(
                [self.default_procs[0]], check_permissions=True, user=owner)
            self.assertContentEqual([self.default_procs[0]], snap.processors)
        with admin_logged_in() as admin:
            snap.setProcessors(
                [self.default_procs[0], self.arm],
                check_permissions=True, user=admin)
            self.assertContentEqual(
                [self.default_procs[0], self.arm], snap.processors)
        with person_logged_in(snap.owner) as owner:
            hppa = getUtility(IProcessorSet).getByName("hppa")
            self.assertFalse(hppa.restricted)
            # Adding hppa while removing arm is forbidden ...
            self.assertRaises(
                CannotModifySnapProcessor, snap.setProcessors,
                [self.default_procs[0], hppa],
                check_permissions=True, user=owner)
            # ... but adding hppa while retaining arm is OK.
            snap.setProcessors(
                [self.default_procs[0], self.arm, hppa],
                check_permissions=True, user=owner)
            self.assertContentEqual(
                [self.default_procs[0], self.arm, hppa], snap.processors)


class TestSnapWebservice(TestCaseWithFactory):

    layer = LaunchpadFunctionalLayer

    def setUp(self):
        super(TestSnapWebservice, self).setUp()
        self.useFixture(FeatureFixture(SNAP_TESTING_FLAGS))
        self.snap_store_client = FakeMethod()
        self.snap_store_client.listChannels = FakeMethod(result=[
            {"name": "stable", "display_name": "Stable"},
            {"name": "edge", "display_name": "Edge"},
            ])
        self.snap_store_client.requestPackageUploadPermission = (
            getUtility(ISnapStoreClient).requestPackageUploadPermission)
        self.useFixture(
            ZopeUtilityFixture(self.snap_store_client, ISnapStoreClient))
        self.person = self.factory.makePerson(displayname="Test Person")
        self.webservice = webservice_for_person(
            self.person, permission=OAuthPermission.WRITE_PUBLIC)
        self.webservice.default_api_version = "devel"
        login(ANONYMOUS)

    def getURL(self, obj):
        return self.webservice.getAbsoluteUrl(api_url(obj))

    def makeSnap(self, owner=None, distroseries=None, branch=None,
                 git_ref=None, processors=None, webservice=None,
                 private=False, auto_build_archive=None,
                 auto_build_pocket=None, **kwargs):
        if owner is None:
            owner = self.person
        if distroseries is None:
            distroseries = self.factory.makeDistroSeries(registrant=owner)
        if branch is None and git_ref is None:
            branch = self.factory.makeAnyBranch()
        if webservice is None:
            webservice = self.webservice
        transaction.commit()
        distroseries_url = api_url(distroseries)
        owner_url = api_url(owner)
        if branch is not None:
            kwargs["branch"] = api_url(branch)
        if git_ref is not None:
            kwargs["git_ref"] = api_url(git_ref)
        if processors is not None:
            kwargs["processors"] = [
                api_url(processor) for processor in processors]
        if auto_build_archive is not None:
            kwargs["auto_build_archive"] = api_url(auto_build_archive)
        if auto_build_pocket is not None:
            kwargs["auto_build_pocket"] = auto_build_pocket.title
        logout()
        information_type = (InformationType.PROPRIETARY if private else
                            InformationType.PUBLIC)
        response = webservice.named_post(
            "/+snaps", "new", owner=owner_url, distro_series=distroseries_url,
            name="mir", information_type=information_type.title, **kwargs)
        self.assertEqual(201, response.status)
        return webservice.get(response.getHeader("Location")).jsonBody()

    def getCollectionLinks(self, entry, member):
        """Return a list of self_link attributes of entries in a collection."""
        collection = self.webservice.get(
            entry["%s_collection_link" % member]).jsonBody()
        return [entry["self_link"] for entry in collection["entries"]]

    def test_new_bzr(self):
        # Ensure Snap creation based on a Bazaar branch works.
        team = self.factory.makeTeam(owner=self.person)
        distroseries = self.factory.makeDistroSeries(registrant=team)
        branch = self.factory.makeAnyBranch()
        snap = self.makeSnap(
            owner=team, distroseries=distroseries, branch=branch)
        with person_logged_in(self.person):
            self.assertEqual(self.getURL(self.person), snap["registrant_link"])
            self.assertEqual(self.getURL(team), snap["owner_link"])
            self.assertEqual(
                self.getURL(distroseries), snap["distro_series_link"])
            self.assertEqual("mir", snap["name"])
            self.assertEqual(self.getURL(branch), snap["branch_link"])
            self.assertIsNone(snap["git_repository_link"])
            self.assertIsNone(snap["git_path"])
            self.assertIsNone(snap["git_ref_link"])
            self.assertTrue(snap["require_virtualized"])
            self.assertTrue(snap["allow_internet"])
            self.assertFalse(snap["build_source_tarball"])

    def test_new_git(self):
        # Ensure Snap creation based on a Git branch works.
        team = self.factory.makeTeam(owner=self.person)
        distroseries = self.factory.makeDistroSeries(registrant=team)
        [ref] = self.factory.makeGitRefs()
        snap = self.makeSnap(
            owner=team, distroseries=distroseries, git_ref=ref)
        with person_logged_in(self.person):
            self.assertEqual(self.getURL(self.person), snap["registrant_link"])
            self.assertEqual(self.getURL(team), snap["owner_link"])
            self.assertEqual(
                self.getURL(distroseries), snap["distro_series_link"])
            self.assertEqual("mir", snap["name"])
            self.assertIsNone(snap["branch_link"])
            self.assertEqual(
                self.getURL(ref.repository), snap["git_repository_link"])
            self.assertEqual(ref.path, snap["git_path"])
            self.assertEqual(self.getURL(ref), snap["git_ref_link"])
            self.assertTrue(snap["require_virtualized"])
            self.assertTrue(snap["allow_internet"])
            self.assertFalse(snap["build_source_tarball"])

    def test_new_private(self):
        # Ensure private Snap creation works.
        team = self.factory.makeTeam(
            membership_policy=TeamMembershipPolicy.MODERATED,
            owner=self.person)
        distroseries = self.factory.makeDistroSeries(registrant=team)
        [ref] = self.factory.makeGitRefs()
        private_webservice = webservice_for_person(
            self.person, permission=OAuthPermission.WRITE_PRIVATE)
        private_webservice.default_api_version = "devel"
        login(ANONYMOUS)
        snap = self.makeSnap(
            owner=team, distroseries=distroseries, git_ref=ref,
            webservice=private_webservice, private=True)
        with person_logged_in(self.person):
            self.assertTrue(snap["private"])

    def test_new_store_options(self):
        # Ensure store-related options in Snap.new work.
        with admin_logged_in():
            snappy_series = self.factory.makeSnappySeries()
        store_name = self.factory.getUniqueUnicode()
        snap = self.makeSnap(
            store_upload=True, store_series=api_url(snappy_series),
            store_name=store_name, store_channels=["edge"])
        with person_logged_in(self.person):
            self.assertTrue(snap["store_upload"])
            self.assertEqual(
                self.getURL(snappy_series), snap["store_series_link"])
            self.assertEqual(store_name, snap["store_name"])
            self.assertEqual(["edge"], snap["store_channels"])

    def test_duplicate(self):
        # An attempt to create a duplicate Snap fails.
        team = self.factory.makeTeam(owner=self.person)
        branch = self.factory.makeAnyBranch()
        branch_url = api_url(branch)
        self.makeSnap(owner=team)
        with person_logged_in(self.person):
            owner_url = api_url(team)
            distroseries_url = api_url(self.factory.makeDistroSeries())
        response = self.webservice.named_post(
            "/+snaps", "new", owner=owner_url, distro_series=distroseries_url,
            name="mir", branch=branch_url)
        self.assertEqual(400, response.status)
        self.assertEqual(
            b"There is already a snap package with the same name and owner.",
            response.body)

    def test_not_owner(self):
        # If the registrant is not the owner or a member of the owner team,
        # Snap creation fails.
        other_person = self.factory.makePerson(displayname="Other Person")
        other_team = self.factory.makeTeam(
            owner=other_person, displayname="Other Team")
        distroseries = self.factory.makeDistroSeries(registrant=self.person)
        branch = self.factory.makeAnyBranch()
        transaction.commit()
        other_person_url = api_url(other_person)
        other_team_url = api_url(other_team)
        distroseries_url = api_url(distroseries)
        branch_url = api_url(branch)
        logout()
        response = self.webservice.named_post(
            "/+snaps", "new", owner=other_person_url,
            distro_series=distroseries_url, name="dummy", branch=branch_url)
        self.assertEqual(401, response.status)
        self.assertEqual(
            b"Test Person cannot create snap packages owned by Other Person.",
            response.body)
        response = self.webservice.named_post(
            "/+snaps", "new", owner=other_team_url,
            distro_series=distroseries_url, name="dummy", branch=branch_url)
        self.assertEqual(401, response.status)
        self.assertEqual(
            b"Test Person is not a member of Other Team.", response.body)

    def test_cannot_make_snap_with_private_components_public(self):
        # If a Snap has private components, then trying to make it public
        # fails.
        branch = self.factory.makeAnyBranch(
            owner=self.person,
            information_type=InformationType.PRIVATESECURITY)
        snap = self.factory.makeSnap(
            registrant=self.person, owner=self.person, branch=branch,
            private=True)
        admin = getUtility(ILaunchpadCelebrities).admin.teamowner
        with person_logged_in(self.person):
            snap_url = api_url(snap)
        logout()
        admin_webservice = webservice_for_person(
            admin, permission=OAuthPermission.WRITE_PRIVATE)
        admin_webservice.default_api_version = "devel"
        response = admin_webservice.patch(
            snap_url, "application/json",
            json.dumps({"information_type": 'Public'}))
        self.assertEqual(400, response.status)
        self.assertEqual(
            b"Snap recipe contains private information and cannot be public.",
            response.body)

    def test_cannot_set_private_components_of_public_snap(self):
        # If a Snap is public, then trying to change any of its owner,
        # branch, or git_repository components to be private fails.
        bzr_snap = self.factory.makeSnap(
            registrant=self.person, owner=self.person,
            branch=self.factory.makeAnyBranch())
        git_snap = self.factory.makeSnap(
            registrant=self.person, owner=self.person,
            git_ref=self.factory.makeGitRefs()[0])
        private_team = self.factory.makeTeam(
            owner=self.person, visibility=PersonVisibility.PRIVATE)
        private_branch = self.factory.makeAnyBranch(
            owner=self.person,
            information_type=InformationType.PRIVATESECURITY)
        [private_ref] = self.factory.makeGitRefs(
            owner=self.person,
            information_type=InformationType.PRIVATESECURITY)
        bzr_snap_url = api_url(bzr_snap)
        git_snap_url = api_url(git_snap)
        with person_logged_in(self.person):
            private_team_url = api_url(private_team)
            private_branch_url = api_url(private_branch)
            private_ref_url = api_url(private_ref)
        logout()
        private_webservice = webservice_for_person(
            self.person, permission=OAuthPermission.WRITE_PRIVATE)
        private_webservice.default_api_version = "devel"
        response = private_webservice.patch(
            bzr_snap_url, "application/json",
            json.dumps({"owner_link": private_team_url}))
        self.assertEqual(400, response.status)
        self.assertEqual(
            b"A public snap cannot have a private owner.", response.body)
        response = private_webservice.patch(
            bzr_snap_url, "application/json",
            json.dumps({"branch_link": private_branch_url}))
        self.assertEqual(400, response.status)
        self.assertEqual(
            b"A public snap cannot have a private branch.", response.body)
        response = private_webservice.patch(
            git_snap_url, "application/json",
            json.dumps({"owner_link": private_team_url}))
        self.assertEqual(400, response.status)
        self.assertEqual(
            b"A public snap cannot have a private owner.", response.body)
        response = private_webservice.patch(
            git_snap_url, "application/json",
            json.dumps({"git_ref_link": private_ref_url}))
        self.assertEqual(400, response.status)
        self.assertEqual(
            b"A public snap cannot have a private repository.", response.body)

    def test_cannot_set_git_path_for_bzr(self):
        # Setting git_path on a Bazaar-based Snap fails.
        snap = self.makeSnap(branch=self.factory.makeAnyBranch())
        response = self.webservice.patch(
            snap["self_link"], "application/json",
            json.dumps({"git_path": "HEAD"}))
        self.assertEqual(400, response.status)

    def test_cannot_set_git_path_to_None(self):
        # Setting git_path to None fails.
        snap = self.makeSnap(git_ref=self.factory.makeGitRefs()[0])
        response = self.webservice.patch(
            snap["self_link"], "application/json",
            json.dumps({"git_path": None}))
        self.assertEqual(400, response.status)

    def test_set_git_path(self):
        # Setting git_path on a Git-based Snap works.
        ref_master, ref_next = self.factory.makeGitRefs(
            paths=["refs/heads/master", "refs/heads/next"])
        snap = self.makeSnap(git_ref=ref_master)
        response = self.webservice.patch(
            snap["self_link"], "application/json",
            json.dumps({"git_path": ref_next.path}))
        self.assertEqual(209, response.status)
        self.assertThat(response.jsonBody(), ContainsDict({
            "git_repository_link": Equals(snap["git_repository_link"]),
            "git_path": Equals(ref_next.path),
            }))

    def test_set_git_path_external(self):
        # Setting git_path on a Snap backed by an external Git repository
        # works.
        ref = self.factory.makeGitRefRemote()
        repository_url = ref.repository_url
        snap = self.factory.makeSnap(
            registrant=self.person, owner=self.person, git_ref=ref)
        snap_url = api_url(snap)
        logout()
        response = self.webservice.patch(
            snap_url, "application/json", json.dumps({"git_path": "HEAD"}))
        self.assertEqual(209, response.status)
        self.assertThat(response.jsonBody(), ContainsDict({
            "git_repository_url": Equals(repository_url),
            "git_path": Equals("HEAD"),
            }))

    def test_getByName(self):
        # lp.snaps.getByName returns a matching Snap.
        snap = self.makeSnap()
        with person_logged_in(self.person):
            owner_url = api_url(self.person)
        response = self.webservice.named_get(
            "/+snaps", "getByName", owner=owner_url, name="mir")
        self.assertEqual(200, response.status)
        self.assertEqual(snap, response.jsonBody())

    def test_getByName_missing(self):
        # lp.snaps.getByName returns 404 for a non-existent Snap.
        logout()
        with person_logged_in(self.person):
            owner_url = api_url(self.person)
        response = self.webservice.named_get(
            "/+snaps", "getByName", owner=owner_url, name="nonexistent")
        self.assertEqual(404, response.status)
        self.assertEqual(
            b"No such snap package with this owner: 'nonexistent'.",
            response.body)

    def test_findByOwner(self):
        # lp.snaps.findByOwner returns all visible Snaps with the given owner.
        persons = [self.factory.makePerson(), self.factory.makePerson()]
        snaps = []
        for person in persons:
            for private in (False, True):
                snaps.append(self.factory.makeSnap(
                    registrant=person, owner=person, private=private))
        with admin_logged_in():
            person_urls = [api_url(person) for person in persons]
            ws_snaps = [
                self.webservice.getAbsoluteUrl(api_url(snap))
                for snap in snaps]
        commercial_admin = (
            getUtility(ILaunchpadCelebrities).commercial_admin.teamowner)
        logout()

        # Anonymous requests can only see public snaps.
        anon_webservice = LaunchpadWebServiceCaller("test", "")
        response = anon_webservice.named_get(
            "/+snaps", "findByOwner", owner=person_urls[0],
            api_version="devel")
        self.assertEqual(200, response.status)
        self.assertContentEqual(
            [ws_snaps[0]],
            [entry["self_link"] for entry in response.jsonBody()["entries"]])

        # persons[0] can see their own private snap as well, but not those
        # for other people.
        webservice = webservice_for_person(
            persons[0], permission=OAuthPermission.READ_PRIVATE)
        response = webservice.named_get(
            "/+snaps", "findByOwner", owner=person_urls[0],
            api_version="devel")
        self.assertEqual(200, response.status)
        self.assertContentEqual(
            ws_snaps[:2],
            [entry["self_link"] for entry in response.jsonBody()["entries"]])
        response = webservice.named_get(
            "/+snaps", "findByOwner", owner=person_urls[1],
            api_version="devel")
        self.assertEqual(200, response.status)
        self.assertContentEqual(
            [ws_snaps[2]],
            [entry["self_link"] for entry in response.jsonBody()["entries"]])

        # Admins can see all snaps.
        commercial_admin_webservice = webservice_for_person(
            commercial_admin, permission=OAuthPermission.READ_PRIVATE)
        response = commercial_admin_webservice.named_get(
            "/+snaps", "findByOwner", owner=person_urls[0],
            api_version="devel")
        self.assertEqual(200, response.status)
        self.assertContentEqual(
            ws_snaps[:2],
            [entry["self_link"] for entry in response.jsonBody()["entries"]])
        response = commercial_admin_webservice.named_get(
            "/+snaps", "findByOwner", owner=person_urls[1],
            api_version="devel")
        self.assertEqual(200, response.status)
        self.assertContentEqual(
            ws_snaps[2:],
            [entry["self_link"] for entry in response.jsonBody()["entries"]])

    def test_findByURL(self):
        # lp.snaps.findByURL returns visible Snaps with the given URL.
        persons = [self.factory.makePerson(), self.factory.makePerson()]
        urls = ["https://git.example.org/foo", "https://git.example.org/bar"]
        snaps = []
        for url in urls:
            for person in persons:
                for private in (False, True):
                    ref = self.factory.makeGitRefRemote(repository_url=url)
                    snaps.append(self.factory.makeSnap(
                        registrant=person, owner=person, git_ref=ref,
                        private=private))
        with admin_logged_in():
            person_urls = [api_url(person) for person in persons]
            ws_snaps = [
                self.webservice.getAbsoluteUrl(api_url(snap))
                for snap in snaps]
        commercial_admin = (
            getUtility(ILaunchpadCelebrities).commercial_admin.teamowner)
        logout()

        # Anonymous requests can only see public snaps.
        anon_webservice = LaunchpadWebServiceCaller("test", "")
        response = anon_webservice.named_get(
            "/+snaps", "findByURL", url=urls[0], api_version="devel")
        self.assertEqual(200, response.status)
        self.assertContentEqual(
            [ws_snaps[0], ws_snaps[2]],
            [entry["self_link"] for entry in response.jsonBody()["entries"]])
        response = anon_webservice.named_get(
            "/+snaps", "findByURL", url=urls[0], owner=person_urls[0],
            api_version="devel")
        self.assertEqual(200, response.status)
        self.assertContentEqual(
            [ws_snaps[0]],
            [entry["self_link"] for entry in response.jsonBody()["entries"]])

        # persons[0] can see both public snaps with this URL, as well as
        # their own private snap.
        webservice = webservice_for_person(
            persons[0], permission=OAuthPermission.READ_PRIVATE)
        response = webservice.named_get(
            "/+snaps", "findByURL", url=urls[0], api_version="devel")
        self.assertEqual(200, response.status)
        self.assertContentEqual(
            ws_snaps[:3],
            [entry["self_link"] for entry in response.jsonBody()["entries"]])
        response = webservice.named_get(
            "/+snaps", "findByURL", url=urls[0], owner=person_urls[0],
            api_version="devel")
        self.assertEqual(200, response.status)
        self.assertContentEqual(
            ws_snaps[:2],
            [entry["self_link"] for entry in response.jsonBody()["entries"]])

        # Admins can see all snaps with this URL.
        commercial_admin_webservice = webservice_for_person(
            commercial_admin, permission=OAuthPermission.READ_PRIVATE)
        response = commercial_admin_webservice.named_get(
            "/+snaps", "findByURL", url=urls[0], api_version="devel")
        self.assertEqual(200, response.status)
        self.assertContentEqual(
            ws_snaps[:4],
            [entry["self_link"] for entry in response.jsonBody()["entries"]])
        response = commercial_admin_webservice.named_get(
            "/+snaps", "findByURL", url=urls[0], owner=person_urls[0],
            api_version="devel")
        self.assertEqual(200, response.status)
        self.assertContentEqual(
            ws_snaps[:2],
            [entry["self_link"] for entry in response.jsonBody()["entries"]])

    def test_findByURLPrefix(self):
        # lp.snaps.findByURLPrefix returns visible Snaps with the given URL
        # prefix.
        self.pushConfig("launchpad", default_batch_size=10)
        persons = [self.factory.makePerson(), self.factory.makePerson()]
        urls = [
            "https://git.example.org/foo/a",
            "https://git.example.org/foo/b",
            "https://git.example.org/bar",
            ]
        snaps = []
        for url in urls:
            for person in persons:
                for private in (False, True):
                    ref = self.factory.makeGitRefRemote(repository_url=url)
                    snaps.append(self.factory.makeSnap(
                        registrant=person, owner=person, git_ref=ref,
                        private=private))
        with admin_logged_in():
            person_urls = [api_url(person) for person in persons]
            ws_snaps = [
                self.webservice.getAbsoluteUrl(api_url(snap))
                for snap in snaps]
        commercial_admin = (
            getUtility(ILaunchpadCelebrities).commercial_admin.teamowner)
        logout()
        prefix = "https://git.example.org/foo/"

        # Anonymous requests can only see public snaps.
        anon_webservice = LaunchpadWebServiceCaller("test", "")
        response = anon_webservice.named_get(
            "/+snaps", "findByURLPrefix", url_prefix=prefix,
            api_version="devel")
        self.assertEqual(200, response.status)
        self.assertContentEqual(
            [ws_snaps[i] for i in (0, 2, 4, 6)],
            [entry["self_link"] for entry in response.jsonBody()["entries"]])
        response = anon_webservice.named_get(
            "/+snaps", "findByURLPrefix", url_prefix=prefix,
            owner=person_urls[0], api_version="devel")
        self.assertEqual(200, response.status)
        self.assertContentEqual(
            [ws_snaps[i] for i in (0, 4)],
            [entry["self_link"] for entry in response.jsonBody()["entries"]])

        # persons[0] can see all public snaps with this URL prefix, as well
        # as their own matching private snaps.
        webservice = webservice_for_person(
            persons[0], permission=OAuthPermission.READ_PRIVATE)
        response = webservice.named_get(
            "/+snaps", "findByURLPrefix", url_prefix=prefix,
            api_version="devel")
        self.assertEqual(200, response.status)
        self.assertContentEqual(
            [ws_snaps[i] for i in (0, 1, 2, 4, 5, 6)],
            [entry["self_link"] for entry in response.jsonBody()["entries"]])
        response = webservice.named_get(
            "/+snaps", "findByURLPrefix", url_prefix=prefix,
            owner=person_urls[0], api_version="devel")
        self.assertEqual(200, response.status)
        self.assertContentEqual(
            [ws_snaps[i] for i in (0, 1, 4, 5)],
            [entry["self_link"] for entry in response.jsonBody()["entries"]])

        # Admins can see all snaps with this URL prefix.
        commercial_admin_webservice = webservice_for_person(
            commercial_admin, permission=OAuthPermission.READ_PRIVATE)
        response = commercial_admin_webservice.named_get(
            "/+snaps", "findByURLPrefix", url_prefix=prefix,
            api_version="devel")
        self.assertEqual(200, response.status)
        self.assertContentEqual(
            ws_snaps[:8],
            [entry["self_link"] for entry in response.jsonBody()["entries"]])
        response = commercial_admin_webservice.named_get(
            "/+snaps", "findByURLPrefix", url_prefix=prefix,
            owner=person_urls[0], api_version="devel")
        self.assertEqual(200, response.status)
        self.assertContentEqual(
            [ws_snaps[i] for i in (0, 1, 4, 5)],
            [entry["self_link"] for entry in response.jsonBody()["entries"]])

    def test_findByURLPrefixes(self):
        # lp.snaps.findByURLPrefixes returns visible Snaps with any of the
        # given URL prefixes.
        self.pushConfig("launchpad", default_batch_size=20)
        persons = [self.factory.makePerson(), self.factory.makePerson()]
        urls = [
            "https://git.example.org/foo/a",
            "https://git.example.org/foo/b",
            "https://git.example.org/bar/a",
            "https://git.example.org/bar/b",
            "https://git.example.org/baz",
            ]
        snaps = []
        for url in urls:
            for person in persons:
                for private in (False, True):
                    ref = self.factory.makeGitRefRemote(repository_url=url)
                    snaps.append(self.factory.makeSnap(
                        registrant=person, owner=person, git_ref=ref,
                        private=private))
        with admin_logged_in():
            person_urls = [api_url(person) for person in persons]
            ws_snaps = [
                self.webservice.getAbsoluteUrl(api_url(snap))
                for snap in snaps]
        commercial_admin = (
            getUtility(ILaunchpadCelebrities).commercial_admin.teamowner)
        logout()
        prefixes = [
            "https://git.example.org/foo/", "https://git.example.org/bar/"]

        # Anonymous requests can only see public snaps.
        anon_webservice = LaunchpadWebServiceCaller("test", "")
        response = anon_webservice.named_get(
            "/+snaps", "findByURLPrefixes", url_prefixes=prefixes,
            api_version="devel")
        self.assertEqual(200, response.status)
        self.assertContentEqual(
            [ws_snaps[i] for i in (0, 2, 4, 6, 8, 10, 12, 14)],
            [entry["self_link"] for entry in response.jsonBody()["entries"]])
        response = anon_webservice.named_get(
            "/+snaps", "findByURLPrefixes", url_prefixes=prefixes,
            owner=person_urls[0], api_version="devel")
        self.assertEqual(200, response.status)
        self.assertContentEqual(
            [ws_snaps[i] for i in (0, 4, 8, 12)],
            [entry["self_link"] for entry in response.jsonBody()["entries"]])

        # persons[0] can see all public snaps with any of these URL
        # prefixes, as well as their own matching private snaps.
        webservice = webservice_for_person(
            persons[0], permission=OAuthPermission.READ_PRIVATE)
        response = webservice.named_get(
            "/+snaps", "findByURLPrefixes", url_prefixes=prefixes,
            api_version="devel")
        self.assertEqual(200, response.status)
        self.assertContentEqual(
            [ws_snaps[i] for i in (0, 1, 2, 4, 5, 6, 8, 9, 10, 12, 13, 14)],
            [entry["self_link"] for entry in response.jsonBody()["entries"]])
        response = webservice.named_get(
            "/+snaps", "findByURLPrefixes", url_prefixes=prefixes,
            owner=person_urls[0], api_version="devel")
        self.assertEqual(200, response.status)
        self.assertContentEqual(
            [ws_snaps[i] for i in (0, 1, 4, 5, 8, 9, 12, 13)],
            [entry["self_link"] for entry in response.jsonBody()["entries"]])

        # Admins can see all snaps with any of these URL prefixes.
        commercial_admin_webservice = webservice_for_person(
            commercial_admin, permission=OAuthPermission.READ_PRIVATE)
        response = commercial_admin_webservice.named_get(
            "/+snaps", "findByURLPrefixes", url_prefixes=prefixes,
            api_version="devel")
        self.assertEqual(200, response.status)
        self.assertContentEqual(
            ws_snaps[:16],
            [entry["self_link"] for entry in response.jsonBody()["entries"]])
        response = commercial_admin_webservice.named_get(
            "/+snaps", "findByURLPrefixes", url_prefixes=prefixes,
            owner=person_urls[0], api_version="devel")
        self.assertEqual(200, response.status)
        self.assertContentEqual(
            [ws_snaps[i] for i in (0, 1, 4, 5, 8, 9, 12, 13)],
            [entry["self_link"] for entry in response.jsonBody()["entries"]])

    def test_findByStoreName(self):
        # lp.snaps.findByStoreName returns visible Snaps with the given
        # store name.
        persons = [self.factory.makePerson(), self.factory.makePerson()]
        store_names = ["foo", "bar"]
        snaps = []
        for store_name in store_names:
            for person in persons:
                for private in (False, True):
                    snaps.append(self.factory.makeSnap(
                        registrant=person, owner=person, private=private,
                        store_name=store_name))
        with admin_logged_in():
            person_urls = [api_url(person) for person in persons]
            ws_snaps = [
                self.webservice.getAbsoluteUrl(api_url(snap))
                for snap in snaps]
        commercial_admin = (
            getUtility(ILaunchpadCelebrities).commercial_admin.teamowner)
        logout()

        # Anonymous requests can only see public snaps.
        anon_webservice = LaunchpadWebServiceCaller("test", "")
        response = anon_webservice.named_get(
            "/+snaps", "findByStoreName", store_name=store_names[0],
            api_version="devel")
        self.assertEqual(200, response.status)
        self.assertContentEqual(
            [ws_snaps[0], ws_snaps[2]],
            [entry["self_link"] for entry in response.jsonBody()["entries"]])
        response = anon_webservice.named_get(
            "/+snaps", "findByStoreName", store_name=store_names[0],
            owner=person_urls[0], api_version="devel")
        self.assertEqual(200, response.status)
        self.assertContentEqual(
            [ws_snaps[0]],
            [entry["self_link"] for entry in response.jsonBody()["entries"]])

        # persons[0] can see both public snaps with this store name, as well
        # as their own private snap.
        webservice = webservice_for_person(
            persons[0], permission=OAuthPermission.READ_PRIVATE)
        response = webservice.named_get(
            "/+snaps", "findByStoreName", store_name=store_names[0],
            api_version="devel")
        self.assertEqual(200, response.status)
        self.assertContentEqual(
            ws_snaps[:3],
            [entry["self_link"] for entry in response.jsonBody()["entries"]])
        response = webservice.named_get(
            "/+snaps", "findByStoreName", store_name=store_names[0],
            owner=person_urls[0], api_version="devel")
        self.assertEqual(200, response.status)
        self.assertContentEqual(
            ws_snaps[:2],
            [entry["self_link"] for entry in response.jsonBody()["entries"]])

        # Admins can see all snaps with this store name.
        commercial_admin_webservice = webservice_for_person(
            commercial_admin, permission=OAuthPermission.READ_PRIVATE)
        response = commercial_admin_webservice.named_get(
            "/+snaps", "findByStoreName", store_name=store_names[0],
            api_version="devel")
        self.assertEqual(200, response.status)
        self.assertContentEqual(
            ws_snaps[:4],
            [entry["self_link"] for entry in response.jsonBody()["entries"]])
        response = commercial_admin_webservice.named_get(
            "/+snaps", "findByStoreName", store_name=store_names[0],
            owner=person_urls[0], api_version="devel")
        self.assertEqual(200, response.status)
        self.assertContentEqual(
            ws_snaps[:2],
            [entry["self_link"] for entry in response.jsonBody()["entries"]])

    def setProcessors(self, user, snap, names):
        ws = webservice_for_person(
            user, permission=OAuthPermission.WRITE_PUBLIC)
        return ws.named_post(
            snap["self_link"], "setProcessors",
            processors=["/+processors/%s" % name for name in names],
            api_version="devel")

    def assertProcessors(self, user, snap, names):
        body = webservice_for_person(user).get(
            snap["self_link"] + "/processors", api_version="devel").jsonBody()
        self.assertContentEqual(
            names, [entry["name"] for entry in body["entries"]])

    def test_setProcessors_admin(self):
        """An admin can add a new processor to the enabled restricted set."""
        ppa_admin_team = getUtility(ILaunchpadCelebrities).ppa_admin
        ppa_admin = self.factory.makePerson(member_of=[ppa_admin_team])
        self.factory.makeProcessor(
            "arm", "ARM", "ARM", restricted=True, build_by_default=False)
        distroseries = self.factory.makeDistroSeries()
        for processor in getUtility(IProcessorSet).getAll():
            self.factory.makeDistroArchSeries(
                distroseries=distroseries, architecturetag=processor.name,
                processor=processor)
        snap = self.makeSnap(distroseries=distroseries)
        self.assertProcessors(ppa_admin, snap, ["386", "hppa", "amd64"])

        response = self.setProcessors(ppa_admin, snap, ["386", "arm"])
        self.assertEqual(200, response.status)
        self.assertProcessors(ppa_admin, snap, ["386", "arm"])

    def test_setProcessors_non_owner_forbidden(self):
        """Only PPA admins and snap owners can call setProcessors."""
        self.factory.makeProcessor(
            "unrestricted", "Unrestricted", "Unrestricted", restricted=False,
            build_by_default=False)
        non_owner = self.factory.makePerson()
        snap = self.makeSnap()

        response = self.setProcessors(non_owner, snap, ["386", "unrestricted"])
        self.assertEqual(401, response.status)

    def test_setProcessors_owner(self):
        """The snap owner can enable/disable unrestricted processors."""
        distroseries = self.factory.makeDistroSeries()
        for processor in getUtility(IProcessorSet).getAll():
            self.factory.makeDistroArchSeries(
                distroseries=distroseries, architecturetag=processor.name,
                processor=processor)
        snap = self.makeSnap(distroseries=distroseries)
        self.assertProcessors(self.person, snap, ["386", "hppa", "amd64"])

        response = self.setProcessors(self.person, snap, ["386"])
        self.assertEqual(200, response.status)
        self.assertProcessors(self.person, snap, ["386"])

        response = self.setProcessors(self.person, snap, ["386", "amd64"])
        self.assertEqual(200, response.status)
        self.assertProcessors(self.person, snap, ["386", "amd64"])

    def test_setProcessors_owner_restricted_forbidden(self):
        """The snap owner cannot enable/disable restricted processors."""
        ppa_admin_team = getUtility(ILaunchpadCelebrities).ppa_admin
        ppa_admin = self.factory.makePerson(member_of=[ppa_admin_team])
        self.factory.makeProcessor(
            "arm", "ARM", "ARM", restricted=True, build_by_default=False)
        snap = self.makeSnap()

        response = self.setProcessors(self.person, snap, ["386", "arm"])
        self.assertEqual(403, response.status)

        # If a PPA admin enables arm, the owner cannot disable it.
        response = self.setProcessors(ppa_admin, snap, ["386", "arm"])
        self.assertEqual(200, response.status)
        self.assertProcessors(self.person, snap, ["386", "arm"])

        response = self.setProcessors(self.person, snap, ["386"])
        self.assertEqual(403, response.status)

    def assertBeginsAuthorization(self, snap, **kwargs):
        snap_url = api_url(snap)
        root_macaroon = Macaroon()
        root_macaroon.add_third_party_caveat(
            urlsplit(config.launchpad.openid_provider_root).netloc, '',
            'dummy')
        root_macaroon_raw = root_macaroon.serialize()
        self.pushConfig("snappy", store_url="http://sca.example/")
        logout()
        with responses.RequestsMock() as requests_mock:
            requests_mock.add(
                "POST", "http://sca.example/dev/api/acl/",
                json={"macaroon": root_macaroon_raw})
            response = self.webservice.named_post(
                snap_url, "beginAuthorization", **kwargs)
            [call] = requests_mock.calls
        self.assertThat(call.request, MatchesStructure.byEquality(
            url="http://sca.example/dev/api/acl/", method="POST"))
        with person_logged_in(self.person):
            expected_body = {
                "packages": [{
                    "name": snap.store_name,
                    "series": snap.store_series.name,
                    }],
                "permissions": ["package_upload"],
                }
            self.assertEqual(
                expected_body, json.loads(call.request.body.decode("UTF-8")))
            self.assertEqual({"root": root_macaroon_raw}, snap.store_secrets)
        return response, root_macaroon.third_party_caveats()[0]

    def test_beginAuthorization(self):
        with admin_logged_in():
            snappy_series = self.factory.makeSnappySeries()
        snap = self.factory.makeSnap(
            registrant=self.person, store_upload=True,
            store_series=snappy_series,
            store_name=self.factory.getUniqueUnicode())
        response, sso_caveat = self.assertBeginsAuthorization(snap)
        self.assertEqual(sso_caveat.caveat_id, response.jsonBody())

    def test_beginAuthorization_unauthorized(self):
        # A user without edit access cannot authorize snap package uploads.
        with admin_logged_in():
            snappy_series = self.factory.makeSnappySeries()
        snap = self.factory.makeSnap(
            registrant=self.person, store_upload=True,
            store_series=snappy_series,
            store_name=self.factory.getUniqueUnicode())
        snap_url = api_url(snap)
        other_person = self.factory.makePerson()
        other_webservice = webservice_for_person(
            other_person, permission=OAuthPermission.WRITE_PUBLIC)
        other_webservice.default_api_version = "devel"
        response = other_webservice.named_post(snap_url, "beginAuthorization")
        self.assertEqual(401, response.status)

    def test_completeAuthorization(self):
        with admin_logged_in():
            snappy_series = self.factory.makeSnappySeries()
        root_macaroon = Macaroon()
        discharge_macaroon = Macaroon()
        snap = self.factory.makeSnap(
            registrant=self.person, store_upload=True,
            store_series=snappy_series,
            store_name=self.factory.getUniqueUnicode(),
            store_secrets={"root": root_macaroon.serialize()})
        snap_url = api_url(snap)
        logout()
        response = self.webservice.named_post(
            snap_url, "completeAuthorization",
            discharge_macaroon=discharge_macaroon.serialize())
        self.assertEqual(200, response.status)
        with person_logged_in(self.person):
            self.assertEqual(
                {"root": root_macaroon.serialize(),
                 "discharge": discharge_macaroon.serialize()},
                snap.store_secrets)

    def test_completeAuthorization_without_beginAuthorization(self):
        with admin_logged_in():
            snappy_series = self.factory.makeSnappySeries()
        snap = self.factory.makeSnap(
            registrant=self.person, store_upload=True,
            store_series=snappy_series,
            store_name=self.factory.getUniqueUnicode())
        snap_url = api_url(snap)
        logout()
        discharge_macaroon = Macaroon()
        response = self.webservice.named_post(
            snap_url, "completeAuthorization",
            discharge_macaroon=discharge_macaroon.serialize())
        self.assertThat(response, MatchesStructure.byEquality(
            status=400,
            body=(
                b"beginAuthorization must be called before "
                b"completeAuthorization.")))

    def test_completeAuthorization_unauthorized(self):
        with admin_logged_in():
            snappy_series = self.factory.makeSnappySeries()
        root_macaroon = Macaroon()
        discharge_macaroon = Macaroon()
        snap = self.factory.makeSnap(
            registrant=self.person, store_upload=True,
            store_series=snappy_series,
            store_name=self.factory.getUniqueUnicode(),
            store_secrets={"root": root_macaroon.serialize()})
        snap_url = api_url(snap)
        other_person = self.factory.makePerson()
        other_webservice = webservice_for_person(
            other_person, permission=OAuthPermission.WRITE_PUBLIC)
        other_webservice.default_api_version = "devel"
        response = other_webservice.named_post(
            snap_url, "completeAuthorization",
            discharge_macaroon=discharge_macaroon.serialize())
        self.assertEqual(401, response.status)

    def test_completeAuthorization_both_macaroons(self):
        # It is possible to do the authorization work entirely externally
        # and send both root and discharge macaroons in one go.
        with admin_logged_in():
            snappy_series = self.factory.makeSnappySeries()
        snap = self.factory.makeSnap(
            registrant=self.person, store_upload=True,
            store_series=snappy_series,
            store_name=self.factory.getUniqueUnicode())
        snap_url = api_url(snap)
        logout()
        root_macaroon = Macaroon()
        discharge_macaroon = Macaroon()
        response = self.webservice.named_post(
            snap_url, "completeAuthorization",
            root_macaroon=root_macaroon.serialize(),
            discharge_macaroon=discharge_macaroon.serialize())
        self.assertEqual(200, response.status)
        with person_logged_in(self.person):
            self.assertEqual(
                {"root": root_macaroon.serialize(),
                 "discharge": discharge_macaroon.serialize()},
                snap.store_secrets)

    def test_completeAuthorization_only_root_macaroon(self):
        # It is possible to store only a root macaroon.  This may make sense
        # if the store has some other way to determine that user consent has
        # been acquired and thus has not added a third-party caveat.
        with admin_logged_in():
            snappy_series = self.factory.makeSnappySeries()
        snap = self.factory.makeSnap(
            registrant=self.person, store_upload=True,
            store_series=snappy_series,
            store_name=self.factory.getUniqueUnicode())
        snap_url = api_url(snap)
        logout()
        root_macaroon = Macaroon()
        response = self.webservice.named_post(
            snap_url, "completeAuthorization",
            root_macaroon=root_macaroon.serialize())
        self.assertEqual(200, response.status)
        with person_logged_in(self.person):
            self.assertEqual(
                {"root": root_macaroon.serialize()}, snap.store_secrets)

    def test_completeAuthorization_malformed_root_macaroon(self):
        with admin_logged_in():
            snappy_series = self.factory.makeSnappySeries()
        snap = self.factory.makeSnap(
            registrant=self.person, store_upload=True,
            store_series=snappy_series,
            store_name=self.factory.getUniqueUnicode())
        snap_url = api_url(snap)
        logout()
        response = self.webservice.named_post(
            snap_url, "completeAuthorization", root_macaroon="nonsense")
        self.assertThat(response, MatchesStructure.byEquality(
            status=400, body=b"root_macaroon is invalid."))

    def test_completeAuthorization_malformed_discharge_macaroon(self):
        with admin_logged_in():
            snappy_series = self.factory.makeSnappySeries()
        snap = self.factory.makeSnap(
            registrant=self.person, store_upload=True,
            store_series=snappy_series,
            store_name=self.factory.getUniqueUnicode())
        snap_url = api_url(snap)
        logout()
        response = self.webservice.named_post(
            snap_url, "completeAuthorization",
            root_macaroon=Macaroon().serialize(),
            discharge_macaroon="nonsense")
        self.assertThat(response, MatchesStructure.byEquality(
            status=400, body=b"discharge_macaroon is invalid."))

    def test_completeAuthorization_encrypted(self):
        private_key = PrivateKey.generate()
        self.pushConfig(
            "snappy",
            store_secrets_public_key=base64.b64encode(
                bytes(private_key.public_key)).decode("UTF-8"))
        with admin_logged_in():
            snappy_series = self.factory.makeSnappySeries()
        root_macaroon = Macaroon()
        discharge_macaroon = Macaroon()
        snap = self.factory.makeSnap(
            registrant=self.person, store_upload=True,
            store_series=snappy_series,
            store_name=self.factory.getUniqueUnicode(),
            store_secrets={"root": root_macaroon.serialize()})
        snap_url = api_url(snap)
        logout()
        response = self.webservice.named_post(
            snap_url, "completeAuthorization",
            discharge_macaroon=discharge_macaroon.serialize())
        self.assertEqual(200, response.status)
        self.pushConfig(
            "snappy",
            store_secrets_private_key=base64.b64encode(
                bytes(private_key)).decode("UTF-8"))
        container = getUtility(IEncryptedContainer, "snap-store-secrets")
        with person_logged_in(self.person):
            self.assertThat(snap.store_secrets, MatchesDict({
                "root": Equals(root_macaroon.serialize()),
                "discharge_encrypted": AfterPreprocessing(
                    container.decrypt, Equals(discharge_macaroon.serialize())),
                }))

    def makeBuildableDistroArchSeries(self, **kwargs):
        das = self.factory.makeDistroArchSeries(**kwargs)
        fake_chroot = self.factory.makeLibraryFileAlias(
            filename="fake_chroot.tar.gz", db_only=True)
        das.addOrUpdateChroot(fake_chroot)
        return das

    def test_requestBuild(self):
        # Build requests can be performed and end up in snap.builds and
        # snap.pending_builds.
        distroseries = self.factory.makeDistroSeries(registrant=self.person)
        processor = self.factory.makeProcessor(supports_virtualized=True)
        distroarchseries = self.makeBuildableDistroArchSeries(
            distroseries=distroseries, processor=processor, owner=self.person)
        distroarchseries_url = api_url(distroarchseries)
        archive_url = api_url(distroseries.main_archive)
        snap = self.makeSnap(distroseries=distroseries, processors=[processor])
        response = self.webservice.named_post(
            snap["self_link"], "requestBuild", archive=archive_url,
            distro_arch_series=distroarchseries_url, pocket="Updates")
        self.assertEqual(201, response.status)
        build = self.webservice.get(response.getHeader("Location")).jsonBody()
        self.assertEqual(
            [build["self_link"]], self.getCollectionLinks(snap, "builds"))
        self.assertEqual([], self.getCollectionLinks(snap, "completed_builds"))
        self.assertEqual(
            [build["self_link"]],
            self.getCollectionLinks(snap, "pending_builds"))

    def test_requestBuild_rejects_repeats(self):
        # Build requests are rejected if already pending.
        distroseries = self.factory.makeDistroSeries(registrant=self.person)
        processor = self.factory.makeProcessor(supports_virtualized=True)
        distroarchseries = self.makeBuildableDistroArchSeries(
            distroseries=distroseries, processor=processor, owner=self.person)
        distroarchseries_url = api_url(distroarchseries)
        archive_url = api_url(distroseries.main_archive)
        snap = self.makeSnap(distroseries=distroseries, processors=[processor])
        response = self.webservice.named_post(
            snap["self_link"], "requestBuild", archive=archive_url,
            distro_arch_series=distroarchseries_url, pocket="Updates")
        self.assertEqual(201, response.status)
        response = self.webservice.named_post(
            snap["self_link"], "requestBuild", archive=archive_url,
            distro_arch_series=distroarchseries_url, pocket="Updates")
        self.assertEqual(400, response.status)
        self.assertEqual(
            b"An identical build of this snap package is already pending.",
            response.body)

    def test_requestBuild_not_owner(self):
        # If the requester is not the owner or a member of the owner team,
        # build requests are rejected.
        other_team = self.factory.makeTeam(displayname="Other Team")
        distroseries = self.factory.makeDistroSeries(registrant=self.person)
        processor = self.factory.makeProcessor(supports_virtualized=True)
        distroarchseries = self.makeBuildableDistroArchSeries(
            distroseries=distroseries, processor=processor, owner=self.person)
        distroarchseries_url = api_url(distroarchseries)
        archive_url = api_url(distroseries.main_archive)
        other_webservice = webservice_for_person(
            other_team.teamowner, permission=OAuthPermission.WRITE_PUBLIC)
        other_webservice.default_api_version = "devel"
        login(ANONYMOUS)
        snap = self.makeSnap(
            owner=other_team, distroseries=distroseries,
            processors=[processor], webservice=other_webservice)
        response = self.webservice.named_post(
            snap["self_link"], "requestBuild", archive=archive_url,
            distro_arch_series=distroarchseries_url, pocket="Updates")
        self.assertEqual(401, response.status)
        self.assertEqual(
            b"Test Person cannot create snap package builds owned by Other "
            b"Team.", response.body)

    def test_requestBuild_archive_disabled(self):
        # Build requests against a disabled archive are rejected.
        distroseries = self.factory.makeDistroSeries(
            distribution=getUtility(IDistributionSet)['ubuntu'],
            registrant=self.person)
        processor = self.factory.makeProcessor(supports_virtualized=True)
        distroarchseries = self.makeBuildableDistroArchSeries(
            distroseries=distroseries, processor=processor, owner=self.person)
        distroarchseries_url = api_url(distroarchseries)
        archive = self.factory.makeArchive(
            distribution=distroseries.distribution, owner=self.person,
            enabled=False, displayname="Disabled Archive")
        archive_url = api_url(archive)
        snap = self.makeSnap(distroseries=distroseries, processors=[processor])
        response = self.webservice.named_post(
            snap["self_link"], "requestBuild", archive=archive_url,
            distro_arch_series=distroarchseries_url, pocket="Updates")
        self.assertEqual(403, response.status)
        self.assertEqual(b"Disabled Archive is disabled.", response.body)

    def test_requestBuild_archive_private_owners_match(self):
        # Build requests against a private archive are allowed if the Snap
        # and Archive owners match exactly.
        distroseries = self.factory.makeDistroSeries(
            distribution=getUtility(IDistributionSet)['ubuntu'],
            registrant=self.person)
        processor = self.factory.makeProcessor(supports_virtualized=True)
        distroarchseries = self.makeBuildableDistroArchSeries(
            distroseries=distroseries, processor=processor, owner=self.person)
        distroarchseries_url = api_url(distroarchseries)
        archive = self.factory.makeArchive(
            distribution=distroseries.distribution, owner=self.person,
            private=True)
        archive_url = api_url(archive)
        snap = self.makeSnap(distroseries=distroseries, processors=[processor])
        response = self.webservice.named_post(
            snap["self_link"], "requestBuild", archive=archive_url,
            distro_arch_series=distroarchseries_url, pocket="Updates")
        self.assertEqual(201, response.status)

    def test_requestBuild_archive_private_owners_mismatch(self):
        # Build requests against a private archive are rejected if the Snap
        # and Archive owners do not match exactly.
        distroseries = self.factory.makeDistroSeries(
            distribution=getUtility(IDistributionSet)['ubuntu'],
            registrant=self.person)
        processor = self.factory.makeProcessor(supports_virtualized=True)
        distroarchseries = self.makeBuildableDistroArchSeries(
            distroseries=distroseries, processor=processor, owner=self.person)
        distroarchseries_url = api_url(distroarchseries)
        archive = self.factory.makeArchive(
            distribution=distroseries.distribution, private=True)
        archive_url = api_url(archive)
        snap = self.makeSnap(distroseries=distroseries, processors=[processor])
        response = self.webservice.named_post(
            snap["self_link"], "requestBuild", archive=archive_url,
            distro_arch_series=distroarchseries_url, pocket="Updates")
        self.assertEqual(403, response.status)
        self.assertEqual(
            b"Snap package builds against private archives are only allowed "
            b"if the snap package owner and the archive owner are equal.",
            response.body)

    def test_requestBuilds(self):
        # Requests for builds for all relevant architectures can be
        # performed over the webservice, and the returned entry indicates
        # the status of the asynchronous job.
        distroseries = self.factory.makeDistroSeries(registrant=self.person)
        processors = [
            self.factory.makeProcessor(supports_virtualized=True)
            for _ in range(3)]
        for processor in processors:
            self.makeBuildableDistroArchSeries(
                distroseries=distroseries, architecturetag=processor.name,
                processor=processor, owner=self.person)
        archive_url = api_url(distroseries.main_archive)
        [git_ref] = self.factory.makeGitRefs()
        snap = self.makeSnap(
            git_ref=git_ref, distroseries=distroseries, processors=processors)
        now = get_transaction_timestamp(IStore(distroseries))
        response = self.webservice.named_post(
            snap["self_link"], "requestBuilds", archive=archive_url,
            pocket="Updates", channels={"snapcraft": "edge"})
        self.assertEqual(201, response.status)
        build_request_url = response.getHeader("Location")
        build_request = self.webservice.get(build_request_url).jsonBody()
        self.assertThat(build_request, ContainsDict({
            "date_requested": AfterPreprocessing(
                iso8601.parse_date, GreaterThan(now)),
            "date_finished": Is(None),
            "snap_link": Equals(snap["self_link"]),
            "status": Equals("Pending"),
            "error_message": Is(None),
            "builds_collection_link": Equals(build_request_url + "/builds"),
            }))
        self.assertEqual([], self.getCollectionLinks(build_request, "builds"))
        with person_logged_in(self.person):
            snapcraft_yaml = "architectures:\n"
            for processor in processors:
                snapcraft_yaml += "  - build-on: %s\n" % processor.name
            self.useFixture(GitHostingFixture(blob=snapcraft_yaml))
            [job] = getUtility(ISnapRequestBuildsJobSource).iterReady()
            with dbuser(config.ISnapRequestBuildsJobSource.dbuser):
                JobRunner([job]).runAll()
        date_requested = iso8601.parse_date(build_request["date_requested"])
        now = get_transaction_timestamp(IStore(distroseries))
        build_request = self.webservice.get(
            build_request["self_link"]).jsonBody()
        self.assertThat(build_request, ContainsDict({
            "date_requested": AfterPreprocessing(
                iso8601.parse_date, Equals(date_requested)),
            "date_finished": AfterPreprocessing(
                iso8601.parse_date,
                MatchesAll(GreaterThan(date_requested), LessThan(now))),
            "snap_link": Equals(snap["self_link"]),
            "status": Equals("Completed"),
            "error_message": Is(None),
            "builds_collection_link": Equals(build_request_url + "/builds"),
            }))
        builds = self.webservice.get(
            build_request["builds_collection_link"]).jsonBody()["entries"]
        with person_logged_in(self.person):
            self.assertThat(builds, MatchesSetwise(*(
                ContainsDict({
                    "snap_link": Equals(snap["self_link"]),
                    "archive_link": Equals(
                        self.getURL(distroseries.main_archive)),
                    "arch_tag": Equals(processor.name),
                    "pocket": Equals("Updates"),
                    "channels": Equals({"snapcraft": "edge"}),
                    })
                for processor in processors)))

    def test_requestBuilds_failure(self):
        # If the asynchronous build request job fails, this is reflected in
        # the build request entry.
        distroseries = self.factory.makeDistroSeries(registrant=self.person)
        processor = self.factory.makeProcessor(supports_virtualized=True)
        self.makeBuildableDistroArchSeries(
            distroseries=distroseries, architecturetag=processor.name,
            processor=processor, owner=self.person)
        archive_url = api_url(distroseries.main_archive)
        [git_ref] = self.factory.makeGitRefs()
        snap = self.makeSnap(
            git_ref=git_ref, distroseries=distroseries,
            processors=[processor])
        now = get_transaction_timestamp(IStore(distroseries))
        response = self.webservice.named_post(
            snap["self_link"], "requestBuilds", archive=archive_url,
            pocket="Updates")
        self.assertEqual(201, response.status)
        build_request_url = response.getHeader("Location")
        build_request = self.webservice.get(build_request_url).jsonBody()
        self.assertThat(build_request, ContainsDict({
            "date_requested": AfterPreprocessing(
                iso8601.parse_date, GreaterThan(now)),
            "date_finished": Is(None),
            "snap_link": Equals(snap["self_link"]),
            "status": Equals("Pending"),
            "error_message": Is(None),
            "builds_collection_link": Equals(build_request_url + "/builds"),
            }))
        self.assertEqual([], self.getCollectionLinks(build_request, "builds"))
        with person_logged_in(self.person):
            self.useFixture(GitHostingFixture()).getBlob.failure = Exception(
                "Something went wrong")
            [job] = getUtility(ISnapRequestBuildsJobSource).iterReady()
            with dbuser(config.ISnapRequestBuildsJobSource.dbuser):
                JobRunner([job]).runAll()
        date_requested = iso8601.parse_date(build_request["date_requested"])
        now = get_transaction_timestamp(IStore(distroseries))
        build_request = self.webservice.get(
            build_request["self_link"]).jsonBody()
        self.assertThat(build_request, ContainsDict({
            "date_requested": AfterPreprocessing(
                iso8601.parse_date, Equals(date_requested)),
            "date_finished": AfterPreprocessing(
                iso8601.parse_date,
                MatchesAll(GreaterThan(date_requested), LessThan(now))),
            "snap_link": Equals(snap["self_link"]),
            "status": Equals("Failed"),
            "error_message": Equals("Something went wrong"),
            "builds_collection_link": Equals(build_request_url + "/builds"),
            }))
        self.assertEqual([], self.getCollectionLinks(build_request, "builds"))

    def test_requestBuilds_not_owner(self):
        # If the requester is not the owner or a member of the owner team,
        # build requests are rejected.
        other_team = self.factory.makeTeam(displayname="Other Team")
        distroseries = self.factory.makeDistroSeries(registrant=self.person)
        archive_url = api_url(distroseries.main_archive)
        other_webservice = webservice_for_person(
            other_team.teamowner, permission=OAuthPermission.WRITE_PUBLIC)
        other_webservice.default_api_version = "devel"
        login(ANONYMOUS)
        snap = self.makeSnap(
            owner=other_team, distroseries=distroseries,
            webservice=other_webservice)
        response = self.webservice.named_post(
            snap["self_link"], "requestBuilds", archive=archive_url,
            pocket="Updates")
        self.assertEqual(401, response.status)
        self.assertEqual(
            b"Test Person cannot create snap package builds owned by Other "
            b"Team.", response.body)

    def test_requestAutoBuilds(self):
        # requestAutoBuilds can be performed over the webservice.
        distroseries = self.factory.makeDistroSeries()
        dases = []
        for _ in range(3):
            processor = self.factory.makeProcessor(supports_virtualized=True)
            dases.append(self.makeBuildableDistroArchSeries(
                distroseries=distroseries, processor=processor))
        archive = self.factory.makeArchive()
        snap = self.makeSnap(
            distroseries=distroseries,
            processors=[das.processor for das in dases[:2]],
            auto_build_archive=archive,
            auto_build_pocket=PackagePublishingPocket.PROPOSED)
        response = self.webservice.named_post(
            snap["self_link"], "requestAutoBuilds")
        self.assertEqual(200, response.status)
        builds = response.jsonBody()
        self.assertContentEqual(
            [self.getURL(das) for das in dases[:2]],
            [build["distro_arch_series_link"] for build in builds])

    def test_requestAutoBuilds_requires_auto_build_archive(self):
        # requestAutoBuilds fails if auto_build_archive is not set.
        snap = self.makeSnap()
        response = self.webservice.named_post(
            snap["self_link"], "requestAutoBuilds")
        self.assertEqual(400, response.status)
        self.assertEqual(
            b"This snap package cannot have automatic builds created for it "
            b"because auto_build_archive is not set.",
            response.body)

    def test_requestAutoBuilds_requires_auto_build_pocket(self):
        # requestAutoBuilds fails if auto_build_pocket is not set.
        snap = self.makeSnap(auto_build_archive=self.factory.makeArchive())
        response = self.webservice.named_post(
            snap["self_link"], "requestAutoBuilds")
        self.assertEqual(400, response.status)
        self.assertEqual(
            b"This snap package cannot have automatic builds created for it "
            b"because auto_build_pocket is not set.",
            response.body)

    def test_requestAutoBuilds_requires_all_requests_to_succeed(self):
        # requestAutoBuilds fails if any one of its build requests fail.
        distroseries = self.factory.makeDistroSeries()
        dases = []
        for _ in range(2):
            processor = self.factory.makeProcessor(supports_virtualized=True)
            dases.append(self.makeBuildableDistroArchSeries(
                distroseries=distroseries, processor=processor))
        archive = self.factory.makeArchive(enabled=False)
        snap = self.makeSnap(
            distroseries=distroseries,
            processors=[das.processor for das in dases[:2]],
            auto_build_archive=archive,
            auto_build_pocket=PackagePublishingPocket.PROPOSED)
        response = self.webservice.named_post(
            snap["self_link"], "requestAutoBuilds")
        self.assertEqual(403, response.status)
        self.assertEqual(
            ("%s is disabled." % archive.displayname).encode("UTF-8"),
            response.body)
        response = self.webservice.get(snap["builds_collection_link"])
        self.assertEqual([], response.jsonBody()["entries"])

    def test_requestAutoBuilds_allows_already_pending(self):
        # requestAutoBuilds succeeds if some of its build requests are
        # already pending.
        distroseries = self.factory.makeDistroSeries()
        dases = []
        das_urls = []
        for _ in range(3):
            processor = self.factory.makeProcessor(supports_virtualized=True)
            dases.append(self.makeBuildableDistroArchSeries(
                distroseries=distroseries, processor=processor))
            das_urls.append(api_url(dases[-1]))
        archive = self.factory.makeArchive()
        archive_url = api_url(archive)
        snap = self.makeSnap(
            distroseries=distroseries,
            processors=[das.processor for das in dases[:2]],
            auto_build_archive=archive,
            auto_build_pocket=PackagePublishingPocket.PROPOSED)
        response = self.webservice.named_post(
            snap["self_link"], "requestBuild", archive=archive_url,
            distro_arch_series=das_urls[0], pocket="Proposed")
        self.assertEqual(201, response.status)
        response = self.webservice.named_post(
            snap["self_link"], "requestAutoBuilds")
        self.assertEqual(200, response.status)
        builds = response.jsonBody()
        self.assertContentEqual(
            [self.getURL(dases[1])],
            [build["distro_arch_series_link"] for build in builds])

    def test_getBuilds(self):
        # The builds, completed_builds, and pending_builds properties are as
        # expected.
        distroseries = self.factory.makeDistroSeries(
            distribution=getUtility(IDistributionSet)['ubuntu'],
            registrant=self.person)
        processor = self.factory.makeProcessor(supports_virtualized=True)
        distroarchseries = self.makeBuildableDistroArchSeries(
            distroseries=distroseries, processor=processor, owner=self.person)
        distroarchseries_url = api_url(distroarchseries)
        archives = [
            self.factory.makeArchive(
                distribution=distroseries.distribution, owner=self.person)
            for x in range(4)]
        archive_urls = [api_url(archive) for archive in archives]
        snap = self.makeSnap(distroseries=distroseries, processors=[processor])
        builds = []
        for archive_url in archive_urls:
            response = self.webservice.named_post(
                snap["self_link"], "requestBuild", archive=archive_url,
                distro_arch_series=distroarchseries_url, pocket="Proposed")
            self.assertEqual(201, response.status)
            build = self.webservice.get(
                response.getHeader("Location")).jsonBody()
            builds.insert(0, build["self_link"])
        self.assertEqual(builds, self.getCollectionLinks(snap, "builds"))
        self.assertEqual([], self.getCollectionLinks(snap, "completed_builds"))
        self.assertEqual(
            builds, self.getCollectionLinks(snap, "pending_builds"))
        snap = self.webservice.get(snap["self_link"]).jsonBody()

        with person_logged_in(self.person):
            db_snap = getUtility(ISnapSet).getByName(self.person, snap["name"])
            db_builds = list(db_snap.builds)
            db_builds[0].updateStatus(
                BuildStatus.BUILDING, date_started=db_snap.date_created)
            db_builds[0].updateStatus(
                BuildStatus.FULLYBUILT,
                date_finished=db_snap.date_created + timedelta(minutes=10))
        snap = self.webservice.get(snap["self_link"]).jsonBody()
        # Builds that have not yet been started are listed last.  This does
        # mean that pending builds that have never been started are sorted
        # to the end, but means that builds that were cancelled before
        # starting don't pollute the start of the collection forever.
        self.assertEqual(builds, self.getCollectionLinks(snap, "builds"))
        self.assertEqual(
            builds[:1], self.getCollectionLinks(snap, "completed_builds"))
        self.assertEqual(
            builds[1:], self.getCollectionLinks(snap, "pending_builds"))

        with person_logged_in(self.person):
            db_builds[1].updateStatus(
                BuildStatus.BUILDING, date_started=db_snap.date_created)
            db_builds[1].updateStatus(
                BuildStatus.FULLYBUILT,
                date_finished=db_snap.date_created + timedelta(minutes=20))
        snap = self.webservice.get(snap["self_link"]).jsonBody()
        self.assertEqual(
            [builds[1], builds[0], builds[2], builds[3]],
            self.getCollectionLinks(snap, "builds"))
        self.assertEqual(
            [builds[1], builds[0]],
            self.getCollectionLinks(snap, "completed_builds"))
        self.assertEqual(
            builds[2:], self.getCollectionLinks(snap, "pending_builds"))

    def test_query_count(self):
        # Snap has a reasonable query count.
        snap = self.factory.makeSnap(registrant=self.person, owner=self.person)
        url = api_url(snap)
        logout()
        store = Store.of(snap)
        store.flush()
        store.invalidate()
        with StormStatementRecorder() as recorder:
            self.webservice.get(url)
        self.assertThat(recorder, HasQueryCount(Equals(15)))

    def test_builds_query_count(self):
        # The query count of Snap.builds is constant in the number of
        # builds, even if they have store upload jobs.
        self.pushConfig(
            "snappy", store_url="http://sca.example/",
            store_upload_url="http://updown.example/")
        with admin_logged_in():
            snappyseries = self.factory.makeSnappySeries()
        distroseries = self.factory.makeDistroSeries(
            distribution=getUtility(IDistributionSet)['ubuntu'],
            registrant=self.person)
        processor = self.factory.makeProcessor(supports_virtualized=True)
        distroarchseries = self.makeBuildableDistroArchSeries(
            distroseries=distroseries, processor=processor, owner=self.person)
        with person_logged_in(self.person):
            snap = self.factory.makeSnap(
                registrant=self.person, owner=self.person,
                distroseries=distroseries, processors=[processor])
            snap.store_series = snappyseries
            snap.store_name = self.factory.getUniqueUnicode()
            snap.store_upload = True
            snap.store_secrets = {"root": Macaroon().serialize()}
        builds_url = "%s/builds" % api_url(snap)
        logout()

        def make_build():
            with person_logged_in(self.person):
                builder = self.factory.makeBuilder()
                build = snap.requestBuild(
                    self.person, distroseries.main_archive, distroarchseries,
                    PackagePublishingPocket.PROPOSED)
                with dbuser(config.builddmaster.dbuser):
                    build.updateStatus(
                        BuildStatus.BUILDING, date_started=snap.date_created)
                    build.updateStatus(
                        BuildStatus.FULLYBUILT,
                        builder=builder,
                        date_finished=(
                            snap.date_created + timedelta(minutes=10)))
                return build

        def get_builds():
            response = self.webservice.get(builds_url)
            self.assertEqual(200, response.status)
            return response

        recorder1, recorder2 = record_two_runs(get_builds, make_build, 2)
        self.assertThat(recorder2, HasQueryCount.byEquality(recorder1))<|MERGE_RESOLUTION|>--- conflicted
+++ resolved
@@ -68,13 +68,9 @@
     GitHostingFixture,
     )
 from lp.registry.enums import (
-<<<<<<< HEAD
+    BranchSharingPolicy,
     PersonVisibility,
     TeamMembershipPolicy,
-=======
-    BranchSharingPolicy,
-    PersonVisibility,
->>>>>>> 05316f36
     )
 from lp.registry.interfaces.accesspolicy import IAccessPolicySource
 from lp.registry.interfaces.distribution import IDistributionSet
@@ -1383,15 +1379,10 @@
 
     def test_private_is_visible_by_team_member(self):
         person = self.factory.makePerson()
-<<<<<<< HEAD
         team = self.factory.makeTeam(
             members=[person], membership_policy=TeamMembershipPolicy.MODERATED)
-        snap = self.factory.makeSnap(private=True, owner=team, registrant=team)
-=======
-        team = self.factory.makeTeam(members=[person])
         snap = self.factory.makeSnap(private=True, owner=team,
                                      registrant=person)
->>>>>>> 05316f36
         with person_logged_in(team):
             self.assertTrue(snap.visibleByUser(person))
 
@@ -1608,18 +1599,13 @@
         # Creating private snaps for public sources is allowed.
         [ref] = self.factory.makeGitRefs()
         components = self.makeSnapComponents(git_ref=ref)
-<<<<<<< HEAD
         with admin_logged_in():
             components['information_type'] = InformationType.PROPRIETARY
             components['owner'].membership_policy = (
                 TeamMembershipPolicy.MODERATED)
-            components['project'] = self.factory.makeProduct()
-=======
-        components['information_type'] = InformationType.PROPRIETARY
         components['project'] = self.factory.makeProduct(
             information_type=InformationType.PROPRIETARY,
             branch_sharing_policy=BranchSharingPolicy.PROPRIETARY)
->>>>>>> 05316f36
         snap = getUtility(ISnapSet).new(**components)
         with person_logged_in(components['owner']):
             self.assertTrue(snap.private)
