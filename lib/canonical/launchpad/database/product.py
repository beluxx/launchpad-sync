# Copyright 2004-2007 Canonical Ltd.  All rights reserved.

"""Database classes including and related to Product."""

__metaclass__ = type
__all__ = ['Product', 'ProductSet']


from operator import attrgetter

from zope.interface import implements
from zope.component import getUtility

from sqlobject import (
    ForeignKey, StringCol, BoolCol, SQLMultipleJoin, SQLRelatedJoin,
    SQLObjectNotFound, AND)

from canonical.database.sqlbase import quote, SQLBase, sqlvalues, quote_like
from canonical.database.constants import UTC_NOW
from canonical.database.datetimecol import UtcDateTimeCol
from canonical.database.enumcol import EnumCol

from canonical.cachedproperty import cachedproperty

from canonical.lp.dbschema import (
    TranslationPermission, SpecificationSort, SpecificationFilter,
    SpecificationStatus, RosettaImportStatus)

from canonical.launchpad.helpers import shortlist

from canonical.launchpad.database.answercontact import AnswerContact
from canonical.launchpad.database.branch import Branch
from canonical.launchpad.database.branchvisibilitypolicy import (
    BranchVisibilityPolicyMixin)
from canonical.launchpad.database.bugtarget import BugTargetBase
from canonical.launchpad.database.karma import KarmaContextMixin
from canonical.launchpad.database.bug import (
    BugSet, get_bug_tags, get_bug_tags_open_count)
from canonical.launchpad.database.bugtask import BugTask
from canonical.launchpad.database.productseries import ProductSeries
from canonical.launchpad.database.productbounty import ProductBounty
from canonical.launchpad.database.distribution import Distribution
from canonical.launchpad.database.productrelease import ProductRelease
from canonical.launchpad.database.bugtask import BugTaskSet
from canonical.launchpad.database.language import Language
from canonical.launchpad.database.packaging import Packaging
from canonical.launchpad.database.mentoringoffer import MentoringOffer
from canonical.launchpad.database.question import (
    SimilarQuestionsSearch, Question, QuestionTargetSearch, QuestionSet,
    QuestionTargetMixin)
from canonical.launchpad.database.milestone import Milestone
from canonical.launchpad.database.specification import (
    HasSpecificationsMixin, Specification)
from canonical.launchpad.database.sprint import HasSprintsMixin
from canonical.launchpad.database.translationimportqueue import (
    TranslationImportQueueEntry)
from canonical.launchpad.database.cal import Calendar
from canonical.launchpad.interfaces import (
<<<<<<< HEAD
    get_supported_languages, ICalendarOwner, IHasIcon, IHasLogo, IHasMugshot,
    IHasTranslationImports, ILaunchpadCelebrities, ILaunchpadStatisticSet,
    IPersonSet, IProduct, IProductSet, IQuestionTarget, NotFoundError,
    QUESTION_STATUS_DEFAULT_SEARCH)
=======
    ICalendarOwner,
    IHasIcon,
    IHasLogo,
    IHasMugshot,
    IHasTranslationImports,
    ILaunchpadCelebrities,
    ILaunchpadStatisticSet,
    IPersonSet,
    IProduct,
    IProductSet,
    IQuestionTarget,
    NotFoundError,
    QUESTION_STATUS_DEFAULT_SEARCH,
    )
>>>>>>> d6587468


class Product(SQLBase, BugTargetBase, HasSpecificationsMixin, HasSprintsMixin,
              KarmaContextMixin, BranchVisibilityPolicyMixin,
              QuestionTargetMixin):
    """A Product."""

    implements(IProduct, ICalendarOwner, IQuestionTarget, IHasLogo,
               IHasMugshot, IHasIcon, IHasTranslationImports)

    _table = 'Product'

    project = ForeignKey(
        foreignKey="Project", dbName="project", notNull=False, default=None)
    owner = ForeignKey(
        foreignKey="Person", dbName="owner", notNull=True)
    bugcontact = ForeignKey(
        dbName='bugcontact', foreignKey='Person', notNull=False, default=None)
    security_contact = ForeignKey(
        dbName='security_contact', foreignKey='Person', notNull=False,
        default=None)
    driver = ForeignKey(
        foreignKey="Person", dbName="driver", notNull=False, default=None)
    name = StringCol(
        dbName='name', notNull=True, alternateID=True, unique=True)
    displayname = StringCol(dbName='displayname', notNull=True)
    title = StringCol(dbName='title', notNull=True)
    summary = StringCol(dbName='summary', notNull=True)
    description = StringCol(notNull=False, default=None)
    datecreated = UtcDateTimeCol(
        dbName='datecreated', notNull=True, default=UTC_NOW)
    homepageurl = StringCol(dbName='homepageurl', notNull=False, default=None)
    homepage_content = StringCol(default=None)
    icon = ForeignKey(
        dbName='icon', foreignKey='LibraryFileAlias', default=None)
    logo = ForeignKey(
        dbName='logo', foreignKey='LibraryFileAlias', default=None)
    mugshot = ForeignKey(
        dbName='mugshot', foreignKey='LibraryFileAlias', default=None)
    screenshotsurl = StringCol(
        dbName='screenshotsurl', notNull=False, default=None)
    wikiurl =  StringCol(dbName='wikiurl', notNull=False, default=None)
    programminglang = StringCol(
        dbName='programminglang', notNull=False, default=None)
    downloadurl = StringCol(dbName='downloadurl', notNull=False, default=None)
    lastdoap = StringCol(dbName='lastdoap', notNull=False, default=None)
    translationgroup = ForeignKey(
        dbName='translationgroup', foreignKey='TranslationGroup', notNull=False,
        default=None)
    translationpermission = EnumCol(
        dbName='translationpermission', notNull=True,
        schema=TranslationPermission, default=TranslationPermission.OPEN)
    bugtracker = ForeignKey(
        foreignKey="BugTracker", dbName="bugtracker", notNull=False,
        default=None)
    official_answers = BoolCol(
        dbName='official_answers', notNull=True, default=False)
    official_malone = BoolCol(
        dbName='official_malone', notNull=True, default=False)
    official_rosetta = BoolCol(
        dbName='official_rosetta', notNull=True, default=False)
    active = BoolCol(dbName='active', notNull=True, default=True)
    reviewed = BoolCol(dbName='reviewed', notNull=True, default=False)
    private_bugs = BoolCol(
        dbName='private_bugs', notNull=True, default=False)
    autoupdate = BoolCol(dbName='autoupdate', notNull=True, default=False)
    freshmeatproject = StringCol(notNull=False, default=None)
    sourceforgeproject = StringCol(notNull=False, default=None)
    # While the interface defines this field as required, we need to
    # allow it to be NULL so we can create new product records before
    # the corresponding series records.
    development_focus = ForeignKey(
        foreignKey="ProductSeries", dbName="development_focus", notNull=False,
        default=None)

    calendar = ForeignKey(
        dbName='calendar', foreignKey='Calendar', default=None,
        forceDBName=True)

    def _getBugTaskContextWhereClause(self):
        """See BugTargetBase."""
        return "BugTask.product = %d" % self.id

    def getExternalBugTracker(self):
        """See IProduct."""
        if self.official_malone:
            return None
        elif self.bugtracker is not None:
            return self.bugtracker
        elif self.project is not None:
            return self.project.bugtracker
        else:
            return None

    def searchTasks(self, search_params):
        """See canonical.launchpad.interfaces.IBugTarget."""
        search_params.setProduct(self)
        return BugTaskSet().search(search_params)

    def getUsedBugTags(self):
        """See IBugTarget."""
        return get_bug_tags("BugTask.product = %s" % sqlvalues(self))

    def getUsedBugTagsWithOpenCounts(self, user):
        """See IBugTarget."""
        return get_bug_tags_open_count(
            "BugTask.product = %s" % sqlvalues(self), user)

    def getOrCreateCalendar(self):
        if not self.calendar:
            self.calendar = Calendar(
                title='%s Product Calendar' % self.displayname,
                revision=0)
        return self.calendar

    branches = SQLMultipleJoin('Branch', joinColumn='product',
        orderBy='id')
    serieses = SQLMultipleJoin('ProductSeries', joinColumn='product',
        orderBy='name')

    @property
    def name_with_project(self):
        """See lib.canonical.launchpad.interfaces.IProduct"""
        if self.project and self.project.name != self.name:
            return self.project.name + ": " + self.name
        return self.name

    @property
    def releases(self):
        return ProductRelease.select(
            AND(ProductRelease.q.productseriesID == ProductSeries.q.id,
                ProductSeries.q.productID == self.id),
            clauseTables=['ProductSeries'],
            orderBy=['version']
            )

    @property
    def drivers(self):
        """See IProduct."""
        drivers = set()
        drivers.add(self.driver)
        if self.project is not None:
            drivers.add(self.project.driver)
        drivers.discard(None)
        if len(drivers) == 0:
            if self.project is not None:
                drivers.add(self.project.owner)
            else:
                drivers.add(self.owner)
        return sorted(drivers, key=lambda driver: driver.browsername)

    bounties = SQLRelatedJoin(
        'Bounty', joinColumn='product', otherColumn='bounty',
        intermediateTable='ProductBounty')

    @property
    def all_milestones(self):
        """See IProduct."""
        return Milestone.selectBy(
            product=self, orderBy=['dateexpected', 'name'])

    @property
    def milestones(self):
        """See IProduct."""
        return Milestone.selectBy(
            product=self, visible=True, orderBy=['dateexpected', 'name'])

    @property
    def sourcepackages(self):
        from canonical.launchpad.database.sourcepackage import SourcePackage
        clause = """ProductSeries.id=Packaging.productseries AND
                    ProductSeries.product = %s
                    """ % sqlvalues(self.id)
        clauseTables = ['ProductSeries']
        ret = Packaging.select(clause, clauseTables,
            prejoins=["sourcepackagename", "distroseries.distribution"])
        sps = [SourcePackage(sourcepackagename=r.sourcepackagename,
                             distroseries=r.distroseries) for r in ret]
        return sorted(sps, key=lambda x:
            (x.sourcepackagename.name, x.distroseries.name,
             x.distroseries.distribution.name))

    @property
    def distrosourcepackages(self):
        from canonical.launchpad.database.distributionsourcepackage \
            import DistributionSourcePackage
        clause = """ProductSeries.id=Packaging.productseries AND
                    ProductSeries.product = %s
                    """ % sqlvalues(self.id)
        clauseTables = ['ProductSeries']
        ret = Packaging.select(clause, clauseTables,
            prejoins=["sourcepackagename", "distroseries.distribution"])
        distros = set()
        dsps = []
        for packaging in ret:
            distro = packaging.distroseries.distribution
            if distro in distros:
                continue
            distros.add(distro)
            dsps.append(DistributionSourcePackage(
                sourcepackagename=packaging.sourcepackagename,
                distribution=distro))
        return sorted(dsps, key=lambda x:
            (x.sourcepackagename.name, x.distribution.name))

    @property
    def bugtargetname(self):
        """See IBugTarget."""
        return '%s (upstream)' % self.name

    def getLatestBranches(self, quantity=5):
        """See IProduct."""
        # XXX Should use Branch.date_created. See bug 38598.
        # -- David Allouche 2006-04-11
        return shortlist(Branch.selectBy(product=self,
            orderBy='-id').limit(quantity))

    def getPackage(self, distroseries):
        """See IProduct."""
        if isinstance(distroseries, Distribution):
            distroseries = distroseries.currentrelease
        for pkg in self.sourcepackages:
            if pkg.distroseries == distroseries:
                return pkg
        else:
            raise NotFoundError(distroseries)

    def getMilestone(self, name):
        """See IProduct."""
        return Milestone.selectOne("""
            product = %s AND
            name = %s
            """ % sqlvalues(self.id, name))

    def createBug(self, bug_params):
        """See IBugTarget."""
        bug_params.setBugTarget(product=self)
        return BugSet().createBug(bug_params)

    def _getBugTaskContextClause(self):
        """See BugTargetBase."""
        return 'BugTask.product = %s' % sqlvalues(self)

    def newQuestion(self, owner, title, description, language=None,
                    datecreated=None):
        """See IQuestionTarget."""
        return QuestionSet.new(title=title, description=description,
            owner=owner, product=self, datecreated=datecreated,
            language=language)

    def getQuestion(self, question_id):
        """See IQuestionTarget."""
        try:
            question = Question.get(question_id)
        except SQLObjectNotFound:
            return None
        # Verify that the question is actually for this target.
        if question.target != self:
            return None
        return question

    def searchQuestions(self, search_text=None,
                        status=QUESTION_STATUS_DEFAULT_SEARCH,
                        language=None, sort=None, owner=None,
                        needs_attention_from=None, unsupported=False):
        """See IQuestionCollection."""
        if unsupported:
            unsupported_target = self
        else:
            unsupported_target = None

        return QuestionTargetSearch(
            product=self,
            search_text=search_text, status=status,
            language=language, sort=sort, owner=owner,
            needs_attention_from=needs_attention_from,
            unsupported_target=unsupported_target).getResults()


    def findSimilarQuestions(self, title):
        """See IQuestionTarget."""
        return SimilarQuestionsSearch(title, product=self).getResults()

    def _getTargetTypes(self):
        """See QuestionTargetMixin."""
        return {'product': self}

    def removeAnswerContact(self, person):
        """See IQuestionTarget."""
        if person not in self.answer_contacts:
            return False
        answer_contact = AnswerContact.selectOneBy(
            product=self, person=person)
        answer_contact.destroySelf()
        return True

    @property
    def answer_contacts(self):
        """See IQuestionTarget."""
        answer_contacts = AnswerContact.selectBy(product=self)
        return sorted(
            [answer_contact.person for answer_contact in answer_contacts],
            key=attrgetter('displayname'))

    @property
    def direct_answer_contacts(self):
        """See IQuestionTarget."""
        return self.answer_contacts

    def getQuestionLanguages(self):
        """See IQuestionTarget."""
        return set(Language.select(
            'Language.id = Question.language AND '
            'Question.product = %s' % sqlvalues(self.id),
            clauseTables=['Question'], distinct=True))

    @property
    def translatable_packages(self):
        """See IProduct."""
        packages = set(package for package in self.sourcepackages
                       if len(package.currentpotemplates) > 0)
        # Sort packages by distroseries.name and package.name
        return sorted(packages, key=lambda p: (p.distroseries.name, p.name))

    @property
    def translatable_series(self):
        """See IProduct."""
        series = ProductSeries.select('''
            POTemplate.productseries = ProductSeries.id AND
            ProductSeries.product = %d
            ''' % self.id,
            clauseTables=['POTemplate'],
            orderBy='datecreated', distinct=True)
        return list(series)

    @property
    def primary_translatable(self):
        """See IProduct."""
        packages = self.translatable_packages
        ubuntu = getUtility(ILaunchpadCelebrities).ubuntu
        targetseries = ubuntu.currentseries
        # First, go with the latest product series that has templates:
        series = self.translatable_series
        if series:
            return series[0]
        # Otherwise, look for an Ubuntu package in the current distroseries:
        for package in packages:
            if package.distroseries == targetseries:
                return package
        # now let's make do with any ubuntu package
        for package in packages:
            if package.distribution == ubuntu:
                return package
        # or just any package
        if len(packages) > 0:
            return packages[0]
        # capitulate
        return None

    @property
    def mentoring_offers(self):
        """See IProduct"""
        via_specs = MentoringOffer.select('''
            Specification.product = %s AND
            Specification.id = MentoringOffer.specification
            ''' % sqlvalues(self.id) + """ AND NOT
            (""" + Specification.completeness_clause +")",
            clauseTables=['Specification'],
            distinct=True)
        via_bugs = MentoringOffer.select('''
            BugTask.product = %s AND
            BugTask.bug = MentoringOffer.bug AND
            BugTask.bug = Bug.id AND
            Bug.private IS FALSE
            ''' % sqlvalues(self.id) + """ AND NOT (
            """ + BugTask.completeness_clause + ")",
            clauseTables=['BugTask', 'Bug'],
            distinct=True)
        return via_specs.union(via_bugs, orderBy=['-date_created', '-id'])

    @property
    def translationgroups(self):
        tg = []
        if self.translationgroup:
            tg.append(self.translationgroup)
        if self.project:
            if self.project.translationgroup:
                if self.project.translationgroup not in tg:
                    tg.append(self.project.translationgroup)

    @property
    def aggregatetranslationpermission(self):
        perms = [self.translationpermission]
        if self.project:
            perms.append(self.project.translationpermission)
        # XXX reviewer please describe a better way to explicitly order
        # the enums. The spec describes the order, and the values make
        # it work, and there is space left for new values so we can
        # ensure a consistent sort order in future, but there should be
        # a better way.
        return max(perms)

    @property
    def has_any_specifications(self):
        """See IHasSpecifications."""
        return self.all_specifications.count()

    @property
    def all_specifications(self):
        return self.specifications(filter=[SpecificationFilter.ALL])

    @property
    def valid_specifications(self):
        return self.specifications(filter=[SpecificationFilter.VALID])

    def specifications(self, sort=None, quantity=None, filter=None):
        """See IHasSpecifications."""

        # Make a new list of the filter, so that we do not mutate what we
        # were passed as a filter
        if not filter:
            # filter could be None or [] then we decide the default
            # which for a product is to show incomplete specs
            filter = [SpecificationFilter.INCOMPLETE]

        # now look at the filter and fill in the unsaid bits

        # defaults for completeness: if nothing is said about completeness
        # then we want to show INCOMPLETE
        completeness = False
        for option in [
            SpecificationFilter.COMPLETE,
            SpecificationFilter.INCOMPLETE]:
            if option in filter:
                completeness = True
        if completeness is False:
            filter.append(SpecificationFilter.INCOMPLETE)

        # defaults for acceptance: in this case we have nothing to do
        # because specs are not accepted/declined against a distro

        # defaults for informationalness: we don't have to do anything
        # because the default if nothing is said is ANY

        # sort by priority descending, by default
        if sort is None or sort == SpecificationSort.PRIORITY:
            order = ['-priority', 'Specification.status', 'Specification.name']
        elif sort == SpecificationSort.DATE:
            order = ['-Specification.datecreated', 'Specification.id']

        # figure out what set of specifications we are interested in. for
        # products, we need to be able to filter on the basis of:
        #
        #  - completeness.
        #  - informational.
        #
        base = 'Specification.product = %s' % self.id
        query = base
        # look for informational specs
        if SpecificationFilter.INFORMATIONAL in filter:
            query += ' AND Specification.informational IS TRUE'

        # filter based on completion. see the implementation of
        # Specification.is_complete() for more details
        completeness =  Specification.completeness_clause

        if SpecificationFilter.COMPLETE in filter:
            query += ' AND ( %s ) ' % completeness
        elif SpecificationFilter.INCOMPLETE in filter:
            query += ' AND NOT ( %s ) ' % completeness

        # Filter for validity. If we want valid specs only then we should
        # exclude all OBSOLETE or SUPERSEDED specs
        if SpecificationFilter.VALID in filter:
            query += ' AND Specification.status NOT IN ( %s, %s ) ' % \
                sqlvalues(SpecificationStatus.OBSOLETE,
                          SpecificationStatus.SUPERSEDED)

        # ALL is the trump card
        if SpecificationFilter.ALL in filter:
            query = base

        # Filter for specification text
        for constraint in filter:
            if isinstance(constraint, basestring):
                # a string in the filter is a text search filter
                query += ' AND Specification.fti @@ ftq(%s) ' % quote(
                    constraint)

        # now do the query, and remember to prejoin to people
        results = Specification.select(query, orderBy=order, limit=quantity)
        return results.prejoin(['assignee', 'approver', 'drafter'])

    def getSpecification(self, name):
        """See ISpecificationTarget."""
        return Specification.selectOneBy(product=self, name=name)

    def getSeries(self, name):
        """See IProduct."""
        return ProductSeries.selectOneBy(product=self, name=name)

    def newSeries(self, owner, name, summary, branch=None):
        return ProductSeries(product=self, owner=owner, name=name,
                             summary=summary, user_branch=branch)

    def getRelease(self, version):
        return ProductRelease.selectOne("""
            ProductRelease.productseries = ProductSeries.id AND
            ProductSeries.product = %s AND
            ProductRelease.version = %s
            """ % sqlvalues(self.id, version),
            clauseTables=['ProductSeries'])

    def packagedInDistros(self):
        distros = Distribution.select(
            "Packaging.productseries = ProductSeries.id AND "
            "ProductSeries.product = %s AND "
            "Packaging.distrorelease = DistroRelease.id AND "
            "DistroRelease.distribution = Distribution.id"
            "" % sqlvalues(self.id),
            clauseTables=['Packaging', 'ProductSeries', 'DistroRelease'],
            orderBy='name',
            distinct=True
            )
        return distros

    def ensureRelatedBounty(self, bounty):
        """See IProduct."""
        for curr_bounty in self.bounties:
            if bounty.id == curr_bounty.id:
                return None
        ProductBounty(product=self, bounty=bounty)
        return None

    def newBranch(self, name, title, url, home_page, lifecycle_status,
                  summary, whiteboard):
        """See IProduct."""
        from canonical.launchpad.database import Branch
        return Branch(
            product=self, name=name, title=title, url=url, home_page=home_page,
            lifecycle_status=lifecycle_status, summary=summary,
            whiteboard=whiteboard)

    def getFirstEntryToImport(self):
        """See IHasTranslationImports."""
        return TranslationImportQueueEntry.selectFirst(
            '''status=%s AND
            productseries=ProductSeries.id AND
            ProductSeries.product=%s''' % sqlvalues(
                RosettaImportStatus.APPROVED, self),
            clauseTables=['ProductSeries'],
            orderBy='TranslationImportQueueEntry.dateimported')

    def getTranslationImportQueueEntries(self, status=None, file_extension=None):
        """See IHasTranslationImports."""
        queries = [
            'productseries = ProductSeries.id',
            'ProductSeries.product = %s' % sqlvalues(self)
            ]
        if status is not None:
            queries.append('status = %s' % sqlvalues(status.value))
        if file_extension is not None:
            queries.append("path LIKE '%%' || %s" % quote_like(file_extension))
        return TranslationImportQueueEntry.select(" AND ".join(queries),
            clauseTables=['ProductSeries'],
            orderBy=['status', 'dateimported', 'id'])


class ProductSet:
    implements(IProductSet)

    def __init__(self):
        self.title = "Projects in Launchpad"

    def __getitem__(self, name):
        """See canonical.launchpad.interfaces.product.IProductSet."""
        item = Product.selectOneBy(name=name, active=True)
        if item is None:
            raise NotFoundError(name)
        return item

    def __iter__(self):
        """See canonical.launchpad.interfaces.product.IProductSet."""
        return iter(self.all_active)

    @property
    def people(self):
        return getUtility(IPersonSet)

    def latest(self, quantity=5):
        return self.all_active[:quantity]

    @property
    def all_active(self):
        results = Product.selectBy(active=True, orderBy="-Product.datecreated")
        # The main product listings include owner, so we prejoin it in
        return results.prejoin(["owner"])

    def get(self, productid):
        """See canonical.launchpad.interfaces.product.IProductSet."""
        try:
            return Product.get(productid)
        except SQLObjectNotFound:
            raise NotFoundError("Product with ID %s does not exist" %
                                str(productid))

    def getByName(self, name, default=None, ignore_inactive=False):
        """See canonical.launchpad.interfaces.product.IProductSet."""
        if ignore_inactive:
            product = Product.selectOneBy(name=name, active=True)
        else:
            product = Product.selectOneBy(name=name)
        if product is None:
            return default
        return product

    def getProductsWithBranches(self):
        """See IProductSet."""
        return Product.select(
            'Product.id in (select distinct(product) from Branch)',
            orderBy='name')

    def createProduct(self, owner, name, displayname, title, summary,
                      description=None, project=None, homepageurl=None,
                      screenshotsurl=None, wikiurl=None,
                      downloadurl=None, freshmeatproject=None,
                      sourceforgeproject=None, programminglang=None,
                      reviewed=False, mugshot=None, logo=None,
                      icon=None):
        """See canonical.launchpad.interfaces.product.IProductSet."""
        product = Product(
            owner=owner, name=name, displayname=displayname,
            title=title, project=project, summary=summary,
            description=description, homepageurl=homepageurl,
            screenshotsurl=screenshotsurl, wikiurl=wikiurl,
            downloadurl=downloadurl, freshmeatproject=freshmeatproject,
            sourceforgeproject=sourceforgeproject,
            programminglang=programminglang, reviewed=reviewed,
            icon=icon, logo=logo, mugshot=mugshot)

        # Create a default trunk series and set it as the development focus
        trunk = product.newSeries(owner, 'trunk', 'The "trunk" series '
            'represents the primary line of development rather than '
            'a stable release branch. This is sometimes also called MAIN '
            'or HEAD.')
        product.development_focus = trunk

        return product

    def forReview(self):
        """See canonical.launchpad.interfaces.product.IProductSet."""
        return Product.select("reviewed IS FALSE")

    def search(self, text=None, soyuz=None,
               rosetta=None, malone=None,
               bazaar=None,
               show_inactive=False):
        """See canonical.launchpad.interfaces.product.IProductSet."""
        # XXX: the soyuz argument is unused
        #   -- kiko, 2006-03-22
        clauseTables = set()
        clauseTables.add('Product')
        queries = []
        if text:
            queries.append("Product.fti @@ ftq(%s) " % sqlvalues(text))
        if rosetta:
            clauseTables.add('POTemplate')
            clauseTables.add('ProductRelease')
            clauseTables.add('ProductSeries')
            queries.append("POTemplate.productrelease=ProductRelease.id")
            queries.append("ProductRelease.productseries=ProductSeries.id")
            queries.append("ProductSeries.product=product.id")
        if malone:
            clauseTables.add('BugTask')
            queries.append('BugTask.product=Product.id')
        if bazaar:
            clauseTables.add('ProductSeries')
            queries.append('(ProductSeries.import_branch IS NOT NULL OR '
                           'ProductSeries.user_branch IS NOT NULL)')
        if 'ProductSeries' in clauseTables:
            queries.append('ProductSeries.product=Product.id')
        if not show_inactive:
            queries.append('Product.active IS TRUE')
        query = " AND ".join(queries)
        return Product.select(query, distinct=True,
                              prejoins=["owner"],
                              clauseTables=clauseTables)

    def getTranslatables(self):
        """See IProductSet"""
        upstream = Product.select('''
            Product.id = ProductSeries.product AND
            POTemplate.productseries = ProductSeries.id AND
            Product.official_rosetta
            ''',
            clauseTables=['ProductSeries', 'POTemplate'],
            orderBy='Product.title',
            distinct=True)
        return upstream

    def featuredTranslatables(self, maximumproducts=8):
        """See IProductSet"""
        randomresults = Product.select('''id IN
            (SELECT Product.id FROM Product, ProductSeries, POTemplate
               WHERE Product.id = ProductSeries.product AND
                     POTemplate.productseries = ProductSeries.id AND
                     Product.official_rosetta
               ORDER BY random())
            ''',
            distinct=True)

        results = list(randomresults[:maximumproducts])
        results.sort(lambda a,b: cmp(a.title, b.title))
        return results

    @cachedproperty
    def stats(self):
        return getUtility(ILaunchpadStatisticSet)

    def count_all(self):
        return self.stats.value('active_products')

    def count_translatable(self):
        return self.stats.value('products_with_translations')

    def count_reviewed(self):
        return self.stats.value('reviewed_products')

    def count_buggy(self):
        return self.stats.value('products_with_translations')

    def count_featureful(self):
        return self.stats.value('products_with_blueprints')

    def count_answered(self):
        return self.stats.value('products_with_questions')

    def count_codified(self):
        return self.stats.value('products_with_branches')

<|MERGE_RESOLUTION|>--- conflicted
+++ resolved
@@ -56,27 +56,10 @@
     TranslationImportQueueEntry)
 from canonical.launchpad.database.cal import Calendar
 from canonical.launchpad.interfaces import (
-<<<<<<< HEAD
     get_supported_languages, ICalendarOwner, IHasIcon, IHasLogo, IHasMugshot,
     IHasTranslationImports, ILaunchpadCelebrities, ILaunchpadStatisticSet,
     IPersonSet, IProduct, IProductSet, IQuestionTarget, NotFoundError,
     QUESTION_STATUS_DEFAULT_SEARCH)
-=======
-    ICalendarOwner,
-    IHasIcon,
-    IHasLogo,
-    IHasMugshot,
-    IHasTranslationImports,
-    ILaunchpadCelebrities,
-    ILaunchpadStatisticSet,
-    IPersonSet,
-    IProduct,
-    IProductSet,
-    IQuestionTarget,
-    NotFoundError,
-    QUESTION_STATUS_DEFAULT_SEARCH,
-    )
->>>>>>> d6587468
 
 
 class Product(SQLBase, BugTargetBase, HasSpecificationsMixin, HasSprintsMixin,
