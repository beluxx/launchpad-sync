.demo {background-color: #fee;}

/* === Stuff browsers should do but don't === */

.clearfix:after { /* use class="clearfix" whenever floats should be enclosed */
  content: ".";
  display: block;
  height: 0;
  clear: both;
  visibility: hidden;
}
.clearfix {display: inline-table;}
/* Work around float bug in MSIE for Windows, while hiding from MSIE for Mac \*/
* html .clearfix {height: 1%;}
.clearfix {display: block;}
/* End hiding from MSIE for Mac */
.visualClear {display: block; clear: both;} /* XXX Remove this */
abbr[title], acronym[title] {border-bottom: 1px dotted black; cursor: help;}
address {font-style: inherit;}
* html body {word-wrap: break-word;} /* stops floats dropping in IE 5.5/6 */
caption {caption-side: bottom; text-align: left;}
dt dfn {font-style: normal; font-weight: bold;}
dd {margin-bottom: 1em;}
input {visibility:inherit;}
kbd {
  background-color: #ddd;
  border: 1px solid;
  border-color: white gray gray white;
  color: black;
  margin: 1px;
  min-width: 1em;
  outline: 1px #666;
}
label {white-space: nowrap;}
legend {font-weight: bold;}
legend legend {font-weight: normal;}
.listbox { /* a scrolling list of checkboxes or radio buttons */
  border: 1px solid #8cacbb;
  display: inline-block;
  max-height: 12em;
  overflow: auto;
  overflow: -moz-scrollbars-vertical;
}
.listbox label {
  background-color: #f6f6f6;
  border: solid white;
  border-width: 0 0 1px 0;
  display: block;
}
table {border-collapse: collapse;}
textarea {display: block;}
thead {vertical-align: bottom;}
tr {vertical-align: top;}
th {text-align: right;}
thead th, tr.thead th {text-align: center;}
/* make <wbr> work with Opera */
/* XXX: 20061026 jamesh Disabled since BjornT reported display problems */
/* wbr:after {content: "\00200B"} */

/* === Overall presentation === */

html {
  position: relative;
  font-family: "Trebuchet MS", "DejaVu Sans Condensed", "Tahoma", sans-serif;
  font-size: 8.5pt;
  color: #505050;
  background-color: #FFFFFF;
}
body {margin: 0; padding: 0;}

:link                         {color: #039;    text-decoration: none;}
:link:hover, :visited:hover   {                text-decoration: underline;}
:link:active, :visited:active {color: #36c;}
:visited                      {color: #324c7f; text-decoration: none;}

h1, h2, h3, h4, h5, h6 {background: none; color: #83ad23; font-weight: normal;}
h1 {font-size: 2.8em;    margin: 0;              padding: 0px 0px 10px 0px;}
h2 {font-size: 1.55em; margin: 1em 0 0.75em;   padding: 0;} /* FP; /products */
h3 {font-size: 1.15em; margin: 1em 0 0.5em 0;  padding: 0;} /* +topcontributors */
h4 {font-size: 1em;    margin: 0;              padding: 0px 0px 10px 0px;}
h5 {font-size: 1em;    margin: 0;              padding: 0;}
h6 {font-size: 1em;    margin: 0;              padding: 0;}
h1:first-child, h2:first-child, h3:first-child, h4:first-child {margin-top: 0;}

.exception {color: #cc0000;}
.discreet, .lesser {font-size: smaller;}
.unavailable {color: #999; background: none;}
.oopsid {color: #cc0000; font-weight: bold;}

/* --- Error, warning, and info messages --- */

.error, .warning, .informational {
  padding: 0.5em;
}
.message {
  background: 5px 0.5em no-repeat;
  font-weight: bold;
  margin: 1em 0 0.5em;
  padding: 0.5em 1em 0.5em 30px; /* 30px because the image has a pixel size */
}
.error .message, .warning .message, .informational .message {
  margin: 0.25em 0 0;
  padding: 0 0 0 25px;
  background: 0 0 no-repeat;
}
.error {background-color: #f0cccc; color: black;}
.error.message, .error .message {
  background-image: url(/@@/error);
}
.warning {background-color: #fcdd99; color: black;}
.warning.message, .warning .message {
  background-image: url(/@@/warning);
}
.helpwanted {background-color: #fafca9; color: black; border: 1px solid black; 
    padding: 0.5em; font-size: smaller; padding-left: 3em
}
.helpwanted.message, .helpwanted .message {
  background-image: url(/@@/helpwanted);
}
.informational {background-color: #fcfc99; color: black;}
.informational.message, .informational .message {
  background-image: url(/@@/info);
}
.debugging {background-color: #666; color: white;}
.debugging.message, .debugging .message {
  background-image: url(/@@/info);
}

/* --- Form controls --- */

form {border: 0; margin: 0; padding: 0;}
input, select, textarea {
  background-color: #fff;
  color: #656565;
  font-family: "Trebuchet MS", "DejaVu Sans Condensed", "Tahoma", sans-serif;
  margin: 0;
}
input[type="text"], input[type="submit"], input[type="reset"], textarea {
  font-size: 1em; /* Forces a readable font size in Safari */
}
input.urlTextType {width: 100%;}
.fieldRequired, .fieldOptional {color: #999;}
.formHelp {margin-bottom: 1em;}
textarea {width: 100%;}
table.form {width: 100%;}

/* --- Other --- */

a img {
  border: none;
}

/* see launchpad.js:activateCollapsables() */
.collapsible legend a, .collapsible legend a:visited {
  text-decoration: none;
  color: #000088;
}
img.collapseIcon {text-decoration: none; margin-bottom: -3px;}
.collapsible legend a span {text-decoration: underline;}
.collapsible {padding: 0; margin: 0;}
.collapsed {border: none; margin-bottom: 0;}

form.primary.search {
  margin-bottom: 2em;
}
@media print {
  .notforprint {display:none;}
}
@media screen {
  .notforscreen {display:none;}
}

.highlighted, tr.highlight {background: #eee; border: 1px solid #ddd;}
.highlighted {padding: 0.5em;}
.highlighted h3 {margin-top: 0;}
.unhighlighted {padding: 0 0.5em;}

hr {
  border: 0;
  margin: 8px 0px 0px 0px;
  padding: 6px 0px 0px 0px;
  width: 100%;
  height: 2px;
  border-top: 2px solid #000000;
  overflow: hidden;
  display: none;
}
h1 em, h2 em, h3 em, h4 em, h5 em {
  font-style: normal;
  color: #353535;
}
h1 span, h2 span, h3 span, h4 span, h5 span {
  color: #656565;
}
strong em {
  font-style: normal;
  color: #353535;
}
strong span {
  color: #656565;
}
.link_img {border: 0;}
.debug {
  background: none;
  color: #f09;
}

.anchor {
  height: 1px;
  overflow: hidden;
  display: none;
}
hr {
  display: none;
}

/* === Page layout === */

/* All pages begin with a global header. */
#globalheader {
  position: relative;
  width: 100%;
  height: 21px;
  overflow: hidden;
  margin: 0;
  background-color: #EEE;
  background-image:  url(globalheader_bg.gif);
  background-repeat: repeat-x;
  background-position: top center;
}
/* Home icon and link. */
#globalheader a.home {
  display: block;
  margin: 0;
  padding: 0;
}
/* Site-specific message. */
#globalheader .sitemessage {
  position: absolute;
  top: 2px;
  display: inline;
  color: #FFF;
  font-size: 13px;
}
/* Small launchpad icon and rasterized text. */
#globalheader img.launchpad {
  position: absolute;
  top: 0;
  right: 0;
}
/* Next is a location bar. */
#locationbar {
  float: left;
  width: 100%;
  height: 26px;
  margin: 0;
  padding: 0;
  list-style: none;
  background-color: #AFDB1F;
  font-size: 11px;
  font-weight: bold;
  color: #FFF;
}
/* The location bar contains menus. */
ul#menuroot {
  display: inline;
  float: left;
  margin: 0;
}
/* XXX: needs explanation */
ul#menuroot li {
  display: inline;
}
/* Style for breadcrumb items.
 *
 * XXX: background stuff needs explanation.
 *
 * Negative right margin for breadcrumbs.
 * This is part of how we make them look like arrows.
 */
ul#menuroot>li>a {
  position: relative;
  background-image: url(locationbar_a_bg.gif);
  background-repeat: no-repeat;
  background-position: -1000px 0px;
  display: block;
  float: left;
  margin-right: -16px;
}
/* "Your location:" text.
 *
 * The 1px negative right margin is to bring the first breadcrumb a little
 * closer to the "Your location:" text.  It makes it look visually tighter
 * because of the chevron shape of the highlights.
 */
#yourlocation {
  float: left;
  display: block;
  background-image: url(locationbar_a_bg.gif);
  background-repeat: no-repeat;
  background-position: -1100px 0px;
  padding: 6px 0 10px 10px;
  margin-right: -1px;
}
/* Display dyn menu items and breadcrumbs with black text and as blocks. */
#locationbar li a {
  display: block;
  color: #000000;
}
/* XXX: needs explanation */
ul#menuroot>li>a>em { /* should be changed to not need em */
  font-style: normal;
  float: left;
  display: block;
  background-image: url(locationbar_nodrop_em_bg.gif);
  background-repeat: no-repeat;
  background-position: right top;
  padding: 6px 26px 10px 20px;
  cursor: hand;
  cursor: pointer;
}
/* When a breadcrumb has a submenu, show a down-arrow. */
ul#menuroot>li.container>a>em { /* should be changed to not need em */
  background-image: url(locationbar_em_bg.gif);
}
/* Undo more generic formatting around ul elements. */
#locationbar ul {
    margin: 0;
    padding: 0;
}
/* General appearance of a dynamic menu item.
 * The area we actually see on the page is an <a> element.
 * The <li> element takes up no space.
 */
#locationbar ul.menu li a {
  background-image: none;
  background-color: #AFDB1F;
  float: none;
  padding-left: 16px;
  padding-right: 16px;
  padding-top: 3px;
  padding-bottom: 3px;
  height: auto;
}
/* General appearance of a dynamic menu item. */
#locationbar ul.menu li {
  margin-bottom: 0px;
  padding-bottom: 0px;
}
/* Appearance of a dynamic menu or submenu.
 * Note the 3d-effect border.
 * Note the z-index so that they appear above all other content.
 */
#locationbar ul.menu {
  background-color: #AFDB1F;
  position: absolute;
  z-index: 2000;
  margin-left: 0px;
  border-right: 1px solid #90B51A;
  border-bottom: 1px solid #90B51A;
  border-top: 1px solid #DCF58B;
  border-left: 1px solid #DCF58B;
  padding-left: 0px;
  padding-right: 0px;
}
/* Inhibit underlines on all dyn menu items. */
#locationbar li a:hover {
  text-decoration: none;
}
/* Set the appearance of dyn menu items other than the breadcrumbs
 * on mouse-over.
 * The colour #EEE is sometimes used for debugging.
 */
#locationbar ul.menu li>a:hover {
  /* color: #EEE; */
}
/* Set the appearance of dyn menu items other than the breadcrumbs
 * when selected and potentially opened.
 */
#locationbar ul.menu li.selected>a {
  background-color: #C8EF48;
  color: #000;
}
/* Set the appearance of breadcrumb items on mouse-over.
 * This is the same as how they look when selected, so that
 * they look right during the deliberate delay between being
 * moused-over and actually activated.
 */
ul#menuroot>li>a:hover {
  background-position: 0px 0px;
  color: #000;
}
/* Set the appearance of breadcrumb items when selected for opening. */
ul#menuroot>li.selected>a {
  background-position: 0px 0px;
  color: #000;
}
/* Make dyn menu items that are the source of submenus have a right-arrow
 * on the far right, to show they can be opened.
 *
 * Does not include the breadcrumbs.
 */
#locationbar ul.menu li.container>a {
  background-image: url(/@@/arrowRight);
  background-repeat: no-repeat;
  background-position: center right;
}
/* Allow dyn menus to appear ouside of the locationbar, even though they
 * overflow its bounds.
 */
#locationbar {
  overflow: visible;
}
/* Prevent the text in links in menu items from wrapping.
 * Apply appropriate formatting to links in menu items.
 */
#locationbar li a {
  left: auto;
  margin: 0px 0px 0px 0px;
  white-space: pre;
}
/* Login control goes on the right, taking up the full height of the
 * locationbar.
 */
#logincontrol {
  float: right;
  height: 100%;
}
/* The control itself is actually in a table cell, vertically aligned to
 * the middle of the locationbar.
 */
#logincontrol td {
  color: #FFFFFF;
  font-size: 11px;
  font-weight: bold;
  vertical-align: middle;
}
/* Link text is black. */
#logincontrol a {
    color: #000000;
}

/*- Underneath the global header and location bar is a help panel. -*/

#help_panel {
  visibility: hidden; /* global.js reveals it if JavaScript is available */
}
#help_panel.open,
#help_panel.closed {
  position: absolute;
  float: left;
  top: 47px;
  left: 0px;
  width: 350px;
  z-index: 100;
}
#help_panel.closed {
  left: -318px !important;
}
.help1 {
  width: 350px;
  background-color: #FFFFFF;
  background-image: url(help_bg.gif);
  background-repeat: repeat-y;
  background-position: top right;
}
.help2 {
  float: left;
  width: 286px;
  padding: 16px;
}
#help_panel.open .bottom,
#help_panel.closed .bottom {
  clear: both;
  width: 350px;
  height: 14px;
  position: relative;
  top: -2px;
  background-color: transparent;
  background-image: url(help_bottom_bg.gif);
  background-repeat: no-repeat;
  background-position: bottom right;
}
#help_panel.open a.open-close, #help_panel.closed a.open-close,
a.open, a.closed {
  float: left;
  display: block;
  width: 28px;
  height: 120px;
  text-indent: -9999px;
  overflow: hidden;
}

#help_panel.open a.open-close, a.open {
  background-image: url(help_ttl_open.gif);
  background-repeat: no-repeat;
  background-position: top left;
}

#help_panel.closed a.open-close, a.closed {
	background-image: url(help_ttl_closed.gif);
	background-repeat: no-repeat;
	background-position: 0px 0px;
}

/*- The rest of the page is indented to keep clear of the help panel. -*/
#nonhelp {margin: 0 20px 0 38px;}

/*- App home pages and pillar indexes both have a heading and app buttons, -*/
table#applications {margin-bottom: -0.5em;}
table#applications th, table#applications td {vertical-align: baseline;}
table#applications th {padding-left: 60px; text-align: left;}
table#applications td {text-align: right;}
/* though the pillar indexes have no watermark, so no heading indenting. */
body.pillarindex table#applications th {padding-left: 0;}

/* Other page types have a global search field. */
#globalsearch {float: right; margin-top: 12px; width: 220px;}
#globalsearch #q {border: 1px solid #a7c2ce; width: 170px;}
#globalsearch #searchbutton {
  position: relative;
  top: 6px;
  border: 0;
  width: 20px;
  height: 20px;
  cursor: hand;
  cursor: pointer;
}
#globalsearchscope {padding: 4px 0 0;}
#globalsearchscope label {display: block; padding: 0 0 2px;}

/* The last element is a standard footer. */
#globalfooter {clear: both;}
/* It has a top border if the page doesn't already have a rounded border. */
body.freeform #globalfooter {
  border-top: 1px solid #ccc;
  padding-top: 0.5em;
}

#colophon {
  float: left;
  width: 49%;
}
#applications-footer {
  float: right;
  text-align: right;
  width: 49%;
}
#copyright {
  float: right;
  text-align: right;
  width: 45%;
}
.clear {
  clear: both;
  height: 0px;
  overflow: hidden;
}
ul#applicationchooser {
  float: right;
  width: 510px;
  height: 32px;
  overflow: hidden;
  margin: 0px 0px 18px 0px;
  padding: 0;
  list-style: none;
  font-size: 11px;
  background-image: url(mainarea_topright.gif);
  background-repeat: no-repeat;
  background-position: top right;
}
div#noapplicationchooser {
  clear: both;
  margin-bottom: 18px;
}
ul#applicationchooser li {
  float: left;
  display: block;
  width: 82px;
  height: 40px;
  background-image: url(appchoose_a.gif);
  background-repeat: no-repeat;
  background-position: -100px 0px;
  overflow: hidden;
  text-align: center;
  font-weight: bold;
  color: #000000;
  padding: 8px 0px 0px 0px;
}
ul#applicationchooser li:hover {
  background-position: 0px 0px;
  text-decoration: none;
}
ul#applicationchooser li#applicationchooser_selected {
  background-position: -200px 0px;
}

/* --- Portlets --- */

#portlets {
  float: left;
  width: 200px;
  overflow: hidden;
  margin: 0px 16px 0px 16px;
  padding: 0;
  list-style: none;
  font-size: 11px;
}
#portlets .portlet {
  clear: both;
  float: left;
}
#portlets .portlet h2 {
  display: block;
  width: 180px;
  height: 17px;
  background-color: #8F8F8F;
  background-image: url(leftnav_bg.gif);
  background-repeat: no-repeat;
  background-position: left top;
  overflow: hidden;
  padding: 3px 10px 0px 10px;
  margin: 0px 0px 1px 0px;
  color: #FFFFFF;
  font-weight: bold;
}
#portlets #actions h2 {
  background-image: url(leftnav_bg_uncollapsible.gif);
}
#portlets .portlet h2:hover {
  background-color: #A3A3A3;
  text-decoration: none;
}
#portlets .portletBody {
  border-left: 4px solid #ebebeb;
  border-right: 4px solid #ebebeb;
  background-color: #EBEBEB;
  padding: 3px 12px 3px 8px !important;
  color: #717171;
}
#portlets .portlet {
  overflow: hidden;
  margin: 0 0 0.5em 0;
  list-style: none;
  font-size: 11px;
}
#portlets .portlet.expanded .portletBody {
  display: block;
}
#portlets .portlet.collapsed .portletBody {
  display: none;
}
#portlets .portlet,
#portlets .portlet h2,
#portlets .portlet li {
  font-size: 11px !important;
}
#portlets .portlet h2 {
  margin-top: 0 !important;
  margin-bottom: 0 !important;
  padding-top: 0 !important;
  padding-bottom: 0 !important;
}
#portlets .portlet h2 a {
  float: left;
  display: block;
  width: 180px;
  height: 18px;
  background-color: #8F8F8F;
  background-image: url(leftnav_bg.gif);
  background-repeat: no-repeat;
  background-position: left top;
  overflow: hidden;
  padding: 2px 10px 0px 10px;
  margin: 0px 0px 1px 0px;
  color: #FFFFFF;
  font-weight: bold;
}
#portlets .portlet h2 a:hover {
  background-color: #A3A3A3;
  text-decoration: none;
}
#portlets .portlet ul li a:hover {
  background-color: #fff;
  text-decoration: underline;
}
#portlets .portlet.active h2 a {
  background-color: #9BC11B;
}
#portlets .portlet.active h2 a:hover {
  background-color: #AFDB1F;
}
#portlets .portlet.active div,
#portlets .portlet.active ul,
#portlets .portlet.active ul li a,
#portlets .portlet.active ul li a:hover {
  background-color: #EBF6C7;
}
#portlets li.active ul,
#portlets li.active ul li a,
#portlets li.active ul li a:hover {
  background-color: #EBF6C7;
}
#actions ul {list-style-type: none; margin: 0; padding: 4px; width: 192px;}
#actions li {
  margin: 0; /* neutralizes UA list item indenting */
  padding: 1px 0; /* works around a bug that makes items taller in WinIE */
}
#actions a {
  background: url(action.png) 4px center no-repeat;
  display: block; /* makes the clickable area equal to the highlighted area */
  padding: 2px 2px 2px 14px; /* 14px on the left makes room for the bullet */ 
}
#actions a:hover {background-color: #fff; text-decoration: underline;}
.check,
.radio {
  background: transparent;
  width: auto !important;
  border: 0 !important;
}
#structuralobject, #applications {
  position: relative;
  z-index: 1;
}
#structuralobjectheading {
  background: none;
  color: black;
  float: left;
  margin: 10px 0 0;
  width: 70%;
}
#structuralobjectheading img {
  float: left;
  margin: 0 0 0 3px;
}
#structuralobjectheading .main {
  font-weight: bold;
  margin: 1px 0 0 70px;
  font-size: 2.3em;
}
#structuralobjectheading .intro {
  margin: 2px 0 0 70px;
  font-size: 1em;
}
#structural-children {
  clear: both;
  font-size: 0.75em;
  margin-top: 2em;
  padding: 2em 0 0;
  border-top: 1px dotted #ccc;
}
#applicationchooser {
  clear: both;
  position: relative; /* needed to make z-index work */
  z-index: 1; /* ensures tabs appear above structural object heading */
}
#mainarea {
  clear: both;
  min-width: 712px;
  background-image: url(mainarea_bottom.gif);
  background-repeat: repeat-x;
  background-position: bottom left;
  position: relative;
  top: -20px; /*- reduces pillargotchi~tab gap -*/
}
body.freeform #mainarea {top: 0;}
* html #mainarea {top: 0;}
body.freeform #mainarea {top: 20px;} /*- no pillargotchi on freeform pages -*/
#mainarea div.t {
  width: 100%;
  background-image: url(mainarea_left.gif);
  background-repeat: repeat-y;
  background-position: top left;
}
#mainarea div.u {
  width: 100%;
  background-image: url(mainarea_right.gif);
  background-repeat: repeat-y;
  background-position: top right;
}
#mainarea div.v {
  width: 100%;
  background-image: url(mainarea_bottomleft.gif);
  background-repeat: no-repeat;
  background-position: bottom left;
}
#mainarea div.w {
  width: 100%;
  background-image: url(mainarea_bottomright.gif);
  background-repeat: no-repeat;
  background-position: bottom right;
}
#mainarea div.x {
  width: 100%;
  background-image: url(mainarea_top.gif);
  background-repeat: repeat-x;
  background-position: top left;
}
#mainarea div.y {
  width: 100%;
  background-image: url(mainarea_topleft.gif);
  background-repeat: no-repeat;
  background-position: top left;
}
#mainarea div.z {
  width: 100%;
  background-image: url(mainarea_topright.gif);
  background-repeat: no-repeat;
  background-position: 100% top;
}
#singlecolumn div.z {
  padding: 0 0 20px; /* XXX Makes the top right corner disappear */
}
/* --- Various custom list formats --- */

#maincontent ol, #maincontent ul, #singlecolumn ul, #singlecolumn ol {
  margin-left: 24px;
  padding-left: 0;
}
ul.add, li.add                       {list-style-image: url(/@@/add);}
ul.architecture, li.architecture     {list-style-image: url(/@@/architecture);}
ul.build-success, li.build-success   {list-style-image: url(/@@/build-success);}
ul.blueprint, li.blueprint           {list-style-image: url(/@@/blueprint);}
ul.branch, li.branch                 {list-style-image: url(/@@/branch);}
ul.bug, li.bug                       {list-style-image: url(/@@/bug);}
ul.bug.remote, li.bug.remote         {list-style-image: url(/@@/bug-remote);}
ul.cve, li.cve                       {list-style-image: url(/@@/cve);}
ul.distro, li.distro                 {list-style-image: url(/@@/distribution);}
ul.distrorelease, li.distrorelease   {list-style-image: url(/@@/distribution);}
ul.download, li.download             {list-style-image: url(/@@/download);}
ul.edit, li.edit                     {list-style-image: url(/@@/edit);}
ul.info, li.info                     {list-style-image: url(/@@/info);}
ul.language, li.language             {list-style-image: url(/@@/language);}
ul.locked, li.locked                 {list-style-image: url(/@@/locked);}
ul.mail, li.mail                     {list-style-image: url(/@@/mail);}
ul.milestone, li.milestone           {list-style-image: url(/@@/milestone);}
ul.news, li.news                     {list-style-image: url(/@@/news);}
ul.package.binary, li.package.binary {list-style-image: url(/@@/package-binary);}
ul.package.source, li.package.source {list-style-image: url(/@@/package-source);}
ul.person, li.person                 {list-style-image: url(/@@/person);}
ul.product, li.product               {list-style-image: url(/@@/product);}
dl.products>dt:before                {content: url(/@@/product);}
ul.question, li.question             {list-style-image: url(/@@/question);}
ul.search, li.search                 {list-style-image: url(/@@/search);}
ul.sprint, li.sprint                 {list-style-image: url(/@@/sprint);}
ul.team, li.team                     {list-style-image: url(/@@/team);}
ul.translation, li.translation       {list-style-image: url(/@@/translation);}
ul.link, li.link                     {list-style-image: url(/@@/link);}
ul.webref, li.webref                 {list-style-image: url(/@@/link);}

/* === Application-specific styles === */

#application-footer strong {font-weight: normal;}

.report, .boardComment {font-size: 1.125em;} /* bug descriptions/comments */
.report h2 {font-size: 1.4em;}
.boardComment {border: 1px solid #ddd; margin: 1em 0 1.5em;}
* html .boardComment {float: left; clear: both; width: 99%;} /* IE float bug */
.boardCommentDetails {background-color: #eee; padding: 0.5em 12px;}
.boardCommentBody {padding: 0.5em 12px 0;}
.boardCommentContent { line-height: 1.5em;}
dl.faq dt {font-weight: bold;}
dl.faq dd {margin: 1em 0 2em 4em;}

/* --- Overview --- */

body.tab-overview #mainarea div.x {
  background-image: url(mainarea_top.gif);
}
body.tab-overview #mainarea div.y {
  background-image: url(mainarea_topleft.gif);
}
body.tab-overview #mainarea div.z,
body.tab-overview #mainarea ul#applicationchooser {
  background-image: url(mainarea_topright.gif);
}
body.tab-overview #mainarea ul#applicationchooser li {
  background-image: url(appchoose_a.gif);
}
body.tab-overview #mainarea ul#applicationchooser li.tab-overview {
  background-position: -200px 0px !important;
}
body.tab-overview #mainarea #portlets .portlet.active h2 a,
body.tab-overview #mainarea div#portlets div.portlet.active a {
  background-color: #F0CB00;
}
body.tab-overview #mainarea #portlets .portlet.active h2 a:hover,
body.tab-overview #mainarea div#portlets div.portlet.active a:hover {
  background-color: #FFE40F;
}
body.tab-overview #mainarea #portlets .portlet.active div,
body.tab-overview #mainarea #portlets .portlet.active ul,
body.tab-overview #mainarea #portlets .portlet.active ul li a,
body.tab-overview #mainarea #portlets .portlet.active ul li a:hover,
body.tab-overview #mainarea div#portlets div.portlet.active ul,
body.tab-overview #mainarea div#portlets div.portlet.active ul li a,
body.tab-overview #mainarea div#portlets div.portlet.active ul li a:hover {
  background-color: #FEFCF0;
}
body.tab-overview #mainarea #portlets .portlet.active div {
  border-left: 4px solid #FEFCF0;
  border-right: 4px solid #FEFCF0;
}
body.tab-overview #actions, body.tab-overview .results {
  background: #e6eed3;
}
body.tab-overview #actions h2, body.tab-overview #actions h2:hover {
  background-color: #83ad23;
}

/* --- Code --- */

body.tab-branches #applications {background: url(app-code-wm.gif) no-repeat;}
body.tab-branches #mainarea div.x {
  background-image: url(mainarea_tab1_top.gif);
}
body.tab-branches #mainarea div.y {
  background-image: url(mainarea_tab1_topleft.gif);
}
body.tab-branches #mainarea div.z,
body.tab-branches #mainarea ul#applicationchooser {
  background-image: url(mainarea_tab1_topright.gif);
}
body.tab-branches #mainarea ul#applicationchooser li {
  background-image: url(appchoose_tab1_a.gif);
}
body.tab-branches #mainarea ul#applicationchooser li.tab-branches {
  background-position: -200px 0px !important;
}
body.tab-branches #mainarea #portlets .portlet.active h2 a,
body.tab-branches #mainarea div#portlets div.portlet.active a {
  background-color: #CE4227;
}
body.tab-branches #mainarea #portlets .portlet.active h2 a:hover,
body.tab-branches #mainarea div#portlets div.portlet.active a:hover {
  background-color: #E2563B;
}
body.tab-branches #mainarea #portlets .portlet.active div,
body.tab-branches #mainarea #portlets .portlet.active ul,
body.tab-branches #mainarea #portlets .portlet.active ul li a,
body.tab-branches #mainarea #portlets .portlet.active ul li a:hover,
body.tab-branches #mainarea div#portlets div.portlet.active ul,
body.tab-branches #mainarea div#portlets div.portlet.active ul li a,
body.tab-branches #mainarea div#portlets div.portlet.active ul li a:hover {
  background-color: #FCF4F2;
}
body.tab-branches #mainarea #portlets .portlet.active div {
  border-left: 4px solid #FCF4F2;
  border-right: 4px solid #FCF4F2;
}
body.tab-branches #actions, body.tab-branches .results {background-color: #ffc;}
body.tab-branches #actions h2, body.tab-branches #actions h2:hover {
  background-color: #d18b39;
}
.tab-branches h1, .tab-branches h2, .tab-branches h3,
.tab-branches #application-footer strong {
  background: none;
  color: #d18b39;
}

.branchstatusMATURE       {color: #090;}
.branchstatusDEVELOPMENT  {color: #900;}
.branchstatusEXPERIMENTAL {color: #930;}
.branchstatusMERGED       {color: #666;}
.branchstatusABANDONED    {color: #666;}
.branchstatusNEW          {color: black;}

/* --- Bugs --- */

body.tab-bugs #applications {background: url(app-bugs-wm.gif) no-repeat;}
body.tab-bugs #mainarea div.x {
  background-image: url(mainarea_tab2_top.gif);
}
body.tab-bugs #mainarea div.y {
  background-image: url(mainarea_tab2_topleft.gif);
}
body.tab-bugs #mainarea div.z,
body.tab-bugs #mainarea ul#applicationchooser {
  background-image: url(mainarea_tab2_topright.gif);
}
body.tab-bugs #mainarea ul#applicationchooser li {
  background-image: url(appchoose_tab2_a.gif);
}
body.tab-bugs #mainarea ul#applicationchooser li.tab-bugs {
  background-position: -200px 0px !important;
}
body.tab-bugs #mainarea #portlets .portlet.active h2 a,
body.tab-bugs #mainarea div#portlets div.portlet.active a {
  background-color: #F0CB00;
}
body.tab-bugs #mainarea #portlets .portlet.active h2 a:hover,
body.tab-bugs #mainarea div#portlets div.portlet.active a:hover {
  background-color: #FFE40F;
}
body.tab-bugs #mainarea #portlets .portlet.active div,
body.tab-bugs #mainarea #portlets .portlet.active ul,
body.tab-bugs #mainarea #portlets .portlet.active ul li a,
body.tab-bugs #mainarea #portlets .portlet.active ul li a:hover,
body.tab-bugs #mainarea div#portlets div.portlet.active ul,
body.tab-bugs #mainarea div#portlets div.portlet.active ul li a,
body.tab-bugs #mainarea div#portlets div.portlet.active ul li a:hover {
  background-color: #FEFCF0;
}
body.tab-bugs #mainarea #portlets .portlet.active div {
  border-left: 4px solid #FEFCF0;
  border-right: 4px solid #FEFCF0;
}
body.tab-bugs #actions, body.tab-bugs .results {background-color: #fee;}
body.tab-bugs #actions h2, body.tab-bugs #actions h2:hover {
  background-color: #9f2b33;
}
.tab-bugs h1, .tab-bugs h2, .tab-bugs h3, .tab-bugs #application-footer strong,
.tab-bugs table.listing thead {
  background: none;
  color: #9f2b33;
}

.statusUNCONFIRMED  { color: #993300; }
.statusNEEDSINFO    { color: Red; }
.statusCONFIRMED    { color: Red; }
.statusINPROGRESS   { color: Black; }
.statusFIXRELEASED  { color: Black; }
.statusFIXCOMMITTED { color: Black; }
.statusREJECTED     { color: Gray; }
.importanceCRITICAL  { color: Red; }
.importanceHIGH      { color: #ff6600; }
.importanceMEDIUM    { color: Green; }
.importanceLOW       { color: Black; }
.importanceWISHLIST  { color: Blue; }
.importanceUNDECIDED { color: #999; }

/* --- Blueprints --- */

body.tab-specifications #applications {
  background: url(app-blueprints-wm.gif) no-repeat;
}
body.tab-specifications #mainarea div.x {
  background-image: url(mainarea_tab4_top.gif);
}
body.tab-specifications #mainarea div.y {
  background-image: url(mainarea_tab4_topleft.gif);
}
body.tab-specifications #mainarea div.z,
body.tab-specifications #mainarea ul#applicationchooser {
  background-image: url(mainarea_tab4_topright.gif);
}
body.tab-specifications #mainarea ul#applicationchooser li {
  background-image: url(appchoose_tab4_a.gif);
}
body.tab-specifications #mainarea ul#applicationchooser li.tab-specifications {
  background-position: -200px 0px !important;
}
body.tab-specifications #mainarea #portlets .portlet.active h2 a,
body.tab-specifications #mainarea div#portlets div.portlet.active a {
  background-color: #F0CB00;
}
body.tab-specifications #mainarea #portlets .portlet.active h2 a:hover,
body.tab-specifications #mainarea div#portlets div.portlet.active a:hover {
  background-color: #FFE40F;
}
body.tab-specifications #mainarea #portlets .portlet.active div,
body.tab-specifications #mainarea #portlets .portlet.active ul,
body.tab-specifications #mainarea #portlets .portlet.active ul li a,
body.tab-specifications #mainarea #portlets .portlet.active ul li a:hover,
body.tab-specifications #mainarea div#portlets div.portlet.active ul,
body.tab-specifications #mainarea div#portlets div.portlet.active ul li a,
body.tab-specifications #mainarea div#portlets div.portlet.active ul li a:hover {
  background-color: #FEFCF0;
}
body.tab-specifications #actions, body.tab-specifications .results {
  background-color: #eff;
}
body.tab-specifications #actions h2, body.tab-specifications #actions h2:hover {
  background-color: #3594bb;
}
.tab-specifications h1, .tab-specifications h2, .tab-specifications h3,
.tab-specifications #application-footer strong,
.tab-specifications table.listing thead {
  background: none;
  color: #3594bb;
}
.specstatusAPPROVED             {color: green;}
.specstatusPENDINGAPPROVAL      {color: #f09;}
.specstatusPENDINGREVIEW        {color: #f09;}
.specstatusDRAFT                {color: #930;}
.specstatusDISCUSSION           {color: #930;}
.specstatusNEW                  {color: red;}
.specstatusSUPERSEDED           {color: gray;}
.specstatusOBSOLETE             {color: gray;}
.specpriorityNOTFORUS           {color: gray;}
.specpriorityUNDEFINED          {color: gray;}
.specpriorityLOW                {color: black;}
.specpriorityMEDIUM             {color: #f60;}
.specpriorityHIGH               {color: red;}
.specpriorityESSENTIAL          {color: red;}
.specdeliveryUNKNOWN            {color: gray;}
.specdeliveryNOTSTARTED         {color: gray;}
.specdeliveryDEFERRED           {color: red;}
.specdeliveryNEEDSINFRASTUCTURE {color: red;}
.specdeliveryBLOCKED            {color: red;}
.specdeliverySTARTED            {color: blue;}
.specdeliverySLOW               {color: red;}
.specdeliveryGOOD               {color: blue;}
.specdeliveryBETA               {color: #f60;}
.specdeliveryNEEDSREVIEW        {color: purple;}
.specdeliveryAWAITINGDEPLOYMENT {color: red;}
.specdeliveryIMPLEMENTED        {color: green;}

/* --- Translations --- */

body.tab-translations #applications {
  background: url(app-translations-wm.gif) no-repeat;
}
body.tab-translations #mainarea div.x {
  background-image: url(mainarea_tab5_top.gif);
}
body.tab-translations #mainarea div.y {
  background-image: url(mainarea_tab5_topleft.gif);
}
body.tab-translations #mainarea div.z,
body.tab-translations #mainarea ul#applicationchooser {
  background-image: url(mainarea_tab5_topright.gif);
}
body.tab-translations #mainarea ul#applicationchooser li {
  background-image: url(appchoose_tab5_a.gif);
}
body.tab-translations #mainarea ul#applicationchooser li.tab-translations {
  background-position: -200px 0px !important;
}
body.tab-translations #mainarea #portlets .portlet.active h2 a,
body.tab-translations #mainarea div#portlets div.portlet.active a {
  background-color: #3594bb;
}
body.tab-translations #mainarea #portlets .portlet.active h2 a:hover,
body.tab-translations #mainarea div#portlets div.portlet.active a:hover {
  background-color: #29B0DC;
}
body.tab-translations #mainarea #portlets .portlet.active div,
body.tab-translations #mainarea #portlets .portlet.active ul,
body.tab-translations #mainarea #portlets .portlet.active ul li a,
body.tab-translations #mainarea #portlets .portlet.active ul li a:hover,
body.tab-translations #mainarea div#portlets div.portlet.active ul,
body.tab-translations #mainarea div#portlets div.portlet.active ul li a,
body.tab-translations #mainarea div#portlets div.portlet.active ul li a:hover {
  background-color: #F1F9FC;
}
body.tab-translations #mainarea #portlets .portlet.active div {
  border-left: 4px solid #f1f9fc;
  border-right: 4px solid #f1f9fc;
}
body.tab-translations #actions, body.tab-translations .results {
  background-color: #f1d7e6;
}
body.tab-translations #actions h2, body.tab-translations #actions h2:hover {
  background-color: #bb3a84;
}
.tab-translations h1, .tab-translations h2, .tab-translations h3,
.tab-translations #application-footer strong,
.tab-translations table.listing thead {
  background: none;
  color: #bb3a84;
}
.translation code {font-weight: bold;} /* an interpolation code, such as %i */
.translation samp { /* a leading/trailing space */
  background: url(/@@/translation-space) center center no-repeat;
  padding: 0 4px; /* should be half the width of /@@/translation-space */
  white-space: pre; /* stops consecutive spaces from collapsing */
}

/* --- Answers --- */

body.tab-answers #applications {background: url(app-answers-wm.gif) no-repeat;}
body.tab-answers #mainarea div.x {
  background-image: url(mainarea_tab6_top.gif);
}
body.tab-answers #mainarea div.y {
  background-image: url(mainarea_tab6_topleft.gif);
}
body.tab-answers #mainarea div.z,
body.tab-answers #mainarea ul#applicationchooser {
  background-image: url(mainarea_tab6_topright.gif);
}
body.tab-answers #mainarea ul#applicationchooser li {
  background-image: url(appchoose_tab6_a.gif);
}
body.tab-answers #mainarea ul#applicationchooser li.tab-answers {
  background-position: -200px 0px !important;
}
body.tab-answers #mainarea #portlets .portlet.active h2 a,
body.tab-answers #mainarea div#portlets div.portlet.active a {
  background-color: #3840be;
}
body.tab-answers #mainarea #portlets .portlet.active h2 a:hover,
body.tab-answers #mainarea div#portlets div.portlet.active a:hover {
  background-color: #5350E0;
}
body.tab-answers #mainarea #portlets .portlet.active div,
body.tab-answers #mainarea #portlets .portlet.active ul,
body.tab-answers #mainarea #portlets .portlet.active ul li a,
body.tab-answers #mainarea #portlets .portlet.active ul li a:hover,
body.tab-answers #mainarea div#portlets div.portlet.active ul,
body.tab-answers #mainarea div#portlets div.portlet.active ul li a,
body.tab-answers #mainarea div#portlets div.portlet.active ul li a:hover {
  background-color: #F4F4FC;
}
body.tab-answers #mainarea #portlets .portlet.active div {
  border-left: 4px solid #F4F4FC;
  border-right: 4px solid #F4F4FC;
}
body.tab-answers #actions, body.tab-answers .results {background-color: #eef;}
body.tab-answers #actions h2, body.tab-answers #actions h2:hover {
  background-color: #3840be;
}
.tab-answers h1, .tab-answers h2, .tab-answers h3,
.tab-answers #application-footer strong, .tab-answers table.listing thead {
  background: none;
  color: #3840be;
}

.questionstatusOPEN      {color: black;}
.questionstatusNEEDSINFO {color: black;}
.questionstatusANSWERED  {color: green;}
.questionstatusSOLVED    {color: green;}
.questionstatusEXPIRED   {color: red;}
.questionstatusINVALID   {color: red;}


/* --- Other --- */

ul#applicationchooser a, ul#applicationchooser a:hover {
  color: #000;
}
/* Matthew's code for laying out the columns: */
body {
  min-width: 480px;
}
#container {
  padding-left: 240px;
  padding-right: 20px;
}
body.applicationhome #container {padding-left: 20px;}
#singlecolumn #container {
  padding-left: 20px;
  padding-top: 50px;
}
#maincontent, #portlets {
  display: inline;
  float: left;
  position: relative;
}
#maincontent {
  width: 100%;
  padding: 0 0 20px 0;
}
#portlets {
  width: 200px;
  margin: 0 0 20px -100%;
  padding: 0 20px;
  right: 240px;
}
* html #portlets { /* Works around Internet Explorer bug */
  left: 20px;
}
#portlets .portlet {
  width: 200px;
}
#singlecolumn {margin: 20px 20px 0 0;} /* test: front page, FAQ page */
#mainarea #singlecolumn {margin-right: 0;}

/* ====== Content area styles ====== */

/* -- Front pages -- */

#applications {clear: both; width: 100%;}
div#applications {padding: 1em 0; text-align: center;}
#applications span {
  display: inline-block;
  float: right;
}
#applications a img {
  margin: 0 auto;
}
.central {
  clear: left; /* Bugs FP */
  font-size: 1.5em;
  margin: 0 auto 1em;
  padding: 0.5em 0; /* FP should fit in ~750px; Bugs FP */
  width: auto;
}
.tab-unknown .central {font-size: 1.75em;}
.central input {
  font-size: 1em;
}
<<<<<<< HEAD
.front_page label {
  color: #303030;
  font-size: 1.2em;
}
div.bordered {
  padding: 2em 4em;
}
=======
>>>>>>> e51d0dbe
#application-summary, #application-footer {
  font-size: 1.5em;
  line-height: 1.5em;
  margin-top: 0;
}
#application-footer {
  border-top: 1px dotted #999;
  clear: both;
  margin-top: 2em;
  padding-top: 1em;
}

/* -- Other pages -- */

img.mugshot {
  float: right;
  margin-left: 20px;
}
img.mugshot:after {
  content: ".";
  display: block;
  height: 0;
  clear: both;
  visibility: hidden;
}
img.mugshot {display: inline-table;}
/* Work around float bug in MSIE for Windows, while hiding from MSIE for Mac \*/
* html img.mugshot {height: 1%;}
img.mugshot {display: block;}
/* End hiding from MSIE for Mac */

div.columns {clear: both;}
div.left, div.right {width: 50%;}
div.left {clear: both; float: left;}
div.right {clear: right; float: right;}
div.left div.portlet, div.right div.portlet {
  border: dotted #ccc;
  border-width: 1px 0 0 0;
  margin-top: 1em;
  padding-top: 1em;
}
div.left div.portlet {
  border-width: 1px 1px 0 0;
  padding: 0.75em 0.75em 0.75em 0;
}
div.right div.portlet { /* is this necessary? */
  border-width: 1px 0 0 1px;
  padding: 0.75em 0 0.75em 0.75em;
}
div.columns div.right div.portlet {border: none; padding: 0;} /* BlueprintsFP */

div.three.column {width: 30%; margin-right: 3%;}
div.three.column.left, div.three.column.middle, div.three.column.right {
  clear: none;
  float: left;
}
.title {
  font-weight: bold;
}
ul.buttons {margin: 2em 0 4em 0 !important; padding: 0 !important;}
/*- without !important, gets overridden by the '#maincontent ol' etc rule -*/
ul.buttons li {display: inline; margin-right: 1em;}
body.applicationhome ul.buttons {float: right; margin: 0 0 0 1em !important;}
body.applicationhome ul.buttons li {display: block; margin-right: 0;}
#singlecolumn ul.buttons {float: right; margin: 0;}
#singlecolumn ul.buttons li {margin: 0;}
#singlecolumn ul.buttons li {display: block;}
ul.cross-reference {font-size: 1.25em;}
/*
li {
  margin-bottom: 0.75em;
}
*/

.bug-summary {
  font-weight: bold;
}

fieldset {
  border: none;
  margin: 0.5em 0 1em;
  padding: 0;
}

/* === Tables === */

table.latest th, table.latest td {padding-bottom: 2em;}
table.summary {float: right; margin: 0 0 1em 1em;}
table.listing table.summary {margin-top: 0.5em;}
table.summary caption {font-style: italic; margin-left: 1em;}
div.right table.summary {float: none; margin: 1em auto;}
table.summary tr {border: dotted #ccc; border-width: 1px 0;}
table.summary td {padding-left: 0.5em;}
table.summary ul, table.summary ul li {
  list-style-position: inside;
  margin: 0;
  padding: 0;
}
th, td {padding: 0.25em;}
th.icon, td.icon {vertical-align: top; white-space: nowrap; width: 1px;}
th.icon.left, td.icon.left {padding-right: 0;}
th.icon.right, td.icon.right {padding-left: 0;}
th.nowrap, td.nowrap {white-space: nowrap;}
tfoot th, table.contributions th {text-align: left;}
table.contributions, table.contributions th, table.contributions td {
  border: 1px solid #e6e6e6;}
table.contributions tr.odd {background-color: #fff; color: inherit;}
table.contributions tr.even {background-color: #f6f6f6; color: inherit;}
table.contributions th, table.contributions td {padding: 0.5em 0.75em;}
table.contributions td {vertical-align: middle; width: 16px;}

/* --- Listing tables --- */

table.listing {margin: 0; width: 100%;}
table.listing, table.listing tbody {border-bottom: 1px solid #d2d2d2;}
table.listing thead, table.listing thead th, table.listing tfoot tr {
  border: 1px solid #d2d2d2;
  background-color: #fff;
}
table.listing tfoot td {border: 1px solid #d2d2d2;}
table.listing thead td {border: none;}
tr.highlight {background-color: #ff9;}
table.listing tr.note {font-size: smaller;}
tr.amount, td.amount {text-align: right;}
table.listing th, table.listing td {padding: 0.25em;}
table.listing th {font-size: 1.125em; white-space: nowrap;}
table.listing td {border: 1px #d2d2d2; border-style: dotted none none none;}
table.listing tr.note td {border-style: none;}
table.listing img {vertical-align: middle;}
table.listing tr.secondary th, table.listing tr.secondary td {border-top: none;}
table.listing table tbody, table.listing table thead,
table.listing table thead th, table.listing tfoot tr,
table.listing table tfoot td, table.listing table td {
  border: none;
}
table.duplicate.listing * {color: #999;}

/* --- Sortable tables --- */

table.sortable a.sortheader {
  color:#666666;
  font-weight: bold;
  text-decoration: none;
  display: block;
}
table.sortable img.sortarrow {
  padding-left: 2px;
}
th.ascending {
  background-image: url(/@@/arrowDown);
  background-position: center right;
  background-repeat: no-repeat;
}
th.descending {
  background-image: url(/@@/arrowUp);
  background-position: center right;
  background-repeat: no-repeat;
}
/* Used to indicate a value to be used to sort cells in a row */
.sortkey, .revsortkey {display: none;}

/* Clouds of links. */
.cloud-size-small { 
  font-size: 1em;
}
.cloud-size-medium {
  font-size: 1.35em;
}
.cloud-size-large {
  font-size: 1.7em;
}
.cloud-shade-dark { 
  color: #00f;
}
.cloud-shade-medium { 
  color: #7878ff;
}
.cloud-shade-light {
  color: #b8b8ff;
}<|MERGE_RESOLUTION|>--- conflicted
+++ resolved
@@ -1291,16 +1291,10 @@
 .central input {
   font-size: 1em;
 }
-<<<<<<< HEAD
 .front_page label {
   color: #303030;
   font-size: 1.2em;
 }
-div.bordered {
-  padding: 2em 4em;
-}
-=======
->>>>>>> e51d0dbe
 #application-summary, #application-footer {
   font-size: 1.5em;
   line-height: 1.5em;
