--- conflicted
+++ resolved
@@ -31,7 +31,6 @@
 import os.path
 from random import randint
 from StringIO import StringIO
-import sys
 from textwrap import dedent
 from threading import local
 from types import InstanceType
@@ -165,10 +164,11 @@
     time_counter,
     )
 from lp.translations.interfaces.potemplate import IPOTemplateSet
-from lp.translations.interfaces.translationgroup import (
-    ITranslationGroupSet)
+from lp.translations.interfaces.translationimportqueue import (
+    RosettaImportStatus)
 from lp.translations.interfaces.translationfileformat import (
     TranslationFileFormat)
+from lp.translations.interfaces.translationgroup import ITranslationGroupSet
 from lp.translations.interfaces.translationsperson import ITranslationsPerson
 from lp.translations.interfaces.translationtemplatesbuildjob import (
     ITranslationTemplatesBuildJobSource)
@@ -2763,13 +2763,8 @@
 # security wrappers for them, as well as for objects created by
 # other Python libraries.
 unwrapped_types = (
-<<<<<<< HEAD
-    DSCFile, InstanceType, MergeDirective2, Message, datetime,
-    int, str, unicode)
-=======
     BaseRecipeBranch, DSCFile, InstanceType, MergeDirective2, Message,
-    datetime, int, str, unicode,)
->>>>>>> 320f6b8e
+    datetime, int, str, unicode)
 
 
 def is_security_proxied_or_harmless(obj):
@@ -2794,7 +2789,7 @@
     def __init__(self, method_name):
         super(UnproxiedFactoryMethodWarning, self).__init__(
             "PLEASE FIX: LaunchpadObjectFactory.%s returns an "
-            "unproxied object." % (method_name,))
+            "unproxied object." % (method_name, ))
 
 
 class UnreasonableRemoveSecurityProxyWarning(UserWarning):
@@ -2802,7 +2797,6 @@
 
     # XXX: JonathanLange 2010-07-25: I have no idea what "unreasonable" means
     # in this context.
-
     def __init__(self, obj):
         message = (
             "Called removeSecurityProxy(%r) without a check if this is "
