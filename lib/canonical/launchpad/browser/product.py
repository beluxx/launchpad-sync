--- conflicted
+++ resolved
@@ -155,13 +155,8 @@
     usedfor = IProduct
     facet = 'overview'
     links = [
-<<<<<<< HEAD
-        'edit', 'driver', 'reassign', 'distributions', 'packages', 'branches',
+        'edit', 'driver', 'reassign', 'distributions', 'packages',
         'branch_add', 'series_add', 'launchpad_usage',
-=======
-        'edit', 'reassign', 'distributions', 'packages',
-        'branch_add', 'series_add', 'milestone_add', 'launchpad_usage',
->>>>>>> d4b46daa
         'administer', 'rdf']
 
     def edit(self):
