#!/usr/bin/python2.4

# Copyright 2009 Canonical Ltd.  All rights reserved.
# pylint: disable-msg=C0103,W0403

# This script generates .htaccess files for private PPAs.

import _pythonpath

from canonical.config import config
<<<<<<< HEAD
from lp.soyuz.scripts.generate_ppa_htaccess import (
=======
from canonical.archivepublisher.scripts.generate_ppa_htaccess import (
>>>>>>> 9818e10e
    HtaccessTokenGenerator)


if __name__ == '__main__':
    script = HtaccessTokenGenerator(
        'generate-ppa-htaccess', dbuser=config.generateppahtaccess.dbuser)
    script.lock_and_run()
<|MERGE_RESOLUTION|>--- conflicted
+++ resolved
@@ -8,11 +8,7 @@
 import _pythonpath
 
 from canonical.config import config
-<<<<<<< HEAD
-from lp.soyuz.scripts.generate_ppa_htaccess import (
-=======
 from canonical.archivepublisher.scripts.generate_ppa_htaccess import (
->>>>>>> 9818e10e
     HtaccessTokenGenerator)
 
 
