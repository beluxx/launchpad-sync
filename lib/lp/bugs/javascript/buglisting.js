--- conflicted
+++ resolved
@@ -377,12 +377,8 @@
                 failure: this.get_failure_handler(fetch_only)
             }
         };
-<<<<<<< HEAD
-        var context = this.get_current_batch().context;
+        var context = this.get('current_batch').context;
         var view_name = this.get_current_batch().view_name;
-=======
-        var context = this.get('current_batch').context;
->>>>>>> 76647471
         if (Y.Lang.isValue(this.get('io_provider'))) {
             load_model_config.io_provider = this.get('io_provider');
         }
