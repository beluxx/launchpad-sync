--- conflicted
+++ resolved
@@ -26,17 +26,12 @@
 from canonical.config import config
 from canonical.launchpad.interfaces import (
     BranchFormat, BranchSubscriptionNotificationLevel, BugBranchStatus,
-<<<<<<< HEAD
-    ControlFormat, IBranchRevisionSet, IBugBranchSet, IBugSet,
-    IStaticDiffJobSource, IRevisionSet, NotFoundError, RepositoryFormat,)
-=======
     ControlFormat, IBranchRevisionSet, IBugBranchSet, IBugSet, IRevisionSet,
-    IStaticDiffJobSource, NotFoundError, RepositoryFormat)
+    IStaticDiffJobSource, NotFoundError, RepositoryFormat,)
 from canonical.launchpad.interfaces.branchmergeproposal import (
     BRANCH_MERGE_PROPOSAL_FINAL_STATES)
 from canonical.launchpad.interfaces.branchsubscription import (
     BranchSubscriptionDiffSize)
->>>>>>> 99aae969
 from canonical.launchpad.mailout.branch import (
     BranchMailer as MailoutMailer)
 from canonical.launchpad.webapp.uri import URI
@@ -302,16 +297,11 @@
         if (not self.initial_scan
             and self.subscribers_want_notification):
             message = get_revision_message(bzr_branch, bzr_revision)
-<<<<<<< HEAD
-            diff_job = _get_static_diff_job(self.db_branch, bzr_branch,
-                                           bzr_revision)
-=======
             if self.generate_diffs:
-                revision_diff = get_diff(
+                diff_job = _get_static_diff_job(
                     self.db_branch, bzr_branch, bzr_revision)
             else:
-                revision_diff = ''
->>>>>>> 99aae969
+                diff_job = None
             # Use the first (non blank) line of the commit message
             # as part of the subject, limiting it to 100 characters
             # if it is longer.
