--- conflicted
+++ resolved
@@ -383,26 +383,9 @@
         if (filename.endswith('.pot') or filename.endswith('.po') or
             filename=='en-US.xpi'):
             # Add it to the queue.
-<<<<<<< HEAD
-            if filename == 'en-US.xpi':
-                newimport = MozillaSupport(path=filename,
-                                           productseries=self.context,
-                                           file=file)
-            else:
-                newimport = PoSupport(path=filename,
-                                      productseries=self.context,
-                                      file=file)
-            entries = newimport.allentries
-            for entry in entries:
-                translation_import_queue_set.addOrUpdateEntry(
-                    entry['path'], content, True, self.user,
-                    productseries=entry['productseries'],
-                    format=entry['format'])
-=======
             translation_import_queue_set.addOrUpdateEntry(
                 filename, content, True, self.user,
                 productseries=self.context)
->>>>>>> 7a14264b
 
             self.request.response.addInfoNotification(
                 'Thank you for your upload. The file content will be'
