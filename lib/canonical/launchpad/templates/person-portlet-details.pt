--- conflicted
+++ resolved
@@ -12,11 +12,7 @@
 
       <tal:no_preferredemail condition="not: context/preferredemail">
         <img alt="" src="/@@/info" />
-<<<<<<< HEAD
-        This account has not been activated.
-=======
         This person is not an active Launchpad user.
->>>>>>> a15f6ae6
         <ul>
           <li><small><a href="/faq">Why was this page created?</a></small></li>
           <li tal:condition="view/user">
