--- conflicted
+++ resolved
@@ -25,71 +25,9 @@
     # that have been recently deleted.
     package_names = dominator.findPublishedSourcePackageNames(series, pocket)
     for package_name in package_names:
-<<<<<<< HEAD
         entries = packages_map.src_map.get(package_name, [])
         live_versions = [
             entry['Version'] for entry in entries if 'Version' in entry]
-=======
-        entries = packages_map.src_map.get(package_name)
-
-        if entries is None:
-            # XXX JeroenVermeulen 2011-09-08, bug=844550: This is a
-            # transitional hack.  The database is full of "Published"
-            # Debian SPPHs whose packages have actually been deleted.
-            # In the future such publications should simply be marked
-            # Deleted, but for the legacy baggage we currently carry
-            # around we'll just do traditional domination first: pick
-            # the latest Published version, and mark the rest of the
-            # SPPHs as superseded by that version.  The latest version
-            # will then, finally, be marked appropriately Deleted once
-            # we remove this transitional hack.
-            # To remove the transitional hack, just let live_versions
-            # default to the empty list instead of doing this:
-            import apt_pkg
-            from lp.services.database.bulk import load_related
-            from lp.soyuz.model.sourcepackagerelease import (
-                SourcePackageRelease,
-                )
-            pubs = list(
-                dominator.findPublishedSPPHs(series, pocket, package_name))
-            if len(pubs) <= 1:
-                # Without at least two published SPPHs, the transitional
-                # code will make no changes.  Skip, and leave the
-                # algorithm free to assume there's a pubs[0].
-                continue
-            load_related(
-                SourcePackageRelease, pubs, ['sourcepackagereleaseID'])
-
-            # Close off the transaction to avoid being idle-killed.
-            # Nothing else is going to supersede or delete these
-            # publications in the meantime, so our data stays valid; and
-            # if new ones become published, they still won't be
-            # considered anyway.
-            txn.commit()
-
-            # Find the "latest" publication.  A purely in-memory
-            # operation; won't open a new transaction.
-            def is_newer(candidate, reference):
-                comparison = apt_pkg.VersionCompare(
-                    candidate.sourcepackagerelease.version,
-                    reference.sourcepackagerelease.version)
-                if comparison > 0:
-                    return True
-                elif comparison < 0:
-                    return False
-                else:
-                    return candidate.datecreated > reference.datecreated
-
-            latest_pub = pubs[0]
-            for pub in pubs[1:]:
-                if is_newer(pub, latest_pub):
-                    latest_pub = pub
-            live_versions = [latest_pub.sourcepackagerelease.version]
-        else:
-            live_versions = [
-                entry['Version']
-                for entry in entries if 'Version' in entry]
->>>>>>> db829287
 
         dominator.dominateRemovedSourceVersions(
             series, pocket, package_name, live_versions)
