# Copyright 2006 Canonical Ltd.  All rights reserved.
# pylint: disable-msg=W0231

"""Helper classes for testing ExternalSystem."""

__metaclass__ = type

import os
import re
import random
import time
import urlparse
import xmlrpclib

from cStringIO import StringIO
from datetime import datetime
from httplib import HTTPMessage

from zope.component import getUtility

from canonical.config import config
from canonical.database.sqlbase import commit, ZopelessTransactionManager
from canonical.launchpad.components.externalbugtracker import (
    BugNotFound, BugTrackerConnectError, Bugzilla, DebBugs,
    ExternalBugTracker, Mantis, RequestTracker, Roundup, SourceForge,
    Trac, TracXMLRPCTransport)
from canonical.launchpad.components.externalbugtracker.bugzilla import (
    BugzillaXMLRPCTransport)
from canonical.launchpad.components.externalbugtracker.trac import (
    LP_PLUGIN_BUG_IDS_ONLY, LP_PLUGIN_FULL,
    LP_PLUGIN_METADATA_AND_COMMENTS, LP_PLUGIN_METADATA_ONLY)
from canonical.launchpad.ftests import login, logout
from canonical.launchpad.interfaces import (
    BugTaskImportance, BugTaskStatus, UNKNOWN_REMOTE_IMPORTANCE,
    UNKNOWN_REMOTE_STATUS)
from canonical.launchpad.database import BugTracker
from canonical.launchpad.interfaces import IBugTrackerSet, IPersonSet
from canonical.launchpad.interfaces.logintoken import ILoginTokenSet
from canonical.launchpad.scripts import debbugs
from canonical.launchpad.testing.systemdocs import ordered_dict_as_string
from canonical.launchpad.xmlrpc import ExternalBugTrackerTokenAPI
from canonical.testing.layers import LaunchpadZopelessLayer


def new_bugtracker(bugtracker_type, base_url='http://bugs.some.where'):
    """Create a new bug tracker using the 'launchpad db user.

    Before calling this function, the current transaction should be
    commited, since the current connection to the database will be
    closed. After returning from this function, a new connection using
    the checkwatches db user is created.
    """
    assert ZopelessTransactionManager._installed is not None, (
        "This function can only be used for Zopeless tests.")
    LaunchpadZopelessLayer.switchDbUser('launchpad')
    owner = getUtility(IPersonSet).getByEmail('no-priv@canonical.com')
    bugtracker_set = getUtility(IBugTrackerSet)
    index = 1
    name = '%s-checkwatches' % (bugtracker_type.name.lower(),)
    while bugtracker_set.getByName("%s-%d" % (name, index)) is not None:
        index += 1
    name += '-%d' % index
    bugtracker = BugTracker(
        name=name,
        title='%s *TESTING*' % (bugtracker_type.title,),
        bugtrackertype=bugtracker_type,
        baseurl=base_url,
        summary='-', contactdetails='-',
        owner=owner)
    commit()
    LaunchpadZopelessLayer.switchDbUser(config.checkwatches.dbuser)
    return getUtility(IBugTrackerSet).getByName(name)


def read_test_file(name):
    """Return the contents of the test file named :name:

    Test files are located in lib/canonical/launchpad/ftests/testfiles
    """
    file_path = os.path.join(os.path.dirname(__file__), 'testfiles', name)

    test_file = open(file_path, 'r')
    return test_file.read()


def ordered_dict_as_string(dict):
    """Return the contents of a dict as an ordered string.

    The output will be ordered by key, so {'z': 1, 'a': 2, 'c': 3} will
    be printed as {'a': 2, 'c': 3, 'z': 1}.

    We do this because dict ordering is not guaranteed.
    """
    item_string = '%r: %r'
    item_strings = []
    for key, value in sorted(dict.items()):
        item_strings.append(item_string % (key, value))

    return '{%s}' % ', '.join(
        "%r: %r" % (key, value) for key, value in sorted(dict.items()))


def print_bugwatches(bug_watches, convert_remote_status=None):
    """Print the bug watches for a BugTracker, ordered by remote bug id.

    :bug_watches: A set of BugWatches to print.

    :convert_remote_status: A convertRemoteStatus method from an
        ExternalBugTracker instance, which will convert a bug's remote
        status into a Launchpad BugTaskStatus. See
        `ExternalBugTracker.convertRemoteStatus()`.

    Bug watches will be printed in the form: Remote bug <id>:
    <remote_status>. If convert_remote_status is callable it will be
    used to convert the watches' remote statuses to Launchpad
    BugTaskStatuses and these will be output instead.
    """
    watches = dict((int(bug_watch.remotebug), bug_watch)
        for bug_watch in bug_watches)

    for remote_bug_id in sorted(watches.keys()):
        status = watches[remote_bug_id].remotestatus
        if callable(convert_remote_status):
            status = convert_remote_status(status)

        print 'Remote bug %d: %s' % (remote_bug_id, status)


def convert_python_status(status, resolution):
    """Convert a human readable status and resolution into a Python
    bugtracker status and resolution string.
    """
    status_map = {'open': 1, 'closed': 2, 'pending': 3}
    resolution_map = {
        'None': 'None',
        'accepted': 1,
        'duplicate': 2,
        'fixed': 3,
        'invalid': 4,
        'later': 5,
        'out-of-date': 6,
        'postponed': 7,
        'rejected': 8,
        'remind': 9,
        'wontfix': 10,
        'worksforme': 11
    }

    return "%s:%s" % (status_map[status], resolution_map[resolution])

def set_bugwatch_error_type(bug_watch, error_type):
    """Set the last_error_type field of a bug watch to a given error type."""
    login('test@canonical.com')
    bug_watch.remotestatus = None
    bug_watch.last_error_type = error_type
    bug_watch.updateStatus(UNKNOWN_REMOTE_STATUS, BugTaskStatus.UNKNOWN)
    logout()


class TestExternalBugTracker(ExternalBugTracker):
    """A test version of `ExternalBugTracker`.

    Implements all the methods required of an `IExternalBugTracker`
    implementation, though it doesn't actually do anything.
    """

    def __init__(self, baseurl='http://example.com/'):
        super(TestExternalBugTracker, self).__init__(baseurl)

    def convertRemoteStatus(self, remote_status):
        """Always return UNKNOWN_REMOTE_STATUS.

        This method exists to satisfy the implementation requirements of
        `IExternalBugTracker`.
        """
        return BugTaskStatus.UNKNOWN

    def getRemoteImportance(self, bug_id):
        """Stub implementation."""
        return UNKNOWN_REMOTE_IMPORTANCE

    def convertRemoteImportance(self, remote_importance):
        """Stub implementation."""
        return BugTaskImportance.UNKNOWN

    def getRemoteStatus(self, bug_id):
        """Stub implementation."""
        return UNKNOWN_REMOTE_STATUS


class TestBrokenExternalBugTracker(TestExternalBugTracker):
    """A test version of ExternalBugTracker, designed to break."""

    initialize_remote_bugdb_error = None
    get_remote_status_error = None

    def initializeRemoteBugDB(self, bug_ids):
        """Raise the error specified in initialize_remote_bugdb_error.

        If initialize_remote_bugdb_error is None, None will be returned.
        See `ExternalBugTracker`.
        """
        if self.initialize_remote_bugdb_error:
            # We have to special case BugTrackerConnectError as it takes
            # two non-optional arguments.
            if self.initialize_remote_bugdb_error is BugTrackerConnectError:
                raise self.initialize_remote_bugdb_error(
                    "http://example.com", "Testing")
            else:
                raise self.initialize_remote_bugdb_error("Testing")

    def getRemoteStatus(self, bug_id):
        """Raise the error specified in get_remote_status_error.

        If get_remote_status_error is None, None will be returned.
        See `ExternalBugTracker`.
        """
        if self.get_remote_status_error:
            raise self.get_remote_status_error("Testing")


class TestBugzilla(Bugzilla):
    """Bugzilla ExternalSystem for use in tests.

    It overrides _getPage and _postPage, so that access to a real Bugzilla
    instance isn't needed.
    """
    # We set the batch_query_threshold to zero so that only
    # getRemoteBugBatch() is used to retrieve bugs, since getRemoteBug()
    # calls getRemoteBugBatch() anyway.
    batch_query_threshold = 0
    trace_calls = False

    version_file = 'gnome_bugzilla_version.xml'
    buglist_file = 'gnome_buglist.xml'
    bug_item_file = 'gnome_bug_li_item.xml'

    buglist_page = 'buglist.cgi'
    bug_id_form_element = 'bug_id'

    def __init__(self, baseurl, version=None):
        Bugzilla.__init__(self, baseurl, version=version)
        self.bugzilla_bugs = self._getBugsToTest()

    def getExternalBugTrackerToUse(self):
        # Always return self here since we test this separately.
        return self

    def _getBugsToTest(self):
        """Return a dict with bugs in the form bug_id: (status, resolution)"""
        return {3224: ('RESOLVED', 'FIXED'),
                328430: ('UNCONFIRMED', '')}

    def _readBugItemFile(self):
        """Reads in the file for an individual bug item.

        This method exists really only to allow us to check that the
        file is being used. So what?
        """
        return read_test_file(self.bug_item_file)

    def _getPage(self, page):
        """GET a page.

        Only handles xml.cgi?id=1 so far.
        """
        if self.trace_calls:
            print "CALLED _getPage()"
        if page == 'xml.cgi?id=1':
            data = read_test_file(self.version_file)
            # Add some latin1 to test bug 61129
            return data % dict(non_ascii_latin1="\xe9")
        else:
            raise AssertionError('Unknown page: %s' % page)

    def _postPage(self, page, form):
        """POST to the specified page.

        :form: is a dict of form variables being POSTed.

        Only handles buglist.cgi so far.
        """
        if self.trace_calls:
            print "CALLED _postPage()"
        if page == self.buglist_page:
            buglist_xml = read_test_file(self.buglist_file)
            bug_ids = str(form[self.bug_id_form_element]).split(',')
            bug_li_items = []
            status_tag = None
            for bug_id in bug_ids:
                bug_id = int(bug_id)
                if bug_id not in self.bugzilla_bugs:
                    #Unknown bugs aren't included in the resulting xml.
                    continue
                bug_status, bug_resolution = self.bugzilla_bugs[int(bug_id)]
                bug_item = self._readBugItemFile() % {
                    'bug_id': bug_id,
                    'status': bug_status,
                    'resolution': bug_resolution,
                    }
                bug_li_items.append(bug_item)
            return buglist_xml % {
                'bug_li_items': '\n'.join(bug_li_items),
                'page': page
            }
        else:
            raise AssertionError('Unknown page: %s' % page)


class TestWeirdBugzilla(TestBugzilla):
    """Test support for a few corner cases in Bugzilla.

        - UTF8 data in the files being parsed.
        - bz:status instead of bz:bug_status
    """
    bug_item_file = 'weird_non_ascii_bug_li_item.xml'

    def _getBugsToTest(self):
        return {2000: ('ASSIGNED', ''),
                123543: ('RESOLVED', 'FIXED')}


class TestBrokenBugzilla(TestBugzilla):
    """Test parsing of a Bugzilla which returns broken XML."""
    bug_item_file = 'broken_bug_li_item.xml'

    def _getBugsToTest(self):
        return {42: ('ASSIGNED', ''),
                2000: ('RESOLVED', 'FIXED')}


class TestIssuezilla(TestBugzilla):
    """Test support for Issuezilla, with slightly modified XML."""
    version_file = 'issuezilla_version.xml'
    buglist_file = 'issuezilla_buglist.xml'
    bug_item_file = 'issuezilla_item.xml'

    buglist_page = 'xml.cgi'
    bug_id_form_element = 'id'

    def _getBugsToTest(self):
        return {2000: ('RESOLVED', 'FIXED'),
                123543: ('ASSIGNED', '')}


class TestOldBugzilla(TestBugzilla):
    """Test support for older Bugzilla versions."""
    version_file = 'ximian_bugzilla_version.xml'
    buglist_file = 'ximian_buglist.xml'
    bug_item_file = 'ximian_bug_item.xml'

    buglist_page = 'xml.cgi'
    bug_id_form_element = 'id'

    def _getBugsToTest(self):
        return {42: ('RESOLVED', 'FIXED'),
                123543: ('ASSIGNED', '')}


class FakeHTTPConnection:
    """A fake HTTP connection."""
    def putheader(self, header, value):
        print "%s: %s" % (header, value)


class TestBugzillaXMLRPCTransport(BugzillaXMLRPCTransport):
    """A test implementation of the Bugzilla XML-RPC interface."""

    seconds_since_epoch = None
    timezone = 'UTC'
    utc_offset = 0
    print_method_calls = False

    bugs = {
        1: {'alias': '',
            'assigned_to': 'test@canonical.com',
            'component': 'GPPSystems',
            'creation_time': datetime(2008, 6, 10, 16, 19, 53),
            'id': 1,
            'internals': {},
            'is_open': True,
            'last_change_time': datetime(2008, 6, 10, 16, 19, 53),
            'priority': 'P1',
            'product': 'HeartOfGold',
            'resolution': 'FIXED',
            'severity': 'normal',
            'status': 'RESOLVED',
            'summary': "That bloody robot still exists.",
            },
        2: {'alias': 'bug-two',
            'assigned_to': 'marvin@heartofgold.ship',
            'component': 'Crew',
            'creation_time': datetime(2008, 6, 11, 9, 23, 12),
            'id': 2,
            'internals': {},
            'is_open': True,
            'last_change_time': datetime(2008, 6, 11, 9, 24, 29),
            'priority': 'P1',
            'product': 'HeartOfGold',
            'resolution': '',
            'severity': 'high',
            'status': 'NEW',
            'summary': 'Collect unknown persons in docking bay 2.',
            },
        }

    # Map aliases onto bugs.
    bug_aliases = {
        'bug-two': 2,
        }

    # Comments are mapped to bug IDs.
    comment_id_index = 4
    new_comment_time = datetime(2008, 6, 20, 11, 42, 42)
    bug_comments = {
        1: {
            1: {'author': 'trillian',
                'id': 1,
                'number': 1,
                'text': "I'd really appreciate it if Marvin would "
                        "enjoy life a bit.",
                'time': datetime(2008, 6, 16, 12, 44, 29),
                },
            2: {'author': 'marvin',
                'id': 3,
                'number': 2,
                'text': "Life? Don't talk to me about life.",
                'time': datetime(2008, 6, 16, 13, 22, 29),
                },
            },
        2: {
            1: {'author': 'trillian',
                'id': 2,
                'number': 1,
                'text': "Bring the passengers to the bridge please Marvin.",
                'time': datetime(2008, 6, 16, 13, 8, 8),
                },
             2: {'author': 'Ford Prefect <ford.prefect@h2g2.com>',
                'id': 4,
                'number': 2,
                'text': "I appear to have become a perfectly safe penguin.",
                'time': datetime(2008, 6, 17, 20, 28, 40),
                },
            },
        }

    # Map namespaces onto method names.
    methods = {
        'Bug': ['add_comment', 'comments', 'get_bugs'],
        'Launchpad': ['login', 'time'],
        'Test': ['login_required']
        }

    # Methods that require authentication.
    auth_required_methods = [
        'add_comment',
        'login_required',
        ]

    expired_cookie = None

    def expireCookie(self, cookie):
        """Mark the cookie as expired."""
        self.expired_cookie = cookie

    def request(self, host, handler, request, verbose=None):
        """Call the corresponding XML-RPC method.

        The method name and arguments are extracted from `request`. The
        method on this class with the same name as the XML-RPC method is
        called, with the extracted arguments passed on to it.
        """
        args, method_name = xmlrpclib.loads(request)
        method_prefix, method_name = method_name.split('.')

        assert method_prefix in self.methods, (
            "All methods should be in one of the following namespaces: %s"
            % self.methods.keys())

        assert method_name in self.methods[method_prefix], (
            "No method '%s' in namespace '%s'." %
            (method_name, method_prefix))

        # If the method requires authentication and we have no auth
        # cookie, throw a Fault.
        if (method_name in self.auth_required_methods and
            (self.auth_cookie is None or
             self.auth_cookie == self.expired_cookie)):
            raise xmlrpclib.Fault(410, 'Login Required')

        if self.print_method_calls:
            if len(args) > 0:
                arguments = ordered_dict_as_string(args[0])
            else:
                arguments = ''

            print "CALLED %s.%s(%s)" % (method_prefix, method_name, arguments)

        method = getattr(self, method_name)
        return method(*args)

    def time(self):
        """Return a dict of the local time, UTC time and the timezone."""
        seconds_since_epoch = self.seconds_since_epoch
        if seconds_since_epoch is None:
            remote_datetime = datetime(2008, 5, 1, 1, 1, 1)
            seconds_since_epoch = time.mktime(remote_datetime.timetuple())

        # We return xmlrpc dateTimes rather than doubles since that's
        # what BugZilla will return.
        local_time = xmlrpclib.DateTime(seconds_since_epoch)
        utc_time = xmlrpclib.DateTime(seconds_since_epoch - self.utc_offset)
        return {
            'local_time': local_time,
            'utc_time': utc_time,
            'tz_name': self.timezone,
            }

    def login_required(self):
        # This method only exists to demonstrate login required methods.
        return "Wonderful, you've logged in! Aren't you a clever biped?"

    def _consumeLoginToken(self, token_text):
        """Try to consume a login token."""
        token = getUtility(ILoginTokenSet)[token_text]

        if token.tokentype.name != 'BUGTRACKER':
            raise AssertionError(
                'Invalid token type: %s' % token.tokentype.name)
        if token.date_consumed is not None:
            raise AssertionError("Token has already been consumed.")
        token.consume()

        if self.print_method_calls:
            print "Successfully validated the token."

    def _handleLoginToken(self, token_text):
        """A wrapper around _consumeLoginToken().

        We can override this method when we need to do things Zopelessly.
        """
        self._consumeLoginToken(token_text)

    def login(self, arguments):
        token_text = arguments['token']

        self._handleLoginToken(token_text)

        # Generate some random cookies to use.
        random_cookie_1 = str(random.random())
        random_cookie_2 = str(random.random())

        # Reset the headers so that we don't end up with long strings of
        # repeating cookies.
        self.last_response_headers = HTTPMessage(StringIO())

        self.last_response_headers.addheader(
            'set-cookie', 'Bugzilla_login=%s;' % random_cookie_1)
        self.last_response_headers.addheader(
            'set-cookie', 'Bugzilla_logincookie=%s;' % random_cookie_2)

        # We always return the same user ID.
        # This has to be listified because xmlrpclib tries to expand
        # sequences of length 1.
        return [{'user_id': 42}]

    def get_bugs(self, arguments):
        """Return a list of bug dicts for a given set of bug IDs."""
        bug_ids = arguments['ids']
        bugs_to_return = []
        bugs = dict(self.bugs)

        # We enforce permissiveness, since we'll always call this method
        # with permissive=True in the Real World.
        permissive = arguments.get('permissive', False)
        assert permissive, "get_bugs() must be called with permissive=True"

        for id in bug_ids:
            # If the ID is an int, look up the bug directly. We copy the
            # bug dict into a local variable so we can manipulate the
            # data in it.
            try:
                id = int(id)
                bug_dict = dict(self.bugs[int(id)])
            except ValueError:
                bug_dict = dict(self.bugs[self.bug_aliases[id]])

            # Update the DateTime fields of the bug dict so that they
            # look like ones that would be sent over XML-RPC.
            for time_field in ('creation_time', 'last_change_time'):
                datetime_value = bug_dict[time_field]
                timestamp = time.mktime(datetime_value.timetuple())
                xmlrpc_datetime = xmlrpclib.DateTime(timestamp)
                bug_dict[time_field] = xmlrpc_datetime

            bugs_to_return.append(bug_dict)

        # "Why are you returning a list here?" I hear you cry. Well,
        # dear reader, it's because xmlrpclib:1387 tries to expand
        # sequences of length 1. When you return a dict, that line
        # explodes in your face. Annoying? Insane? You bet.
        return [{'bugs': bugs_to_return}]

    def comments(self, arguments):
        """Return comments for a given set of bugs."""
        # We'll always pass bug IDs when we call comments().
        assert 'bug_ids' in arguments, (
            "Bug.comments() must always be called with a bug_ids parameter.")

        bug_ids = arguments['bug_ids']
        comment_ids = arguments.get('ids')
        fields_to_return = arguments.get('include')
        comments_by_bug_id = {}

        def copy_comment(comment):
            # Copy wanted fields.
            comment = dict(
                (key, value) for (key, value) in comment.iteritems()
                if fields_to_return is None or key in fields_to_return)
            # Replace the time field with an XML-RPC DateTime.
            if 'time' in comment:
                comment['time'] = xmlrpclib.DateTime(
                    comment['time'].timetuple())
            return comment

        for bug_id in bug_ids:
            comments_for_bug = self.bug_comments[bug_id].values()
            comments_by_bug_id[bug_id] = [
                copy_comment(comment) for comment in comments_for_bug
                if comment_ids is None or comment['id'] in comment_ids]

        # More xmlrpclib:1387 odd-knobbery avoidance.
        return [{'bugs': comments_by_bug_id}]

    def add_comment(self, arguments):
        """Add a comment to a bug."""
        assert 'id' in arguments, (
            "Bug.add_comment() must always be called with an id parameter.")
        assert 'comment' in arguments, (
            "Bug.add_comment() must always be called with an comment "
            "parameter.")

        bug_id = arguments['id']
        comment = arguments['comment']

        # If the bug doesn't exist, raise a fault.
        if int(bug_id) not in self.bugs:
            raise xmlrpclib.Fault(101, "Bug #%s does not exist." % bug_id)

        # If we don't have comments for the bug already, create an empty
        # comment dict.
        if bug_id not in self.bug_comments:
            self.bug_comments[bug_id] = {}

        # Work out the number for the new comment on that bug.
        if len(self.bug_comments[bug_id]) == 0:
            comment_number = 1
        else:
            comment_numbers = sorted(self.bug_comments[bug_id].keys())
            latest_comment_number = comment_numbers[-1]
            comment_number = latest_comment_number + 1

        # Add the comment to the bug.
        comment_id = self.comment_id_index + 1
        comment_dict = {
            'author': 'launchpad',
            'id': comment_id,
            'number': comment_number,
            'time': self.new_comment_time,
            'text': comment,
            }
        self.bug_comments[bug_id][comment_number] = comment_dict

        self.comment_id_index = comment_id

<<<<<<< HEAD
        # Once again, we bow to xmlrpclib:1387's whim.
=======
        # We have to return a list here because xmlrpclib will try to
        # expand sequences of length 1. Trying to do that on a dict will
        # cause it to explode.
>>>>>>> 5ad628aa
        return [{'comment_id': comment_id}]


class TestMantis(Mantis):
    """Mantis ExternalSystem for use in tests.

    It overrides _getPage and _postPage, so that access to a real
    Mantis instance isn't needed.
    """

    trace_calls = False

    def _getPage(self, page):
        if self.trace_calls:
            print "CALLED _getPage(%r)" % (page,)
        if page == "csv_export.php":
            return read_test_file('mantis_example_bug_export.csv')
        elif page.startswith('view.php?id='):
            bug_id = page.split('id=')[-1]
            return read_test_file('mantis--demo--bug-%s.html' % bug_id)
        else:
            return ''

    def _postPage(self, page, form):
        if self.trace_calls:
            print "CALLED _postPage(%r, ...)" % (page,)
        return ''

    def cleanCache(self):
        """Clean the csv_data cache."""
        # Remove the self._csv_data_cached_value if it exists.
        try:
            del self._csv_data_cached_value
        except AttributeError:
            pass


class TestTrac(Trac):
    """Trac ExternalBugTracker for testing purposes.

    It overrides urlopen, so that access to a real Trac instance isn't needed,
    and supportsSingleExports so that the tests don't fail due to the lack of
    a network connection. Also, it overrides the default batch_query_threshold
    for the sake of making test data sane.
    """

    # We remove the batch_size limit for the purposes of the tests so
    # that we can test batching and not batching correctly.
    batch_size = None
    batch_query_threshold = 10
    csv_export_file = None
    supports_single_exports = True
    trace_calls = False

    def getExternalBugTrackerToUse(self):
        return self

    def supportsSingleExports(self, bug_ids):
        """See `Trac`."""
        return self.supports_single_exports

    def urlopen(self, url):
        file_path = os.path.join(os.path.dirname(__file__), 'testfiles')

        if self.trace_calls:
            print "CALLED urlopen(%r)" % (url,)

        if self.csv_export_file is not None:
            csv_export_file = self.csv_export_file
        elif re.match('.*/ticket/[0-9]+\?format=csv$', url):
            csv_export_file = 'trac_example_single_ticket_export.csv'
        else:
            csv_export_file = 'trac_example_ticket_export.csv'

        return open(file_path + '/' + csv_export_file, 'r')


class MockTracRemoteBug:
    """A mockup of a remote Trac bug."""

    def __init__(self, id, last_modified=None, status=None, resolution=None,
        comments=None):
        self.id = id
        self.last_modified = last_modified
        self.status = status
        self.resolution = resolution

        if comments is not None:
            self.comments = comments
        else:
            self.comments = []

    def asDict(self):
        """Return the bug's metadata, but not its comments, as a dict."""
        return {
            'id': self.id,
            'status': self.status,
            'resolution': self.resolution,}


class TestInternalXMLRPCTransport:
    """Test XML-RPC Transport for the internal XML-RPC server.

    This transport executes all methods as the 'launchpad' db user, and
    then switches back to the 'checkwatches' user.
    """

    def request(self, host, handler, request, verbose=None):
        args, method_name = xmlrpclib.loads(request)
        method = getattr(self, method_name)
        LaunchpadZopelessLayer.switchDbUser('launchpad')
        result = method(*args)
        LaunchpadZopelessLayer.txn.commit()
        LaunchpadZopelessLayer.switchDbUser(config.checkwatches.dbuser)
        return result

    def newBugTrackerToken(self):
        token_api = ExternalBugTrackerTokenAPI(None, None)
        print "Using XML-RPC to generate token."
        return token_api.newBugTrackerToken()


def strip_trac_comment(comment):
    """Tidy up a comment dict and return it as the Trac LP Plugin would."""
    # bug_info() doesn't return comment users, so we delete them.
    if 'user' in comment:
        del comment['user']

    return comment


class TestTracXMLRPCTransport(TracXMLRPCTransport):
    """An XML-RPC transport to be used when testing Trac."""

    remote_bugs = {}
    seconds_since_epoch = None
    local_timezone = 'UTC'
    utc_offset = 0
    expired_cookie = None

    def expireCookie(self, cookie):
        """Mark the cookie as expired."""
        self.expired_cookie = cookie

    def request(self, host, handler, request, verbose=None):
        """Call the corresponding XML-RPC method.

        The method name and arguments are extracted from `request`. The
        method on this class with the same name as the XML-RPC method is
        called, with the extracted arguments passed on to it.
        """
        assert handler.endswith('/xmlrpc'), (
            'The Trac endpoint must end with /xmlrpc')
        args, method_name = xmlrpclib.loads(request)
        prefix = 'launchpad.'
        assert method_name.startswith(prefix), (
            'All methods should be in the launchpad namespace')
        if (self.auth_cookie is None or
            self.auth_cookie == self.expired_cookie):
            # All the Trac XML-RPC methods need authentication.
            raise xmlrpclib.ProtocolError(
                method_name, errcode=403, errmsg="Forbidden",
                headers=None)

        method_name = method_name[len(prefix):]
        method = getattr(self, method_name)
        return method(*args)

    def bugtracker_version(self):
        """Return the bug tracker version information."""
        return ['0.11.0', '1.0', False]

    def time_snapshot(self):
        """Return the current time."""
        if self.seconds_since_epoch is None:
            local_time = int(time.time())
        else:
            local_time = self.seconds_since_epoch
        utc_time = local_time - self.utc_offset
        return [self.local_timezone, local_time, utc_time]

    @property
    def utc_time(self):
        """Return the current UTC time for this bug tracker."""
        # This is here for the sake of not having to use
        # time_snapshot()[2] all the time, which is a bit opaque.
        return self.time_snapshot()[2]

    def bug_info(self, level, criteria=None):
        """Return info about a bug or set of bugs.

        :param level: The level of detail to return about the bugs
            requested. This can be one of:
            0: Return IDs only.
            1: Return Metadata only.
            2: Return Metadata + comment IDs.
            3: Return all data about each bug.

        :param criteria: The selection criteria by which bugs will be
            returned. Possible keys include:
            modified_since: An integer timestamp. If specified, only
                bugs modified since this timestamp will
                be returned.
            bugs: A list of bug IDs. If specified, only bugs whose IDs are in
                this list will be returned.

        Return a list of [ts, bugs] where ts is a utc timestamp as
        returned by `time_snapshot()` and bugs is a list of bug dicts.
        """
        # XXX 2008-04-12 gmb:
        #     This is only a partial implementation of this; it will
        #     grow over time as implement different methods that call
        #     this method. See bugs 203564, 158703 and 158705.

        # We sort the list of bugs for the sake of testing.
        bug_ids = sorted([bug_id for bug_id in self.remote_bugs.keys()])
        bugs_to_return = []
        missing_bugs = []

        for bug_id in bug_ids:
            bugs_to_return.append(self.remote_bugs[bug_id])

        if criteria is None:
            criteria = {}

        # If we have a modified_since timestamp, we return bugs modified
        # since that time.
        if 'modified_since' in criteria:
            # modified_since is an integer timestamp, so we convert it
            # to a datetime.
            modified_since = datetime.fromtimestamp(
                criteria['modified_since'])

            bugs_to_return = [
                bug for bug in bugs_to_return
                if bug.last_modified > modified_since]

        # If we have a list of bug IDs specified, we only return
        # those members of bugs_to_return that are in that
        # list.
        if 'bugs' in criteria:
            bugs_to_return = [
                bug for bug in bugs_to_return
                if bug.id in criteria['bugs']]

            # We make a separate list of bugs that don't exist so that
            # we can return them with a status of 'missing' later.
            missing_bugs = [
                bug_id for bug_id in criteria['bugs']
                if bug_id not in self.remote_bugs]

        # We only return what's required based on the level parameter.
        # For level 0, only IDs are returned.
        if level == LP_PLUGIN_BUG_IDS_ONLY:
            bugs_to_return = [{'id': bug.id} for bug in bugs_to_return]
        # For level 1, we return the bug's metadata, too.
        elif level == LP_PLUGIN_METADATA_ONLY:
            bugs_to_return = [bug.asDict() for bug in bugs_to_return]
        # At level 2, we also return comment IDs for each bug.
        elif level == LP_PLUGIN_METADATA_AND_COMMENTS:
            bugs_to_return = [
                dict(bug.asDict(), comments=[
                    comment['id'] for comment in bug.comments])
                for bug in bugs_to_return]
        # At level 3, we return the full comment dicts along with the
        # bug metadata. Tne comment dicts do not include the user field,
        # however.
        elif level == LP_PLUGIN_FULL:
            bugs_to_return = [
                dict(bug.asDict(),
                     comments=[strip_trac_comment(dict(comment))
                               for comment in bug.comments])
                for bug in bugs_to_return]

        # Tack the missing bugs onto the end of our list of bugs. These
        # will always be returned in the same way, no matter what the
        # value of the level argument.
        missing_bugs = [
            {'id': bug_id, 'status': 'missing'} for bug_id in missing_bugs]

        return [self.utc_time, bugs_to_return + missing_bugs]

    def get_comments(self, comments):
        """Return a list of comment dicts.

        :param comments: The IDs of the comments to return. Comments
            that don't exist will be returned with a type value of
            'missing'.
        """
        # It's a bit tedious having to loop through all the bugs and
        # their comments like this, but it's easier than creating a
        # horribly complex implementation for the sake of testing.
        comments_to_return = []

        for bug in self.remote_bugs.values():
            for comment in bug.comments:
                if comment['id'] in comments:
                    comments_to_return.append(comment)

        # For each of the missing ones, return a dict with a type of
        # 'missing'.
        comment_ids_to_return = sorted([
            comment['id'] for comment in comments_to_return])
        missing_comments = [
            {'id': comment_id, 'type': 'missing'}
            for comment_id in comments
            if comment_id not in comment_ids_to_return]

        return [self.utc_time, comments_to_return + missing_comments]

    def add_comment(self, bugid, comment):
        """Add a comment to a bug.

        :param bugid: The integer ID of the bug to which the comment
            should be added.
        :param comment: The comment to be added as a string.
        """
        # Calculate the comment ID from the bug's ID and the number of
        # comments against that bug.
        comments = self.remote_bugs[str(bugid)].comments
        comment_id = "%s-%s" % (bugid, len(comments) + 1)

        comment_dict = {
            'comment': comment,
            'id': comment_id,
            'time': self.utc_time,
            'type': 'comment',
            'user': 'launchpad',
            }

        comments.append(comment_dict)

        return [self.utc_time, comment_id]


class TestRoundup(Roundup):
    """Roundup ExternalBugTracker for testing purposes.

    It overrides urlopen, so that access to a real Roundup instance isn't
    needed.
    """

    # We remove the batch_size limit for the purposes of the tests so
    # that we can test batching and not batching correctly.
    batch_size = None
    trace_calls = False

    def urlopen(self, url):
        if self.trace_calls:
            print "CALLED urlopen(%r)" % (url,)

        file_path = os.path.join(os.path.dirname(__file__), 'testfiles')

        if self.isPython():
            return open(
                file_path + '/' + 'python_example_ticket_export.csv', 'r')
        else:
            return open(
                file_path + '/' + 'roundup_example_ticket_export.csv', 'r')


class TestRequestTracker(RequestTracker):
    """A Test-oriented `RequestTracker` implementation.

    Overrides _getPage() and _postPage() so that access to an RT
    instance is not needed.
    """
    trace_calls = False
    simulate_bad_response = False

    def urlopen(self, page, data=None):
        file_path = os.path.join(os.path.dirname(__file__), 'testfiles')
        path = urlparse.urlparse(page)[2].lstrip('/')
        if self.trace_calls:
            print "CALLED urlopen(%r)" % path

        if self.simulate_bad_response:
            return open(file_path + '/' + 'rt-sample-bug-bad.txt')

        if path == self.batch_url:
            return open(file_path + '/' + 'rt-sample-bug-batch.txt')
        else:
            # We extract the ticket ID from the url and use that to find
            # the test file we want.
            page_re = re.compile('REST/1.0/ticket/([0-9]+)/show')
            bug_id = page_re.match(path).groups()[0]

            return open(file_path + '/' + 'rt-sample-bug-%s.txt' % bug_id)


class TestSourceForge(SourceForge):
    """Test-oriented SourceForge ExternalBugTracker.

    Overrides _getPage() so that access to SourceForge itself is not
    required.
    """

    trace_calls = False

    def _getPage(self, page):
        if self.trace_calls:
            print "CALLED _getPage(%r)" % (page,)

        page_re = re.compile('support/tracker.php\?aid=([0-9]+)')
        bug_id = page_re.match(page).groups()[0]

        file_path = os.path.join(
            os.path.dirname(__file__), 'testfiles',
            'sourceforge-sample-bug-%s.html' % bug_id)
        return open(file_path, 'r').read()


class TestDebianBug(debbugs.Bug):
    """A debbugs bug that doesn't require the debbugs db."""

    def __init__(self, reporter_email='foo@example.com', package='evolution',
                 summary='Test Summary', description='Test description.',
                 status='open', severity=None, tags=None, id=None):
        if tags is None:
            tags = []
        self.originator = reporter_email
        self.package = package
        self.subject = summary
        self.description = description
        self.status = status
        self.severity = severity
        self.tags = tags
        self.id = id
        self._emails = []

    def __getattr__(self, name):
        # We redefine this method here to as to avoid some of the
        # behaviour of debbugs.Bug from raising spurious errors during
        # testing.
        return getattr(self, name, None)


class TestDebBugsDB:
    """A debbugs db object that doesn't require access to the debbugs db."""

    def __init__(self):
        self._data_path = os.path.join(os.path.dirname(__file__),
            'testfiles')
        self._data_file = 'debbugs-1-comment.txt'
        self.fail_on_load_log = False

    @property
    def data_file(self):
        return os.path.join(self._data_path, self._data_file)

    def load_log(self, bug):
        """Load the comments for a particular debian bug."""
        if self.fail_on_load_log:
            raise debbugs.LogParseFailed(
                'debbugs-log.pl exited with code 512')

        comment_data = open(self.data_file).read()
        bug._emails = []
        bug.comments = [comment.strip() for comment in
            comment_data.split('--\n')]


class TestDebBugs(DebBugs):
    """A Test-oriented Debbugs ExternalBugTracker.

    It allows you to pass in bugs to be used, instead of relying on an
    existing debbugs db.
    """
    sync_comments = False

    def __init__(self, baseurl, bugs):
        super(TestDebBugs, self).__init__(baseurl)
        self.bugs = bugs
        self.debbugs_db = TestDebBugsDB()

    def _findBug(self, bug_id):
        if bug_id not in self.bugs:
            raise BugNotFound(bug_id)

        bug = self.bugs[bug_id]
        self.debbugs_db.load_log(bug)
        return bug
<|MERGE_RESOLUTION|>--- conflicted
+++ resolved
@@ -81,23 +81,6 @@
 
     test_file = open(file_path, 'r')
     return test_file.read()
-
-
-def ordered_dict_as_string(dict):
-    """Return the contents of a dict as an ordered string.
-
-    The output will be ordered by key, so {'z': 1, 'a': 2, 'c': 3} will
-    be printed as {'a': 2, 'c': 3, 'z': 1}.
-
-    We do this because dict ordering is not guaranteed.
-    """
-    item_string = '%r: %r'
-    item_strings = []
-    for key, value in sorted(dict.items()):
-        item_strings.append(item_string % (key, value))
-
-    return '{%s}' % ', '.join(
-        "%r: %r" % (key, value) for key, value in sorted(dict.items()))
 
 
 def print_bugwatches(bug_watches, convert_remote_status=None):
@@ -673,13 +656,9 @@
 
         self.comment_id_index = comment_id
 
-<<<<<<< HEAD
-        # Once again, we bow to xmlrpclib:1387's whim.
-=======
         # We have to return a list here because xmlrpclib will try to
         # expand sequences of length 1. Trying to do that on a dict will
         # cause it to explode.
->>>>>>> 5ad628aa
         return [{'comment_id': comment_id}]
 
 
