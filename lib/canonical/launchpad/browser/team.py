# Copyright 2004 Canonical Ltd

__metaclass__ = type

__all__ = [
    'HasRenewalPolicyMixin',
    'ProposedTeamMembersEditView',
    'TeamAddView',
    'TeamBrandingView',
    'TeamContactAddressView',
    'TeamMailingListConfigurationView',
    'TeamEditView',
    'TeamMemberAddView',
    ]

from zope.event import notify
from zope.app.event.objectevent import ObjectCreatedEvent
from zope.app.form.browser import TextAreaWidget
from zope.component import getUtility
from zope.formlib import form
from zope.interface import Interface
from zope.schema import Choice
from zope.schema.vocabulary import SimpleTerm, SimpleVocabulary

from canonical.database.sqlbase import flush_database_updates
from canonical.widgets import (
    HiddenUserWidget, LaunchpadRadioWidget, SinglePopupWidget)

from canonical.launchpad import _
from canonical.launchpad.fields import PublicPersonChoice
from canonical.launchpad.validators import LaunchpadValidationError
from canonical.launchpad.webapp import (
    action, canonical_url, custom_widget, LaunchpadEditFormView,
    LaunchpadFormView)
from canonical.launchpad.webapp.authorization import check_permission
from canonical.launchpad.webapp.menu import structured
from canonical.launchpad.browser.branding import BrandingChangeView
from canonical.launchpad.interfaces import (
    EmailAddressStatus, IEmailAddressSet, ILaunchBag, ILoginTokenSet,
    IMailingList, IMailingListSet, IPersonSet, ITeam, ITeamContactAddressForm,
<<<<<<< HEAD
    ITeamCreation, ITeamMember, LoginTokenType, MailingListStatus,
    PersonVisibility, TeamContactMethod, TeamMembershipStatus,
    TeamSubscriptionPolicy, UnexpectedFormData,
    is_participant_in_beta_program)
=======
    ITeamCreation, LoginTokenType, MailingListStatus,
    TeamContactMethod, TeamMembershipStatus, UnexpectedFormData)
>>>>>>> 3218d086
from canonical.launchpad.interfaces.validation import validate_new_team_email

class HasRenewalPolicyMixin:
    """Mixin to be used on forms which contain ITeam.renewal_policy.

    This mixin will short-circuit Launchpad*FormView when defining whether
    the renewal_policy widget should be displayed in a single or multi-line
    layout. We need that because that field has a very long title, thus
    breaking the page layout.

    Since this mixin short-circuits Launchpad*FormView in some cases, it must
    always precede Launchpad*FormView in the inheritance list.
    """

    def isMultiLineLayout(self, field_name):
        if field_name == 'renewal_policy':
            return True
        return super(HasRenewalPolicyMixin, self).isMultiLineLayout(
            field_name)

    def isSingleLineLayout(self, field_name):
        if field_name == 'renewal_policy':
            return False
        return super(HasRenewalPolicyMixin, self).isSingleLineLayout(
            field_name)


class TeamEditView(HasRenewalPolicyMixin, LaunchpadEditFormView):

    schema = ITeam
    field_names = [
        'teamowner', 'name', 'displayname', 'teamdescription',
        'subscriptionpolicy', 'defaultmembershipperiod',
        'renewal_policy', 'defaultrenewalperiod', 'visibility']
    custom_widget('teamowner', SinglePopupWidget, visible=False)
    custom_widget(
        'renewal_policy', LaunchpadRadioWidget, orientation='vertical')
    custom_widget(
        'subscriptionpolicy', LaunchpadRadioWidget, orientation='vertical')

    @action('Save', name='save')
    def action_save(self, action, data):
        self.updateContextFromData(data)
        self.next_url = canonical_url(self.context)

    def validate(self, data):
        if ('visibility' in data
            and data['visibility'] != PersonVisibility.PUBLIC):
            if data['subscriptionpolicy'] != TeamSubscriptionPolicy.RESTRICTED:
                self.setFieldError(
                    'subscriptionpolicy',
                    'Private teams must have a Restricted subscription'
                    ' policy.')
            warning = self.context.insecure_connection_warning
            if warning is not None:
                self.setFieldError('visibility', warning)

    def setUpWidgets(self):
        """See `LaunchpadViewForm`.

        When a team has a mailing list, renames are prohibited.
        """
        if not check_permission('launchpad.Admin', self.context):
            self.form_fields['visibility'].for_display = True
        mailing_list = getUtility(IMailingListSet).get(self.context.name)
        if mailing_list is not None:
            # This makes the field's widget display (i.e. read) only.
            self.form_fields['name'].for_display = True
        super(TeamEditView, self).setUpWidgets()
        if mailing_list is not None:
            # We can't change the widget's .hint directly because that's a
            # read-only property.  But that property just delegates to the
            # context's underlying description, so change that instead.
            self.widgets['name'].context.description = _(
                'This team has a mailing list and may not be renamed.')


def generateTokenAndValidationEmail(email, team):
    """Send a validation message to the given email."""
    login = getUtility(ILaunchBag).login
    token = getUtility(ILoginTokenSet).new(
        team, login, email, LoginTokenType.VALIDATETEAMEMAIL)

    user = getUtility(ILaunchBag).user
    token.sendTeamEmailAddressValidationEmail(user)


class MailingListTeamBaseView(LaunchpadFormView):
    """A base view for manipulating a team's mailing list.

    This class contains common functionality for retrieving and
    checking the state of mailing lists.
    """

    def _getList(self):
        """Try to find a mailing list for this team.

        :return: The mailing list object, or None if this team has no
        mailing list.
        """
        return getUtility(IMailingListSet).get(self.context.name)

    def getListInState(self, *statuses):
        """Return this team's mailing list if it's in one of the given states.

        :param statuses: The states that the mailing list must be in for it to
            be returned.
        :return: This team's IMailingList or None if the team doesn't have
            a mailing list, or if it isn't in one of the given states.
        """
        mailing_list = self._getList()
        if mailing_list is not None and mailing_list.status in statuses:
            return mailing_list
        return None

    @property
    def list_is_usable(self):
        """Checks whether or not the list is usable; ie. accepting messages.

        The list must exist and must be in a state acceptable to
        MailingList.isUsable.
        """
        mailing_list = self._getList()
        return mailing_list is not None and mailing_list.isUsable()

    @property
    def mailinglist_address(self):
        """The address for this team's mailing list."""
        mailing_list = self._getList()
        assert mailing_list is not None, (
                'Attempt to find address of nonexistent mailing list.')
        return mailing_list.address


class TeamContactAddressView(MailingListTeamBaseView):
    """A view for manipulating the team's contact address."""

    schema = ITeamContactAddressForm
    label = "Contact address"
    custom_widget(
        'contact_method', LaunchpadRadioWidget, orientation='vertical')

    def setUpFields(self):
        """See `LaunchpadFormView`.
        """
        super(TeamContactAddressView, self).setUpFields()

        # Replace the default contact_method field by a custom one.
        self.form_fields = (
            form.FormFields(self.getContactMethodField())
            + self.form_fields.omit('contact_method'))

    def getContactMethodField(self):
        """Create the form.Fields to use for the contact_method field.

        If the team has a mailing list that can be the team contact
        method, the full range of TeamContactMethod terms shows up
        in the contact_method vocabulary. Otherwise, the HOSTED_LIST
        term does not show up in the vocabulary.
        """
        terms = [term for term in TeamContactMethod]
        for i, term in enumerate(TeamContactMethod):
            if term.value == TeamContactMethod.HOSTED_LIST:
                hosted_list_term_index = i
                break
        if self.list_is_usable:
            # The team's mailing list can be used as the contact
            # address. However we need to change the title of the
            # corresponding term to include the list's email address.
            title = ('The Launchpad mailing list for this team - '
                     '<strong>%s</strong>' % self.mailinglist_address)
            hosted_list_term = SimpleTerm(
                TeamContactMethod.HOSTED_LIST,
                TeamContactMethod.HOSTED_LIST.name, title)
            terms[hosted_list_term_index] = hosted_list_term
        else:
            # The team's mailing list does not exist or can't be
            # used as the contact address. Remove the term from the
            # field.
            del terms[hosted_list_term_index]

        return form.FormField(
            Choice(__name__='contact_method',
                   title=_("How do people contact this team's members?"),
                   required=True, vocabulary=SimpleVocabulary(terms)),
            custom_widget=self.custom_widgets['contact_method'])

    def validate(self, data):
        """Validate the team contact email address.

        Validation only occurs if the user wants to use an external address,
        and the given email address is not already in use by this team.
        This also ensures the mailing list is active if the HOSTED_LIST option
        has been chosen.
        """
        if data['contact_method'] == TeamContactMethod.EXTERNAL_ADDRESS:
            email = data['contact_address']
            if not email:
                self.setFieldError(
<<<<<<< HEAD
                    'contact_address',
                    'Enter the contact address you want to use for this'
                    ' team.')
=======
                   'contact_address',
                   'Enter the contact address you want to use for this team.')
>>>>>>> 3218d086
                return
            email = getUtility(IEmailAddressSet).getByEmail(
                data['contact_address'])
            if email is None or email.person != self.context:
                try:
                    validate_new_team_email(data['contact_address'])
                except LaunchpadValidationError, error:
                    # We need to wrap this in structured, so that the
                    # markup is preserved.  Note that this puts the
                    # responsibility for security on the exception thrower.
                    self.setFieldError('contact_address',
                                       structured(str(error)))
        elif data['contact_method'] == TeamContactMethod.HOSTED_LIST:
            mailing_list = getUtility(IMailingListSet).get(self.context.name)
            if mailing_list is None or not mailing_list.isUsable():
                self.addError(
                    "This team's mailing list is not active and may not be "
                    "used as its contact address yet")
        else:
            # Nothing to validate!
            pass

    @property
    def initial_values(self):
        """Infer the contact method from this team's preferredemail.

        Return a dictionary representing the contact_address and
        contact_method so inferred.
        """
        context = self.context
        if context.preferredemail is None:
            return dict(contact_method=TeamContactMethod.NONE)
        mailing_list = getUtility(IMailingListSet).get(context.name)
        if (mailing_list is not None
            and mailing_list.address == context.preferredemail.email):
            return dict(contact_method=TeamContactMethod.HOSTED_LIST)
        return dict(contact_address=context.preferredemail.email,
                    contact_method=TeamContactMethod.EXTERNAL_ADDRESS)

    @action('Change', name='change')
    def change_action(self, action, data):
        """Changes the contact address for this mailing list."""
        context = self.context
        email_set = getUtility(IEmailAddressSet)
        list_set = getUtility(IMailingListSet)
        contact_method = data['contact_method']
        if contact_method == TeamContactMethod.NONE:
            if context.preferredemail is not None:
                # The user wants the mailing list to stop being the
                # team's contact address, but not to be deactivated
                # altogether. So we demote the list address from
                # 'preferred' address to being just a regular address.
                context.preferredemail.status = EmailAddressStatus.VALIDATED
        elif contact_method == TeamContactMethod.HOSTED_LIST:
            mailing_list = list_set.get(context.name)
            assert mailing_list is not None and mailing_list.isUsable(), (
                "A team can only use a usable mailing list as its contact "
                "address.")
            context.setContactAddress(
                email_set.getByEmail(mailing_list.address))
        elif contact_method == TeamContactMethod.EXTERNAL_ADDRESS:
            contact_address = data['contact_address']
            email = email_set.getByEmail(contact_address)
            if email is None:
                generateTokenAndValidationEmail(contact_address, context)
                self.request.response.addInfoNotification(
                    "A confirmation message has been sent to '%s'. Follow "
                    "the instructions in that message to confirm the new "
                    "contact address for this team. (If the message "
                    "doesn't arrive in a few minutes, your mail provider "
                    "might use 'greylisting', which could delay the "
                    "message for up to an hour or two.)" % contact_address)
            else:
                context.setContactAddress(email)
        else:
            raise UnexpectedFormData(
                "Unknown contact_method: %s" % contact_method)

        self.next_url = canonical_url(self.context)


class TeamMailingListConfigurationView(MailingListTeamBaseView):
    """A view for creating and configuring a team's mailing list.

    Allows creating a request for a list, cancelling the request,
    setting the welcome message, deactivating, and reactivating the
    list.
    """

    schema = IMailingList
    field_names = ['welcome_message']
    label = "Mailing list configuration"
    custom_widget('welcome_message', TextAreaWidget, width=72, height=10)

    def __init__(self, context, request):
        """Set feedback messages for users who want to edit the mailing list.

        There are a number of reasons why your changes to the mailing
        list might not take effect immediately. First, the mailing
        list may not actually be set as the team contact
        address. Second, the mailing list may be in a transitional
        state: from MODIFIED to UPDATING to ACTIVE can take a while.
        """
        super(TeamMailingListConfigurationView, self).__init__(
            context, request)
        list_set = getUtility(IMailingListSet)
        self.mailing_list = list_set.get(self.context.name)

    @action('Save', name='save')
    def save_action(self, action, data):
        """Sets the welcome message for a mailing list."""
        welcome_message = data.get('welcome_message')
        assert (self.mailing_list is not None
                and self.mailing_list.isUsable()), (
            "Only a usable mailing list can be configured.")

        if (welcome_message is not None
            and welcome_message != self.mailing_list.welcome_message):
            self.mailing_list.welcome_message = welcome_message

        self.next_url = canonical_url(self.context)

    def cancel_list_creation_validator(self, action, data):
        """Validator for the `cancel_list_creation` action.

        Adds an error if someone tries to cancel a request that's
        already been approved or declined. This can only happen
        through bypassing the UI.
        """
        mailing_list = getUtility(IMailingListSet).get(self.context.name)
        if self.getListInState(MailingListStatus.REGISTERED) is None:
            self.addError("This application can't be cancelled.")

    @action('Cancel Application', name='cancel_list_creation',
            validator=cancel_list_creation_validator)
    def cancel_list_creation(self, action, data):
        """Cancels a pending mailing list registration."""
<<<<<<< HEAD
        mailing_list = getUtility(IMailingListSet).get(self.context.name)
        mailing_list.cancelRegistration()
=======
        mailing_list_set = getUtility(IMailingListSet)
        mailing_list_set.get(self.context.name).cancelRegistration()
>>>>>>> 3218d086
        self.request.response.addInfoNotification(
            "Mailing list application cancelled.")
        self.next_url = canonical_url(self.context)

    def request_list_creation_validator(self, action, data):
        """Validator for the `request_list_creation` action.

        Adds an error if someone tries to request a mailing list for a
        team that already has one. This can only happen through
        bypassing the UI.
        """
        if not self.list_can_be_requested:
            self.addError(
                "You cannot request a new mailing list for this team.")

    @action('Apply for Mailing List', name='request_list_creation',
            validator=request_list_creation_validator)
    def request_list_creation(self, action, data):
        """Creates a new mailing list."""
        list_set = getUtility(IMailingListSet)
        mailing_list = list_set.get(self.context.name)
        assert mailing_list is None, (
            'Tried to create a mailing list for a team that already has one.')
        list_set.new(self.context)
        self.request.response.addInfoNotification(
            "Mailing list requested and queued for approval.")
        self.next_url = canonical_url(self.context)

    def deactivate_list_validator(self, action, data):
        """Adds an error if someone tries to deactivate a non-active list.

        This can only happen through bypassing the UI.
        """
        if not self.list_can_be_deactivated:
            self.addError("This list can't be deactivated.")

    @action('Deactivate this Mailing List', name='deactivate_list',
            validator=deactivate_list_validator)
    def deactivate_list(self, action, data):
        """Deactivates a mailing list."""
        getUtility(IMailingListSet).get(self.context.name).deactivate()
        self.request.response.addInfoNotification(
            "The mailing list will be deactivated within a few minutes.")
        self.next_url = canonical_url(self.context)

    def reactivate_list_validator(self, action, data):
        """Adds an error if a non-deactivated list is reactivated.

        This can only happen through bypassing the UI.
        """
        if not self.list_can_be_reactivated:
            self.addError("Only a deactivated list can be reactivated.")

    @action('Reactivate this Mailing List', name='reactivate_list',
            validator=reactivate_list_validator)
    def reactivate_list(self, action, data):
        getUtility(IMailingListSet).get(self.context.name).reactivate()
        self.request.response.addInfoNotification(
            "The mailing list will be reactivated within a few minutes.")
        self.next_url = canonical_url(self.context)

    @property
    def list_is_usable_but_not_contact_method(self):
        """The list could be the contact method for its team, but isn't.

        The list exists and is usable, but isn't set as the contact
        method.
        """

        return (self.list_is_usable and
                (self.context.preferredemail is None or
                 self.mailing_list.address !=
                 self.context.preferredemail.email))

    @property
    def mailing_list_status_message(self):
        """A status message describing the state of the mailing list.

        This status message helps a user be aware of behind-the-scenes
        processes that would otherwise manifest only as mysterious
        failures and inconsistencies.
        """

        if not self.mailing_list:
            return None
        elif self.mailing_list.status == MailingListStatus.REGISTERED:
            return None
        elif self.mailing_list.status in [MailingListStatus.APPROVED,
                                          MailingListStatus.CONSTRUCTING]:
            return _("This team's mailing list will be available within "
                     "a few minutes.")
        elif self.mailing_list.status == MailingListStatus.DECLINED:
            return _("The application for this team's mailing list has been "
                     'declined. Please '
                     '<a href="https://help.launchpad.net/FAQ#contact-admin">'
                     'contact a Launchpad administrator</a> for further '
                     'assistance.')
        elif self.mailing_list.status == MailingListStatus.ACTIVE:
            return None
        elif self.mailing_list.status == MailingListStatus.DEACTIVATING:
            return _("This team's mailing list is being deactivated.")
        elif self.mailing_list.status == MailingListStatus.INACTIVE:
            return _("This team's mailing list has been deactivated.")
        elif self.mailing_list.status == MailingListStatus.FAILED:
            return _("This team's mailing list could not be created. Please "
                     '<a href="https://help.launchpad.net/FAQ#contact-admin">'
                     'contact a Launchpad administrator</a> for further '
                     'assistance.')
        elif self.mailing_list.status == MailingListStatus.MODIFIED:
            return _("An update to this team's mailing list is pending "
                     "and has not yet taken effect.")
        elif self.mailing_list.status == MailingListStatus.UPDATING:
            return _("A change to this team's mailing list is currently "
                     "being applied.")
        elif self.mailing_list.status == MailingListStatus.MOD_FAILED:
            return _("This team's mailing list is in an inconsistent state "
                     'because a change to its configuration was not applied. '
                     'Please '
                     '<a href="https://help.launchpad.net/FAQ#contact-admin">'
                     'contact a Launchpad administrator</a> for further '
                     'assistance.')
        else:
            raise AssertionError(
                "Unknown mailing list status: %s" % self.mailing_list.status)

    @property
    def initial_values(self):
        """The initial value of welcome_message comes from the database.

        :return: A dictionary containing the current welcome message.
        """
        context = self.context
        if self.mailing_list is not None:
            return dict(welcome_message=self.mailing_list.welcome_message)
        else:
            return {}

    @property
    def list_application_can_be_cancelled(self):
        """Can this team's mailing list request be cancelled?

        It can only be cancelled if its state is REGISTERED.
        """
        return self.getListInState(MailingListStatus.REGISTERED) is not None

    @property
    def list_can_be_requested(self):
        """Can a mailing list be requested for this team?

        It can only be requested if there's no mailing list associated with
        this team.
        """
        mailing_list = getUtility(IMailingListSet).get(self.context.name)
        return mailing_list is None

    @property
    def list_can_be_deactivated(self):
        """Is this team's list in a state where it can be deactivated?

        The list must exist and be in the ACTIVE state.
        """
        return self.getListInState(MailingListStatus.ACTIVE) is not None

    @property
    def list_can_be_reactivated(self):
        """Is this team's list in a state where it can be reactivated?

        The list must exist and be in the INACTIVE state.
        """
        return self.getListInState(MailingListStatus.INACTIVE) is not None


class TeamAddView(HasRenewalPolicyMixin, LaunchpadFormView):

    schema = ITeamCreation
    label = ''
    field_names = ["name", "displayname", "contactemail", "teamdescription",
                   "subscriptionpolicy", "defaultmembershipperiod",
                   "renewal_policy", "defaultrenewalperiod", "teamowner"]
    custom_widget('teamowner', HiddenUserWidget)
    custom_widget('teamdescription', TextAreaWidget, height=10, width=30)
    custom_widget(
        'renewal_policy', LaunchpadRadioWidget, orientation='vertical')
    custom_widget(
        'subscriptionpolicy', LaunchpadRadioWidget, orientation='vertical')

    @action('Create', name='create')
    def create_action(self, action, data):
        name = data.get('name')
        displayname = data.get('displayname')
        teamdescription = data.get('teamdescription')
        defaultmembershipperiod = data.get('defaultmembershipperiod')
        defaultrenewalperiod = data.get('defaultrenewalperiod')
        subscriptionpolicy = data.get('subscriptionpolicy')
        teamowner = data.get('teamowner')
        team = getUtility(IPersonSet).newTeam(
            teamowner, name, displayname, teamdescription,
            subscriptionpolicy, defaultmembershipperiod, defaultrenewalperiod)
        notify(ObjectCreatedEvent(team))

        email = data.get('contactemail')
        if email is not None:
            generateTokenAndValidationEmail(email, team)
            self.request.response.addNotification(
                "A confirmation message has been sent to '%s'. Follow the "
                "instructions in that message to confirm the new "
                "contact address for this team. "
                "(If the message doesn't arrive in a few minutes, your mail "
                "provider might use 'greylisting', which could delay the "
                "message for up to an hour or two.)" % email)

        self.next_url = canonical_url(team)


class ProposedTeamMembersEditView:

    def __init__(self, context, request):
        self.context = context
        self.request = request
        self.user = getUtility(ILaunchBag).user

    def processProposed(self):
        if self.request.method != "POST":
            return

        team = self.context
        expires = team.defaultexpirationdate
        for person in team.proposedmembers:
            action = self.request.form.get('action_%d' % person.id)
            if action == "approve":
                status = TeamMembershipStatus.APPROVED
            elif action == "decline":
                status = TeamMembershipStatus.DECLINED
            elif action == "hold":
                continue

            team.setMembershipData(
                person, status, reviewer=self.user, expires=expires)

        # Need to flush all changes we made, so subsequent queries we make
        # with this transaction will see this changes and thus they'll be
        # displayed on the page that calls this method.
        flush_database_updates()
        self.request.response.redirect('%s/+members' % canonical_url(team))


class TeamBrandingView(BrandingChangeView):

    schema = ITeam
    field_names = ['icon', 'logo', 'mugshot']


class ITeamMember(Interface):
    """The interface used in the form to add a new member to a team."""

    newmember = PublicPersonChoice(
        title=_('New member'), required=True,
        vocabulary='ValidTeamMember',
        description=_("The user or team which is going to be "
                        "added as the new member of this team."))


class TeamMemberAddView(LaunchpadFormView):

    schema = ITeamMember
    label = "Select the new member"

    def validate(self, data):
        """Verify new member.

        This checks that the new member has some active members and is not
        already an active team member.
        """
        newmember = data.get('newmember')
        error = None
        if newmember is not None:
            if newmember.isTeam() and not newmember.activemembers:
                error = _("You can't add a team that doesn't have any active"
                          " members.")
            elif newmember in self.context.activemembers:
                error = _("%s (%s) is already a member of %s." % (
                    newmember.browsername, newmember.name,
                    self.context.browsername))

        if error:
            self.setFieldError("newmember", error)

    @action(u"Add Member", name="add")
    def add_action(self, action, data):
        """Add the new member to the team."""
        newmember = data['newmember']
        # If we get to this point with the member being the team itself,
        # it means the ValidTeamMemberVocabulary is broken.
        assert newmember != self.context, (
            "Can't add team to itself: %s" % newmember)

        self.context.addMember(newmember, reviewer=self.user,
                               status=TeamMembershipStatus.APPROVED)
        if newmember.isTeam():
            msg = "%s has been invited to join this team." % (
                  newmember.unique_displayname)
        else:
            msg = "%s has been added as a member of this team." % (
                  newmember.unique_displayname)
        self.request.response.addInfoNotification(msg)
<|MERGE_RESOLUTION|>--- conflicted
+++ resolved
@@ -38,15 +38,9 @@
 from canonical.launchpad.interfaces import (
     EmailAddressStatus, IEmailAddressSet, ILaunchBag, ILoginTokenSet,
     IMailingList, IMailingListSet, IPersonSet, ITeam, ITeamContactAddressForm,
-<<<<<<< HEAD
-    ITeamCreation, ITeamMember, LoginTokenType, MailingListStatus,
+    ITeamCreation, LoginTokenType, MailingListStatus,
     PersonVisibility, TeamContactMethod, TeamMembershipStatus,
-    TeamSubscriptionPolicy, UnexpectedFormData,
-    is_participant_in_beta_program)
-=======
-    ITeamCreation, LoginTokenType, MailingListStatus,
-    TeamContactMethod, TeamMembershipStatus, UnexpectedFormData)
->>>>>>> 3218d086
+    TeamSubscriptionPolicy, UnexpectedFormData)
 from canonical.launchpad.interfaces.validation import validate_new_team_email
 
 class HasRenewalPolicyMixin:
@@ -246,14 +240,8 @@
             email = data['contact_address']
             if not email:
                 self.setFieldError(
-<<<<<<< HEAD
-                    'contact_address',
-                    'Enter the contact address you want to use for this'
-                    ' team.')
-=======
                    'contact_address',
                    'Enter the contact address you want to use for this team.')
->>>>>>> 3218d086
                 return
             email = getUtility(IEmailAddressSet).getByEmail(
                 data['contact_address'])
@@ -391,13 +379,8 @@
             validator=cancel_list_creation_validator)
     def cancel_list_creation(self, action, data):
         """Cancels a pending mailing list registration."""
-<<<<<<< HEAD
-        mailing_list = getUtility(IMailingListSet).get(self.context.name)
-        mailing_list.cancelRegistration()
-=======
         mailing_list_set = getUtility(IMailingListSet)
         mailing_list_set.get(self.context.name).cancelRegistration()
->>>>>>> 3218d086
         self.request.response.addInfoNotification(
             "Mailing list application cancelled.")
         self.next_url = canonical_url(self.context)
