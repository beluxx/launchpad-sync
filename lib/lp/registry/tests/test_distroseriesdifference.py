# Copyright 2010 Canonical Ltd.  This software is licensed under the
# GNU Affero General Public License version 3 (see the file LICENSE).

"""Model tests for the DistroSeriesDifference class."""

from __future__ import with_statement

__metaclass__ = type

import unittest

from storm.exceptions import IntegrityError
from storm.store import Store
from zope.component import getUtility
from zope.security.interfaces import Unauthorized
from zope.security.proxy import removeSecurityProxy

from canonical.launchpad.webapp.authorization import check_permission
from canonical.launchpad.webapp.testing import verifyObject
<<<<<<< HEAD
from canonical.testing import (
    DatabaseFunctionalLayer,
    LaunchpadFunctionalLayer,
    )
=======
from canonical.testing.layers import DatabaseFunctionalLayer
>>>>>>> e20d5ad7
from lp.registry.enum import (
    DistroSeriesDifferenceStatus,
    DistroSeriesDifferenceType,
    )
from lp.registry.errors import NotADerivedSeriesError
from lp.registry.interfaces.distroseriesdifference import (
    IDistroSeriesDifference,
    IDistroSeriesDifferenceSource,
    )
from lp.services.propertycache import IPropertyCacheManager
from lp.soyuz.enums import PackageDiffStatus
from lp.soyuz.interfaces.publishing import PackagePublishingStatus
from lp.testing import (
    person_logged_in,
    TestCaseWithFactory,
    )


class DistroSeriesDifferenceTestCase(TestCaseWithFactory):

    layer = DatabaseFunctionalLayer

    def test_implements_interface(self):
        # The implementation implements the interface correctly.
        ds_diff = self.factory.makeDistroSeriesDifference()
        # Flush the store to ensure db constraints are triggered.
        Store.of(ds_diff).flush()

        verifyObject(IDistroSeriesDifference, ds_diff)

    def test_source_implements_interface(self):
        # The utility for creating differences implements its interface.
        utility = getUtility(IDistroSeriesDifferenceSource)

        verifyObject(IDistroSeriesDifferenceSource, utility)

    def test_new_non_derived_series(self):
        # A DistroSeriesDifference cannot be created with a non-derived
        # series.
        distro_series = self.factory.makeDistroSeries()
        source_package_name = self.factory.makeSourcePackageName('myfoo')
        distroseriesdifference_factory = getUtility(
            IDistroSeriesDifferenceSource)

        self.assertRaises(
            NotADerivedSeriesError, distroseriesdifference_factory.new,
            distro_series, source_package_name)

    def test_source_pub(self):
        # The related source pub is returned for the derived series.
        ds_diff = self.factory.makeDistroSeriesDifference(
            source_package_name_str="foonew")

        self.assertEqual(
            'foonew', ds_diff.source_pub.source_package_name)
        self.assertEqual(
            ds_diff.derived_series, ds_diff.source_pub.distroseries)

    def test_source_pub_gets_latest_pending(self):
        # The most recent publication is always returned, even if its pending.
        ds_diff = self.factory.makeDistroSeriesDifference(
            source_package_name_str="foonew")
        pending_pub = self.factory.makeSourcePackagePublishingHistory(
            sourcepackagename=ds_diff.source_package_name,
            distroseries=ds_diff.derived_series,
            status=PackagePublishingStatus.PENDING)

        self.assertEqual(pending_pub, ds_diff.source_pub)

    def test_source_pub_returns_none(self):
        # None is returned when there is no source pub.
        ds_diff = self.factory.makeDistroSeriesDifference(
            difference_type=(
                DistroSeriesDifferenceType.MISSING_FROM_DERIVED_SERIES))

        self.assertIs(None, ds_diff.source_pub)

    def test_parent_source_pub(self):
        # The related source pub for the parent distro series is returned.
        ds_diff = self.factory.makeDistroSeriesDifference(
            source_package_name_str="foonew")

        self.assertEqual(
            'foonew', ds_diff.parent_source_pub.source_package_name)
        self.assertEqual(
            ds_diff.derived_series.parent_series,
            ds_diff.parent_source_pub.distroseries)

    def test_parent_source_pub_gets_latest_pending(self):
        # The most recent publication is always returned, even if its pending.
        ds_diff = self.factory.makeDistroSeriesDifference(
            source_package_name_str="foonew")
        pending_pub = self.factory.makeSourcePackagePublishingHistory(
            sourcepackagename=ds_diff.source_package_name,
            distroseries=ds_diff.derived_series.parent_series,
            status=PackagePublishingStatus.PENDING)

        self.assertEqual(pending_pub, ds_diff.parent_source_pub)

    def test_source_version(self):
        # The version of the source in the derived series is returned.
        ds_diff = self.factory.makeDistroSeriesDifference(
            source_package_name_str="foonew")

        self.assertEqual(
            ds_diff.source_pub.source_package_version, ds_diff.source_version)

    def test_source_version_none(self):
        # None is returned for source_version when there is no source pub.
        ds_diff = self.factory.makeDistroSeriesDifference(
            source_package_name_str="foonew",
            difference_type=(
                DistroSeriesDifferenceType.MISSING_FROM_DERIVED_SERIES))

        self.assertEqual(None, ds_diff.source_version)

    def test_update_resolves_difference(self):
        # Status is set to resolved when versions match.
        ds_diff = self.factory.makeDistroSeriesDifference(
            source_package_name_str="foonew",
            versions={
                'parent': '1.0',
                'derived': '0.9',
                })
        new_derived_pub = self.factory.makeSourcePackagePublishingHistory(
            sourcepackagename=ds_diff.source_package_name,
            distroseries=ds_diff.derived_series,
            status=PackagePublishingStatus.PENDING,
            version='1.0')

        was_updated = ds_diff.update()

        self.assertTrue(was_updated)
        self.assertEqual(
            DistroSeriesDifferenceStatus.RESOLVED,
            ds_diff.status)

    def test_update_re_opens_difference(self):
        # The status of a resolved difference will updated with new
        # uploads.
        ds_diff = self.factory.makeDistroSeriesDifference(
            source_package_name_str="foonew",
            versions={
                'parent': '1.0',
                'derived': '1.0',
                },
            status=DistroSeriesDifferenceStatus.RESOLVED)
        new_derived_pub = self.factory.makeSourcePackagePublishingHistory(
            sourcepackagename=ds_diff.source_package_name,
            distroseries=ds_diff.derived_series,
            status=PackagePublishingStatus.PENDING,
            version='1.1')

        was_updated = ds_diff.update()

        self.assertTrue(was_updated)
        self.assertEqual(
            DistroSeriesDifferenceStatus.NEEDS_ATTENTION,
            ds_diff.status)

    def test_update_new_version_doesnt_change_status(self):
        # Uploading a new (different) version does not update the
        # status of the record, but the version is updated.
        ds_diff = self.factory.makeDistroSeriesDifference(
            source_package_name_str="foonew",
            versions={
                'parent': '1.0',
                'derived': '0.9',
                })
        new_derived_pub = self.factory.makeSourcePackagePublishingHistory(
            sourcepackagename=ds_diff.source_package_name,
            distroseries=ds_diff.derived_series,
            status=PackagePublishingStatus.PENDING,
            version='1.1')

        was_updated = ds_diff.update()

        self.assertTrue(was_updated)
        self.assertEqual(
            DistroSeriesDifferenceStatus.NEEDS_ATTENTION,
            ds_diff.status)
        self.assertEqual('1.1', ds_diff.source_version)

    def test_update_changes_type(self):
        # The type of difference is updated when appropriate.
        # In this case, a package that was previously only in the
        # derived series (UNIQUE_TO_DERIVED_SERIES), is uploaded
        # to the parent series with a different version.
        ds_diff = self.factory.makeDistroSeriesDifference(
            source_package_name_str="foonew",
            versions={
                'derived': '0.9',
                },
            difference_type=(
                DistroSeriesDifferenceType.UNIQUE_TO_DERIVED_SERIES))
        new_parent_pub = self.factory.makeSourcePackagePublishingHistory(
            sourcepackagename=ds_diff.source_package_name,
            distroseries=ds_diff.derived_series.parent_series,
            status=PackagePublishingStatus.PENDING,
            version='1.1')

        was_updated = ds_diff.update()

        self.assertTrue(was_updated)
        self.assertEqual(
            DistroSeriesDifferenceType.DIFFERENT_VERSIONS,
            ds_diff.difference_type)

    def test_update_removes_version_blacklist(self):
        # A blacklist on a version of a package is removed when a new
        # version is uploaded to the derived series.
        ds_diff = self.factory.makeDistroSeriesDifference(
            source_package_name_str="foonew",
            versions={
                'derived': '0.9',
                },
            difference_type=(
                DistroSeriesDifferenceType.UNIQUE_TO_DERIVED_SERIES),
            status=DistroSeriesDifferenceStatus.BLACKLISTED_CURRENT)
        new_derived_pub = self.factory.makeSourcePackagePublishingHistory(
            sourcepackagename=ds_diff.source_package_name,
            distroseries=ds_diff.derived_series,
            status=PackagePublishingStatus.PENDING,
            version='1.1')

        was_updated = ds_diff.update()

        self.assertTrue(was_updated)
        self.assertEqual(
            DistroSeriesDifferenceStatus.NEEDS_ATTENTION,
            ds_diff.status)

    def test_update_does_not_remove_permanent_blacklist(self):
        # A permanent blacklist is not removed when a new version
        # is uploaded, even if it resolves the difference (as later
        # uploads could re-create a difference, and we want to keep
        # the blacklist).
        ds_diff = self.factory.makeDistroSeriesDifference(
            source_package_name_str="foonew",
            versions={
                'derived': '0.9',
                'parent': '1.0',
                },
            status=DistroSeriesDifferenceStatus.BLACKLISTED_ALWAYS)
        new_derived_pub = self.factory.makeSourcePackagePublishingHistory(
            sourcepackagename=ds_diff.source_package_name,
            distroseries=ds_diff.derived_series,
            status=PackagePublishingStatus.PENDING,
            version='1.0')

        was_updated = ds_diff.update()

        self.assertTrue(was_updated)
        self.assertEqual(
            DistroSeriesDifferenceStatus.BLACKLISTED_ALWAYS,
            ds_diff.status)

    def test_title(self):
        # The title is a friendly description of the difference.
        parent_series = self.factory.makeDistroSeries(name="lucid")
        derived_series = self.factory.makeDistroSeries(
            parent_series=parent_series, name="derilucid")
        ds_diff = self.factory.makeDistroSeriesDifference(
            source_package_name_str="foonew", derived_series=derived_series,
            versions={
                'parent': '1.0',
                'derived': '0.9',
                })

        self.assertEqual(
            "Difference between distroseries 'Lucid' and 'Derilucid' "
            "for package 'foonew' (1.0/0.9)",
            ds_diff.title)

    def test_addComment(self):
        # Adding a comment creates a new DistroSeriesDifferenceComment
        ds_diff = self.factory.makeDistroSeriesDifference(
            source_package_name_str="foonew")

        with person_logged_in(ds_diff.owner):
            dsd_comment = ds_diff.addComment(
                ds_diff.owner, "Wait until version 2.1")

        self.assertEqual(ds_diff, dsd_comment.distro_series_difference)

    def test_getComments(self):
        # All comments for this difference are returned with the
        # most recent comment first.
        ds_diff = self.factory.makeDistroSeriesDifference()

        with person_logged_in(ds_diff.owner):
            dsd_comment = ds_diff.addComment(
                ds_diff.owner, "Wait until version 2.1")
            dsd_comment_2 = ds_diff.addComment(
                ds_diff.owner, "Wait until version 2.1")

        self.assertEqual(
            [dsd_comment_2, dsd_comment], list(ds_diff.getComments()))

    def test_addComment_not_public(self):
        # Comments cannot be added with launchpad.View.
        ds_diff = self.factory.makeDistroSeriesDifference()
        person = self.factory.makePerson()

        with person_logged_in(person):
            self.assertTrue(check_permission('launchpad.View', ds_diff))
            self.assertFalse(check_permission('launchpad.Edit', ds_diff))
            self.assertRaises(Unauthorized, getattr, ds_diff, 'addComment')

    def test_addComment_for_owners(self):
        # Comments can be added by any of the owners of the derived
        # series.
        ds_diff = self.factory.makeDistroSeriesDifference()

        with person_logged_in(ds_diff.owner):
            self.assertTrue(check_permission('launchpad.Edit', ds_diff))
            diff_comment = ds_diff.addComment(
                ds_diff.derived_series.owner, "Boo")

    def test_blacklist_not_public(self):
        # Differences cannot be blacklisted without edit access.
        ds_diff = self.factory.makeDistroSeriesDifference()
        person = self.factory.makePerson()

        with person_logged_in(person):
            self.assertTrue(check_permission('launchpad.View', ds_diff))
            self.assertFalse(check_permission('launchpad.Edit', ds_diff))
            self.assertRaises(Unauthorized, getattr, ds_diff, 'blacklist')

    def test_blacklist_default(self):
        # By default the current version is blacklisted.
        ds_diff = self.factory.makeDistroSeriesDifference()

        with person_logged_in(ds_diff.owner):
            ds_diff.blacklist()

        self.assertEqual(
            DistroSeriesDifferenceStatus.BLACKLISTED_CURRENT,
            ds_diff.status)

    def test_blacklist_all(self):
        # All versions are blacklisted with the all=True param.
        ds_diff = self.factory.makeDistroSeriesDifference()

        with person_logged_in(ds_diff.owner):
            ds_diff.blacklist(all=True)

        self.assertEqual(
            DistroSeriesDifferenceStatus.BLACKLISTED_ALWAYS,
            ds_diff.status)

    def test_unblacklist(self):
        # Unblacklisting will return to NEEDS_ATTENTION by default.
        ds_diff = self.factory.makeDistroSeriesDifference(
            status=DistroSeriesDifferenceStatus.BLACKLISTED_CURRENT)

        with person_logged_in(ds_diff.owner):
            ds_diff.unblacklist()

        self.assertEqual(
            DistroSeriesDifferenceStatus.NEEDS_ATTENTION,
            ds_diff.status)

    def test_unblacklist_resolved(self):
        # Status is resolved when unblacklisting a now-resolved difference.
        ds_diff = self.factory.makeDistroSeriesDifference(
            versions={
                'derived': '0.9',
                'parent': '1.0',
                },
            status=DistroSeriesDifferenceStatus.BLACKLISTED_ALWAYS)
        new_derived_pub = self.factory.makeSourcePackagePublishingHistory(
            sourcepackagename=ds_diff.source_package_name,
            distroseries=ds_diff.derived_series,
            status=PackagePublishingStatus.PENDING,
            version='1.0')

        with person_logged_in(ds_diff.owner):
            ds_diff.unblacklist()

        self.assertEqual(
            DistroSeriesDifferenceStatus.RESOLVED,
            ds_diff.status)

    def test_source_package_name_unique_for_derived_series(self):
        # We cannot create two differences for the same derived series
        # for the same package.
        ds_diff = self.factory.makeDistroSeriesDifference(
            source_package_name_str="foo")
        self.assertRaises(
            IntegrityError, self.factory.makeDistroSeriesDifference,
            derived_series=ds_diff.derived_series,
            source_package_name_str="foo")

    def test_cached_properties(self):
        # The source and parent publication properties are cached on the
        # model.
        ds_diff = self.factory.makeDistroSeriesDifference()
        ds_diff.source_pub
        ds_diff.parent_source_pub

        cache = IPropertyCacheManager(ds_diff).cache

        self.assertContentEqual(
            ['source_pub', 'parent_source_pub'], cache)

    def test_base_version_none(self):
        # The attribute is set to None if there is no common base version.
        # Publish different versions in the series.
        derived_series = self.factory.makeDistroSeries(
            parent_series=self.factory.makeDistroSeries())
        source_package_name = self.factory.getOrMakeSourcePackageName('foo')
        self.factory.makeSourcePackagePublishingHistory(
            distroseries=derived_series,
            version='1.0deri1',
            sourcepackagename=source_package_name,
            status=PackagePublishingStatus.PUBLISHED)
        self.factory.makeSourcePackagePublishingHistory(
            distroseries=derived_series.parent_series,
            version='1.0ubu2',
            sourcepackagename=source_package_name,
            status=PackagePublishingStatus.PUBLISHED)
        ds_diff = self.factory.makeDistroSeriesDifference()

        self.assertIs(None, ds_diff.base_version)

    def test_base_version_common(self):
        # The common base version is set when the difference is created.
        # Publish v1.0 of foo in both series.
        ds_diff = self.factory.makeDistroSeriesDifference(versions={
            'derived': '1.2',
            'parent': '1.3',
            'base': '1.0',
            })

        self.assertEqual('1.0', ds_diff.base_version)

    def test_base_version_multiple(self):
        # The latest common base version is set as the base-version.
        # Publish v1.0 and 1.1 of foo in both series.
        derived_series = self.factory.makeDistroSeries(
            parent_series=self.factory.makeDistroSeries())
        source_package_name = self.factory.getOrMakeSourcePackageName('foo')
        for series in [derived_series, derived_series.parent_series]:
            for version in ['1.0', '1.1']:
                self.factory.makeSourcePackagePublishingHistory(
                    distroseries=series,
                    version=version,
                    sourcepackagename=source_package_name,
                    status=PackagePublishingStatus.PUBLISHED)

        ds_diff = self.factory.makeDistroSeriesDifference(
            derived_series=derived_series, source_package_name_str='foo',
            versions={
                'derived': '1.2',
                'parent': '1.3',
                })

        self.assertEqual('1.1', ds_diff.base_version)

    def test_base_source_pub_none(self):
        # None is simply returned if there is no base version.
        ds_diff = self.factory.makeDistroSeriesDifference()

        self.assertIs(None, ds_diff.base_version)
        self.assertIs(None, ds_diff.base_source_pub)

    def test_base_source_pub(self):
        # The publishing in the derived series with base_version is returned.
        ds_diff = self.factory.makeDistroSeriesDifference(versions={
            'derived': '1.2',
            'parent': '1.3',
            'base': '1.0',
            })

        base_pub = ds_diff.base_source_pub
        self.assertEqual('1.0', base_pub.source_package_version)
        self.assertEqual(ds_diff.derived_series, base_pub.distroseries)

    def test_requestPackageDiffs(self):
        # IPackageDiffs are created for the corresponding versions.
        ds_diff = self.factory.makeDistroSeriesDifference(versions={
            'derived': '1.2',
            'parent': '1.3',
            'base': '1.0',
            })

        with person_logged_in(ds_diff.owner):
            ds_diff.requestPackageDiffs(ds_diff.owner)

        self.assertEqual(
            '1.2', ds_diff.package_diff.to_source.version)
        self.assertEqual(
            '1.3', ds_diff.parent_package_diff.to_source.version)
        self.assertEqual(
            '1.0', ds_diff.package_diff.from_source.version)
        self.assertEqual(
            '1.0', ds_diff.parent_package_diff.from_source.version)

    def test_package_diff_urls_none(self):
        # URLs to the package diffs are only present when the diffs
        # have been generated.
        ds_diff = self.factory.makeDistroSeriesDifference()

        self.assertEqual(None, ds_diff.package_diff_url)
        self.assertEqual(None, ds_diff.parent_package_diff_url)


class DistroSeriesDifferenceLibrarianTestCase(TestCaseWithFactory):

    layer = LaunchpadFunctionalLayer

    def test_package_diff_urls(self):
        # Only completed package diffs have urls.
        ds_diff = self.factory.makeDistroSeriesDifference()
        naked_dsdiff = removeSecurityProxy(ds_diff)
        naked_dsdiff.package_diff = self.factory.makePackageDiff(
            status=PackageDiffStatus.PENDING)
        naked_dsdiff.parent_package_diff = self.factory.makePackageDiff()

        self.assertEqual(None, ds_diff.package_diff_url)
        self.assertTrue(ds_diff.parent_package_diff_url.startswith(
            'http://localhost:58000/'))


class DistroSeriesDifferenceSourceTestCase(TestCaseWithFactory):

    layer = DatabaseFunctionalLayer

    def test_implements_interface(self):
        # The implementation implements the interface correctly.
        dsd_source = getUtility(IDistroSeriesDifferenceSource)

        verifyObject(IDistroSeriesDifferenceSource, dsd_source)

    def makeDiffsForDistroSeries(self, derived_series):
        # Helper that creates a range of differences for a derived
        # series.
        diffs = {
            'normal': [],
            'unique': [],
            'ignored': [],
            }
        diffs['normal'].append(
            self.factory.makeDistroSeriesDifference(
                derived_series=derived_series))
        diffs['unique'].append(
            self.factory.makeDistroSeriesDifference(
                derived_series=derived_series,
                difference_type=(
                    DistroSeriesDifferenceType.UNIQUE_TO_DERIVED_SERIES)))
        diffs['ignored'].append(
            self.factory.makeDistroSeriesDifference(
                derived_series=derived_series,
                status=DistroSeriesDifferenceStatus.BLACKLISTED_CURRENT))
        return diffs

    def makeDerivedSeries(self):
        # Keep tests DRY.
        return self.factory.makeDistroSeries(
            parent_series=self.factory.makeDistroSeries())

    def test_getForDistroSeries_default(self):
        # By default all differences needing attention for the given
        # series are returned.
        derived_series = self.makeDerivedSeries()
        diffs = self.makeDiffsForDistroSeries(derived_series)

        result = getUtility(IDistroSeriesDifferenceSource).getForDistroSeries(
            derived_series)

        self.assertContentEqual(
            diffs['normal'], result)

    def test_getForDistroSeries_filters_by_distroseries(self):
        # Differences for other series are not included.
        derived_series = self.makeDerivedSeries()
        diffs = self.makeDiffsForDistroSeries(derived_series)
        diff_for_other_series = self.factory.makeDistroSeriesDifference()

        result = getUtility(IDistroSeriesDifferenceSource).getForDistroSeries(
            derived_series)

        self.assertFalse(diff_for_other_series in result)

    def test_getForDistroSeries_filters_by_type(self):
        # Only differences for the specified types are returned.
        derived_series = self.makeDerivedSeries()
        diffs = self.makeDiffsForDistroSeries(derived_series)

        result = getUtility(IDistroSeriesDifferenceSource).getForDistroSeries(
            derived_series,
            DistroSeriesDifferenceType.UNIQUE_TO_DERIVED_SERIES)

    def test_getForDistroSeries_filters_by_status(self):
        # A single status can be used to filter results.
        derived_series = self.makeDerivedSeries()
        diffs = self.makeDiffsForDistroSeries(derived_series)

        result = getUtility(IDistroSeriesDifferenceSource).getForDistroSeries(
            derived_series,
            status=DistroSeriesDifferenceStatus.BLACKLISTED_CURRENT)

        self.assertContentEqual(diffs['ignored'], result)

    def test_getForDistroSeries_filters_by_multiple_statuses(self):
        # Multiple statuses can be passed for filtering.
        derived_series = self.makeDerivedSeries()
        diffs = self.makeDiffsForDistroSeries(derived_series)

        result = getUtility(IDistroSeriesDifferenceSource).getForDistroSeries(
            derived_series,
            status=(
                DistroSeriesDifferenceStatus.BLACKLISTED_CURRENT,
                DistroSeriesDifferenceStatus.NEEDS_ATTENTION,
                ))

        self.assertContentEqual(diffs['normal'] + diffs['ignored'], result)

    def test_getByDistroSeriesAndName(self):
        # An individual difference is obtained using the name.
        ds_diff = self.factory.makeDistroSeriesDifference(
            source_package_name_str='fooname')

        dsd_source = getUtility(IDistroSeriesDifferenceSource)
        result = dsd_source.getByDistroSeriesAndName(
            ds_diff.derived_series, 'fooname')

        self.assertEqual(ds_diff, result)


def test_suite():
    return unittest.TestLoader().loadTestsFromName(__name__)<|MERGE_RESOLUTION|>--- conflicted
+++ resolved
@@ -17,14 +17,10 @@
 
 from canonical.launchpad.webapp.authorization import check_permission
 from canonical.launchpad.webapp.testing import verifyObject
-<<<<<<< HEAD
-from canonical.testing import (
+from canonical.testing.layers import (
     DatabaseFunctionalLayer,
     LaunchpadFunctionalLayer,
     )
-=======
-from canonical.testing.layers import DatabaseFunctionalLayer
->>>>>>> e20d5ad7
 from lp.registry.enum import (
     DistroSeriesDifferenceStatus,
     DistroSeriesDifferenceType,
