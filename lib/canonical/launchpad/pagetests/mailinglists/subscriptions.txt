= Mailing list subscription management =

Teams can have mailing lists associated with them, and a member of a
team with a usable mailing list can subscribe to that list. A person
can subscribe to a mailing list using any of his email addresses, or a
dynamic subscription which uses whichever email address is his
preferred address at a given time.

Non-team members can request a subscription to a mailing list at the
same time as they sign up for a new team.  Their list membership is
approved at the same time that they are approved for the team.


== Setup ==

Carlos is a member of four teams: admins, rosetta-admins, testing-spanish-team
and ubuntu-translators.  He has two email addresses, one of which is his
preferred email address.  Both the admins and rosetta-admins teams are given
mailing lists but only admins will actually use its mailing list as its
contact address.

    XXX BarryWarsaw 28-Jan-2008 Remove this when the beta testing program is
    complete.  Also, don't create a list for rosetta-admins through the web
    because we don't want it to be part of the mailing list beta testers
    team.  If it is, then the test for subscriptions being available only to
    beta testers won't work.  It works on launchpad.net because the mailing
    list beta testers team is different than the launchpad beta testers team.
    This isn't the case for the testrunner.  Again, all this will go away when
    the feature goes public. See bug #190974.
    >>> from canonical.launchpad.ftests import mailinglists_helper
    >>> mailinglists_helper.beta_program_enable('admins')
    >>> mailinglists_helper.beta_program_enable('testing-spanish-team')

    >>> admin_browser.open('http://launchpad.dev/~admins')
    >>> admin_browser.getLink('Configure mailing list').click()
    >>> admin_browser.getControl('Apply for Mailing List').click()

    >>> admin_browser.open('http://launchpad.dev/+mailinglists')
    >>> admin_browser.getControl(name='field.admins').value = ['approve']
    >>> admin_browser.getControl('Submit').click()

    >>> from canonical.database.sqlbase import flush_database_updates
    >>> from canonical.launchpad.ftests import login, logout
    >>> from canonical.launchpad.interfaces import (
    ...     IMailingListSet, IPersonSet)
    >>> from zope.component import getUtility
    >>> login('foo.bar@canonical.com')
    >>> person_set = getUtility(IPersonSet)
    >>> rosetta_admins = person_set.getByName('rosetta-admins')
    >>> rosetta_admins_list = getUtility(IMailingListSet).new(rosetta_admins)
    >>> mailinglists_helper.review_list('rosetta-admins')
    >>> logout()
    >>> flush_database_updates()

    >>> mailinglists_helper.mailman.act()

    >>> admin_browser.open('http://launchpad.dev/~admins')
    >>> admin_browser.getLink('Change contact address').click()
    >>> admin_browser.getControl('The Launchpad mailing list').selected = True
    >>> admin_browser.getControl('Change').click()

Carlos requests a mailing list for testing-spanish-team but it will not
actually be approved.

    >>> browser = setupBrowser(auth='Basic carlos@canonical.com:test')
    >>> browser.open('http://launchpad.dev/~testing-spanish-team')
    >>> browser.getLink('Configure mailing list').click()
    >>> browser.getControl('Apply for Mailing List').click()


== Beta testers ==

A person who is not a member of the beta testers team cannot subscribe to
mailing lists even if the team they are a member of has a mailing list.

    >>> admin_browser.open('http://launchpad.dev/~rosetta-admins/+addmember')
    >>> admin_browser.getControl('New member').value = 'no-team-memberships'
    >>> admin_browser.getControl('Add Member').click()

    >>> no_team_browser = setupBrowser(
    ...     auth="Basic no-team-memberships@test.com:test")
    >>> no_team_browser.open('http://launchpad.dev/people/+me/+editemails')
    >>> no_team_browser.getControl(name='field.subscription.rosetta-admins')
    Traceback (most recent call last):
    ...
    LookupError: name 'field.subscription.rosetta-admins'

Once the person joins the beta testers team, they can join the mailing list.

    >>> from canonical.launchpad.interfaces import ILaunchpadCelebrities
    >>> login('foo.bar@canonical.com')
    >>> beta = getUtility(ILaunchpadCelebrities).launchpad_beta_testers
    >>> no_team_memberships = person_set.getByName('no-team-memberships')
    >>> sabdfl = person_set.getByName('sabdfl')
    >>> beta.addMember(no_team_memberships, reviewer=sabdfl)
    >>> flush_database_updates()
    >>> logout()

    >>> no_team_browser.open('http://launchpad.dev/people/+me/+editemails')
    >>> rosetta_admins = no_team_browser.getControl(
    ...     name='field.subscription.rosetta-admins')
    >>> rosetta_admins.displayOptions
    ['Preferred address', "Don't subscribe", 'no-team-memberships@test.com']


== Subscription management ==

To subscribe to a mailing list, Carlos uses his subscription management
screen, which shows a subscription control for the mailing lists of every team
he's a member of.  Mailing lists show up in this list regardless of whether
it's currently the team contact method.

    >>> browser.open('http://launchpad.dev/~carlos/')
    >>> browser.getLink("Change e-mail settings").click()
    >>> browser.title
    "Carlos Perell\xc3\xb3 Mar\xc3\xadn's e-mail addresses"

    >>> admins = browser.getControl(name='field.subscription.admins')
    >>> rosetta_admins = browser.getControl(
    ...     name='field.subscription.rosetta-admins')

    >>> admins.displayOptions
    ['Preferred address', "Don't subscribe",
     'carlos@canonical.com', 'carlos@test.com']

    >>> print admins.value
    ["Don't subscribe"]
    >>> print rosetta_admins.value
    ["Don't subscribe"]

However, testing-spanish-team's list doesn't show up because its creation has
not been completed (specifically, Mailman hasn't constructed it yet).

    >>> browser.getControl(name='field.subscription.testing-spanish-team')
    Traceback (most recent call last):
    ...
    LookupError: name 'field.subscription.testing-spanish-team'

Carlos can subscribe to a list using his preferred email address.  Such
subscriptions will track changes to his preferred address without requiring
him to update his subscription.  So this is not the same as subscribing
explicitly with whatever is his preferred email address.

    >>> admins = browser.getControl(name='field.subscription.admins')
    >>> admins.value = ['Preferred address']
    >>> browser.getControl('Update Subscriptions').click()

    >>> for msg in get_feedback_messages(browser.contents):
    ...     print msg
    Subscriptions updated.

    >>> admins = browser.getControl(name='field.subscription.admins')
    >>> rosetta_admins = browser.getControl(
    ...     name='field.subscription.rosetta-admins')
    >>> print admins.value
    ['Preferred address']
    >>> print rosetta_admins.value
    ["Don't subscribe"]

Carlos can subscribe to a list using any of his validated addresses
explicitly.

    >>> admins.value = ['carlos@canonical.com']
    >>> rosetta_admins.value = ['carlos@test.com']
    >>> browser.getControl('Update Subscriptions').click()

    >>> admins = browser.getControl(name='field.subscription.admins')
    >>> rosetta_admins = browser.getControl(
    ...     name='field.subscription.rosetta-admins')
    >>> print admins.value
    ['carlos@canonical.com']
    >>> print rosetta_admins.value
    ['carlos@test.com']

He can switch from one address to another, or from a specific address
to the preferred address.

    >>> admins.value = ['Preferred address']
    >>> rosetta_admins.value = ['carlos@canonical.com']
    >>> browser.getControl('Update Subscriptions').click()

    >>> admins = browser.getControl(name='field.subscription.admins')
    >>> rosetta_admins = browser.getControl(
    ...     name='field.subscription.rosetta-admins')
    >>> print admins.value
    ['Preferred address']
    >>> print rosetta_admins.value
    ['carlos@canonical.com']

Finally, he can unsubscribe from any mailing list by setting the subscription
menu item to "Don't subscribe".

    >>> admins = browser.getControl(name='field.subscription.admins')
    >>> rosetta_admins = browser.getControl(
    ...     name='field.subscription.rosetta-admins')
    >>> admins.value = ["Don't subscribe"]
    >>> rosetta_admins.value = ["Don't subscribe"]
    >>> browser.getControl('Update Subscriptions').click()

    >>> admins = browser.getControl(name='field.subscription.admins')
    >>> rosetta_admins = browser.getControl(
    ...     name='field.subscription.rosetta-admins')
    >>> print admins.value
    ["Don't subscribe"]
    >>> print rosetta_admins.value
    ["Don't subscribe"]


<<<<<<< HEAD
== Subscription during team signup ==

Jdub is only a member of the ubuntu team.  He can request to be placed
on another team's mailing list at the same time that he requests
membership on the team.

First, we need to make sure that Jdub is a member of the Beta Testers
team.  (Otherwise, the mailing list subscription checkbox won't show at
all.)

    >>> login('foo.bar@canonical.com')
    >>> beta = getUtility(ILaunchpadCelebrities).launchpad_beta_testers
    >>> jdub = person_set.getByName('jdub')
    >>> sabdfl = person_set.getByName('sabdfl')
    >>> beta.addMember(jdub, reviewer=sabdfl)
    >>> flush_database_updates()
    >>> logout()


We also need to confirm that the desired team has a list to subscribe
to.  We will use Carlos, as he is an administrator for the Rosetta
Admins team, and he should know if the list is available.

    >>> browser.open('http://launchpad.dev/~carlos/')
    >>> browser.getLink("Change e-mail settings").click()
    >>> browser.title
    "Carlos Perell\xc3\xb3 Mar\xc3\xadn's e-mail addresses"

    >>> rosetta_admins = browser.getControl(
    ...     name='field.subscription.rosetta-admins')
    >>> rosetta_admins.displayOptions
    ['Preferred address', "Don't subscribe",
     'carlos@canonical.com', 'carlos@test.com']


Now Jdub can apply for team membership and mailing list access.

    >>> browser = setupBrowser(auth='Basic jeff.waugh@ubuntulinux.com:jdub')
    >>> browser.open('http://launchpad.dev/~rosetta-admins')
    >>> browser.getLink('Join the team').click()
    >>> browser.url
    'http://launchpad.dev/~rosetta-admins/+join'

    >>> browser.getControl(name='mailinglist_subscribe').value = ['checked']
    >>> browser.getControl(name='join').click()
    >>> browser.url
    'http://launchpad.dev/~rosetta-admins'

    >>> for tag in find_tags_by_class(browser.contents, 'informational'):
    ...     print tag.renderContents()
    Subscription request pending approval.
    Your mailing list subscription is awaiting approval.

Jdub hasn't been approved for the team yet, so he is not subscribed to
the list.  The list does not show up on his Subscription Management
screen.

    >>> browser.open('http://launchpad.dev/~jdub/')
    >>> browser.getLink("Change e-mail settings").click()
    >>> browser.title
    "Jeff Waugh's e-mail addresses"

    >>> browser.getControl(
    ... 	name='field.subscription.rosetta-admins')
    Traceback (most recent call last):
    ...
    LookupError: name 'field.subscription.rosetta-admins'


Jdub will become a member of the team's mailing list as soon as he has
been approved for the team.

    >>> admin_browser.open('http://launchpad.dev/~rosetta-admins/')
    >>> admin_browser.getLink('Show all members').click()
    >>> admin_browser.getLink(
    ...     url='/~rosetta-admins/+member/jdub').click()
    >>> admin_browser.url
    'http://launchpad.dev/~rosetta-admins/+member/jdub'
    >>> admin_browser.getControl(name='approve').click()


His mailing list subscription is now available to be managed.

    >>> browser.open('http://launchpad.dev/~jdub/')
    >>> browser.getLink("Change e-mail settings").click()
    >>> browser.title
    "Jeff Waugh's e-mail addresses"

    >>> rosetta_team = browser.getControl(
    ... 	name='field.subscription.rosetta-admins')

    >>> rosetta_team.displayOptions
    ['Preferred address', "Don't subscribe", 'jeff.waugh@ubuntulinux.com']


Jdub's mailing list preferences are preserved when he leaves the team.
When he requests to re-join, the option to re-subscribe to the mailing
list is not presented.

    >>> browser.open('http://launchpad.dev/~rosetta-admins/+leave')
    >>> browser.getControl(name='leave').click()

    >>> browser.open('http://launchpad.dev/~rosetta-admins')
    >>> browser.getLink('Join the team').click()
    >>> browser.url
    'http://launchpad.dev/~rosetta-admins/+join'

    >>> browser.getControl(name='mailinglist_subscribe')
    Traceback (most recent call last):
    ...
    LookupError: name 'mailinglist_subscribe'


Of course, the option to subscribe to the mailing list isn't present
for teams that don't have mailing lists.

    >>> browser.open('http://launchpad.dev/~testing-spanish-team')
    >>> browser.getLink('Join the team').click()
    >>> browser.url
    'http://launchpad.dev/~testing-spanish-team/+join'

    >>> browser.getControl(name='mailinglist_subscribe')
    Traceback (most recent call last):
    ...
    LookupError: name 'mailinglist_subscribe'


And the option is also missing from the sign-up pages of teams that
have restricted membership.  (Note that we can only see the join page
if we visit the URL directly, as the link is not present on the Team
Overview.)

    >>> browser.open('http://launchpad.dev/~launchpad/+join')
    >>> browser.url
    'http://launchpad.dev/~launchpad/+join'

    >>> browser.getControl(name='mailinglist_subscribe')
    Traceback (most recent call last):
    ...
    LookupError: name 'mailinglist_subscribe'
=======
== Team page quick-links ==

Links to subscribe and unsubscribe from the mailing lists are also
available from the team's Overview page.

The subscribe link is visible on the admin team's Overview
page, because Carlos hasn't subscribed yet.

    >>> browser.open('http://launchpad.dev/~admins')
    >>> print extract_text(
    ... 	find_portlet(browser.contents, 'Your involvement'))
    Your involvement
    You are a member of this team.
    You are not subscribed to the team mailing list.
    (Subscribe)
    >>> browser.getLink('Subscribe').click()
    >>> print browser.url
    http://launchpad.dev/~carlos/+editemails

The unsubscribe link is visible for the rosetta admins team, which
has an active mailing list.

    # Subscribe to the list using the normal technique.
    >>> browser.open('http://launchpad.dev/~carlos/')
    >>> browser.getLink("Change e-mail settings").click()
    >>> rosetta_admins = browser.getControl(
    ...     name='field.subscription.rosetta-admins')
    >>> rosetta_admins.value = ['Preferred address']
    >>> browser.getControl('Update Subscriptions').click()
    >>> print rosetta_admins.value
    ['Preferred address']

    >>> browser.open('http://launchpad.dev/~rosetta-admins')
    >>> print extract_text(
    ... 	find_portlet(browser.contents, 'Your involvement'))
    Your involvement
    You are the owner of this team.
    You are subscribed to the team mailing list.
    >>> browser.getControl('Unsubscribe')
    <SubmitControl name='unsubscribe' type='submit'>

Clicking the link will unsubscribe you from the list immediately.

    >>> browser.getControl('Unsubscribe').click()
    >>> print get_feedback_messages(browser.contents)
    [u'You have been unsubscribed from the team mailing list.']

    >>> browser.open('http://launchpad.dev/~rosetta-admins')
    >>> print extract_text(
    ... 	find_portlet(browser.contents, 'Your involvement'))
    Your involvement
    You are the owner of this team.
    You are not subscribed to the team mailing list.
    (Subscribe)

The Ubuntu translators team, which does not have any lists configured,
does not show either link.

    >>> browser.open('http://launchpad.dev/~ubuntu-translators')
    >>> print extract_text(
    ... 	find_portlet(browser.contents, 'Your involvement'))
    Your involvement
    You are the owner of this team.

    >>> browser.getLink('Subscribe')
    Traceback (most recent call last):
    ...
    LinkNotFoundError

    >>> browser.getLink('Unsubscribe')
    Traceback (most recent call last):
    ...
    LinkNotFoundError
>>>>>>> ddfe05b9
<|MERGE_RESOLUTION|>--- conflicted
+++ resolved
@@ -206,7 +206,6 @@
     ["Don't subscribe"]
 
 
-<<<<<<< HEAD
 == Subscription during team signup ==
 
 Jdub is only a member of the ubuntu team.  He can request to be placed
@@ -347,7 +346,7 @@
     Traceback (most recent call last):
     ...
     LookupError: name 'mailinglist_subscribe'
-=======
+
 == Team page quick-links ==
 
 Links to subscribe and unsubscribe from the mailing lists are also
@@ -420,5 +419,4 @@
     >>> browser.getLink('Unsubscribe')
     Traceback (most recent call last):
     ...
-    LinkNotFoundError
->>>>>>> ddfe05b9
+    LinkNotFoundError