# Copyright 2009 Canonical Ltd.  All rights reserved.

"""Database implementation of the branch lookup utility."""

__metaclass__ = type
# This module doesn't export anything. If you want to lookup branches by name,
# then get the IBranchLookup utility.
__all__ = []

from zope.component import (
    adapter, adapts, getSiteManager, getUtility, queryMultiAdapter)
from zope.interface import classProvides, implementer, implements

from storm.expr import Join
from sqlobject import SQLObjectNotFound

from canonical.config import config
from canonical.launchpad.database.branch import Branch
from canonical.launchpad.database.distribution import Distribution
from canonical.launchpad.database.distroseries import DistroSeries
from canonical.launchpad.database.person import Person
from canonical.launchpad.database.product import Product
from canonical.launchpad.database.sourcepackagename import SourcePackageName
from canonical.launchpad.interfaces.branch import NoSuchBranch
from canonical.launchpad.interfaces.branchlookup import (
    CannotHaveLinkedBranch, IBranchLookup, ICanHasLinkedBranch,
    ILinkedBranchTraversable, ILinkedBranchTraverser, ISourcePackagePocket,
    ISourcePackagePocketFactory, NoLinkedBranch)
from canonical.launchpad.interfaces.branchnamespace import (
    IBranchNamespaceSet, InvalidNamespace)
from canonical.launchpad.interfaces.distribution import IDistribution
from canonical.launchpad.interfaces.distroseries import (
    IDistroSeries, IDistroSeriesSet)
from canonical.launchpad.interfaces.pillar import IPillarNameSet
from canonical.launchpad.interfaces.product import (
    InvalidProductName, IProduct, NoSuchProduct)
from canonical.launchpad.interfaces.productseries import (
    IProductSeries, NoSuchProductSeries)
from canonical.launchpad.interfaces.publishing import PackagePublishingPocket
from canonical.launchpad.interfaces.sourcepackagename import (
    NoSuchSourcePackageName)
from canonical.launchpad.validators.name import valid_name
from canonical.launchpad.webapp.authorization import check_permission
from canonical.launchpad.webapp.interfaces import (
    IStoreSelector, MAIN_STORE, DEFAULT_FLAVOR)

from lazr.enum import DBItem
from lazr.uri import InvalidURIError, URI


def adapt(provided, interface):
    """Adapt 'obj' to 'interface', using multi-adapters if necessary."""
    required = interface(provided, None)
    if required is not None:
        return required
    try:
        return queryMultiAdapter(provided, interface)
    except TypeError:
        return None


class RootTraversable:
    """Root traversable for linked branch objects.

    Corresponds to '/' in the path. From here, you can traverse to a
    distribution or a product.
    """

    implements(ILinkedBranchTraversable)

    def traverse(self, name):
        """See `ITraversable`.

        :raise NoSuchProduct: If 'name' doesn't match an existing pillar.
        :return: `IPillar`.
        """
        if not valid_name(name):
            raise InvalidProductName(name)
        pillar = getUtility(IPillarNameSet).getByName(name)
        if pillar is None:
            # Actually, the pillar is no such *anything*. The user might be
            # trying to refer to a project, a distribution or a product. We
            # raise a NoSuchProduct error since that's what we used to raise
            # when we only supported product & junk branches.
            raise NoSuchProduct(name)
        return pillar


class _BaseTraversable:
    """Base class for traversable implementations.

    This just defines a very simple constructor.
    """

    def __init__(self, context):
        self.context = context


class ProductTraversable(_BaseTraversable):
    """Linked branch traversable for products.

    From here, you can traverse to a product series.
    """

    adapts(IProduct)
    implements(ILinkedBranchTraversable)

    def traverse(self, name):
        """See `ITraversable`.

        :raises NoSuchProductSeries: if 'name' doesn't match an existing
            series.
        :return: `IProductSeries`.
        """
        series = self.context.getSeries(name)
        if series is None:
            raise NoSuchProductSeries(name, self.context)
        return series


class DistributionTraversable(_BaseTraversable):
    """Linked branch traversable for distributions.

    From here, you can traverse to a distribution series.
    """

    adapts(IDistribution)
    implements(ILinkedBranchTraversable)

    def traverse(self, name):
        """See `ITraversable`."""
        # XXX: JonathanLange 2009-03-20 spec=package-branches bug=345737: This
        # could also try to find a package and then return a reference to its
        # development focus.
        return getUtility(IDistroSeriesSet).fromSuite(self.context, name)


class DistroSeriesTraversable:
    """Linked branch traversable for distribution series.

    From here, you can traverse to a source package.
    """

    adapts(IDistroSeries, DBItem)
    implements(ILinkedBranchTraversable)

<<<<<<< HEAD
    def __init__(self, distroseries, pocket):
        self.distroseries = distroseries
        self.pocket = pocket

    def traverse(self, name, further_path):
=======
    def traverse(self, name):
>>>>>>> 1e90af9b
        """See `ITraversable`."""
        sourcepackage = self.distroseries.getSourcePackage(name)
        if sourcepackage is None:
            raise NoSuchSourcePackageName(name)
        return getUtility(ISourcePackagePocketFactory).new(
            sourcepackage, self.pocket)


class HasLinkedBranch:
    """A thing that has a linked branch."""

    implements(ICanHasLinkedBranch)

    def __init__(self, branch):
        self.branch = branch


@adapter(IProductSeries)
@implementer(ICanHasLinkedBranch)
def product_series_linked_branch(product_series):
    """The series branch of a product series is its linked branch."""
    return HasLinkedBranch(product_series.series_branch)


@adapter(IProduct)
@implementer(ICanHasLinkedBranch)
def product_linked_branch(product):
    """The series branch of a product's development focus is its branch."""
    return HasLinkedBranch(product.development_focus.series_branch)


sm = getSiteManager()
sm.registerAdapter(ProductTraversable)
sm.registerAdapter(DistributionTraversable)
sm.registerAdapter(DistroSeriesTraversable)
sm.registerAdapter(product_series_linked_branch)
sm.registerAdapter(product_linked_branch)


class LinkedBranchTraverser:
    """Utility for traversing to objects that can have linked branches."""

    implements(ILinkedBranchTraverser)

    def traverse(self, path):
        """See `ILinkedBranchTraverser`."""
        segments = path.split('/')
        traversable = RootTraversable()
        while segments:
            name = segments.pop(0)
<<<<<<< HEAD
            context = traversable.traverse(name, segments)
            traversable = adapt(context, ILinkedBranchTraversable)
=======
            context = traversable.traverse(name)
            traversable = ILinkedBranchTraversable(context, None)
>>>>>>> 1e90af9b
            if traversable is None:
                break
        return context


class SourcePackagePocket:
    """A source package and a pocket.

    This exists to provide a consistent interface for the error condition of
    users looking up official branches for the pocket of a source package
    where no such linked branch exists. All of the other "no linked branch"
    cases have a single object for which there is no linked branch -- this is
    the equivalent for source packages.
    """

    implements(ISourcePackagePocket)
    classProvides(ISourcePackagePocketFactory)

    def __init__(self, sourcepackage, pocket):
        self.sourcepackage = sourcepackage
        self.pocket = pocket

    @classmethod
    def new(cls, package, pocket):
        """See `ISourcePackagePocketFactory`."""
        return cls(package, pocket)

    def __eq__(self, other):
        """See `ISourcePackagePocket`."""
        try:
            other = ISourcePackagePocket(other)
        except TypeError:
            return NotImplemented
        return (
            self.sourcepackage == other.sourcepackage
            and self.pocket == other.pocket)

    def __ne__(self, other):
        """See `ISourcePackagePocket`."""
        return not (self == other)

    @property
    def displayname(self):
        """See `ISourcePackagePocket`."""
        return self.path

    @property
    def branch(self):
        """See `ISourcePackagePocket`."""
        return self.sourcepackage.getBranch(self.pocket)

    @property
    def path(self):
        """See `ISourcePackagePocket`."""
        return '%s/%s/%s' % (
            self.sourcepackage.distribution.name,
            self.suite,
            self.sourcepackage.name)

    @property
    def suite(self):
        """See `ISourcePackagePocket`."""
        distroseries = self.sourcepackage.distroseries.name
        if self.pocket == PackagePublishingPocket.RELEASE:
            return distroseries
        else:
            return '%s-%s' % (distroseries, self.pocket.name.lower())


class BranchLookup:
    """Utility for looking up branches."""

    implements(IBranchLookup)

    def get(self, branch_id, default=None):
        """See `IBranchLookup`."""
        try:
            return Branch.get(branch_id)
        except SQLObjectNotFound:
            return default

    @staticmethod
    def uriToUniqueName(uri):
        """See `IBranchLookup`."""
        schemes = ('http', 'sftp', 'bzr+ssh')
        codehosting_host = URI(config.codehosting.supermirror_root).host
        if uri.scheme in schemes and uri.host == codehosting_host:
            return uri.path.lstrip('/')
        else:
            return None

    def _uriHostAllowed(self, uri):
        """Is 'uri' for an allowed host?"""
        host = uri.host
        if host is None:
            host = ''
        allowed_hosts = set(config.codehosting.lp_url_hosts.split(','))
        return host in allowed_hosts

    def getByUrl(self, url):
        """See `IBranchLookup`."""
        assert not url.endswith('/')
        try:
            uri = URI(url)
        except InvalidURIError:
            return None

        unique_name = self.uriToUniqueName(uri)
        if unique_name is not None:
            return self.getByUniqueName(unique_name)

        if uri.scheme == 'lp':
            if not self._uriHostAllowed(uri):
                return None
            try:
                return self.getByLPPath(uri.path.lstrip('/'))[0]
            except NoSuchBranch:
                return None

        return Branch.selectOneBy(url=url)

    def getByUniqueName(self, unique_name):
        """Find a branch by its unique name.

        For product branches, the unique name is ~user/product/branch; for
        source package branches,
        ~user/distro/distroseries/sourcepackagename/branch; for personal
        branches, ~user/+junk/branch.
        """
        # XXX: JonathanLange 2008-11-27 spec=package-branches: Doesn't handle
        # +dev alias.
        try:
            namespace_name, branch_name = unique_name.rsplit('/', 1)
        except ValueError:
            return None
        try:
            namespace_data = getUtility(IBranchNamespaceSet).parse(
                namespace_name)
        except InvalidNamespace:
            return None
        return self._getBranchInNamespace(namespace_data, branch_name)

    def _getBranchInNamespace(self, namespace_data, branch_name):
        if namespace_data['product'] == '+junk':
            return self._getPersonalBranch(
                namespace_data['person'], branch_name)
        elif namespace_data['product'] is None:
            return self._getPackageBranch(
                namespace_data['person'], namespace_data['distribution'],
                namespace_data['distroseries'],
                namespace_data['sourcepackagename'], branch_name)
        else:
            return self._getProductBranch(
                namespace_data['person'], namespace_data['product'],
                branch_name)

    def _getPersonalBranch(self, person, branch_name):
        """Find a personal branch given its path segments."""
        # Avoid circular imports.
        store = getUtility(IStoreSelector).get(MAIN_STORE, DEFAULT_FLAVOR)
        origin = [Branch, Join(Person, Branch.owner == Person.id)]
        result = store.using(*origin).find(
            Branch, Person.name == person,
            Branch.distroseries == None,
            Branch.product == None,
            Branch.sourcepackagename == None,
            Branch.name == branch_name)
        branch = result.one()
        return branch

    def _getProductBranch(self, person, product, branch_name):
        """Find a product branch given its path segments."""
        # Avoid circular imports.
        store = getUtility(IStoreSelector).get(MAIN_STORE, DEFAULT_FLAVOR)
        origin = [
            Branch,
            Join(Person, Branch.owner == Person.id),
            Join(Product, Branch.product == Product.id)]
        result = store.using(*origin).find(
            Branch, Person.name == person, Product.name == product,
            Branch.name == branch_name)
        branch = result.one()
        return branch

    def _getPackageBranch(self, owner, distribution, distroseries,
                          sourcepackagename, branch):
        """Find a source package branch given its path segments.

        Only gets unofficial source package branches, that is, branches with
        names like ~jml/ubuntu/jaunty/openssh/stuff.
        """
        # Avoid circular imports.
        store = getUtility(IStoreSelector).get(MAIN_STORE, DEFAULT_FLAVOR)
        origin = [
            Branch,
            Join(Person, Branch.owner == Person.id),
            Join(SourcePackageName,
                 Branch.sourcepackagename == SourcePackageName.id),
            Join(DistroSeries,
                 Branch.distroseries == DistroSeries.id),
            Join(Distribution,
                 DistroSeries.distribution == Distribution.id)]
        result = store.using(*origin).find(
            Branch, Person.name == owner, Distribution.name == distribution,
            DistroSeries.name == distroseries,
            SourcePackageName.name == sourcepackagename,
            Branch.name == branch)
        branch = result.one()
        return branch

    def getByLPPath(self, path):
        """See `IBranchLookup`."""
        branch = suffix = None
        if not path.startswith('~'):
            # If the first element doesn't start with a tilde, then maybe
            # 'path' is a shorthand notation for a branch.
            result = getUtility(ILinkedBranchTraverser).traverse(path)
            branch = self._getLinkedBranch(result)
        else:
            namespace_set = getUtility(IBranchNamespaceSet)
            segments = iter(path.lstrip('~').split('/'))
            branch = namespace_set.traverse(segments)
            suffix =  '/'.join(segments)
            if not check_permission('launchpad.View', branch):
                raise NoSuchBranch(path)
            if suffix == '':
                suffix = None
        return branch, suffix

    def _getLinkedBranch(self, provided):
        """Get the linked branch for 'provided'.

        :raise CannotHaveLinkedBranch: If 'provided' can never have a linked
            branch.
        :raise NoLinkedBranch: If 'provided' could have a linked branch, but
            doesn't.
        :return: The linked branch, an `IBranch`.
        """
        has_linked_branch = adapt(provided, ICanHasLinkedBranch)
        if has_linked_branch is None:
            raise CannotHaveLinkedBranch(provided)
        branch = has_linked_branch.branch
        if branch is None:
            raise NoLinkedBranch(provided)
        if not check_permission('launchpad.View', branch):
            raise NoLinkedBranch(provided)
        return branch<|MERGE_RESOLUTION|>--- conflicted
+++ resolved
@@ -144,15 +144,11 @@
     adapts(IDistroSeries, DBItem)
     implements(ILinkedBranchTraversable)
 
-<<<<<<< HEAD
     def __init__(self, distroseries, pocket):
         self.distroseries = distroseries
         self.pocket = pocket
 
-    def traverse(self, name, further_path):
-=======
     def traverse(self, name):
->>>>>>> 1e90af9b
         """See `ITraversable`."""
         sourcepackage = self.distroseries.getSourcePackage(name)
         if sourcepackage is None:
@@ -203,13 +199,8 @@
         traversable = RootTraversable()
         while segments:
             name = segments.pop(0)
-<<<<<<< HEAD
-            context = traversable.traverse(name, segments)
+            context = traversable.traverse(name)
             traversable = adapt(context, ILinkedBranchTraversable)
-=======
-            context = traversable.traverse(name)
-            traversable = ILinkedBranchTraversable(context, None)
->>>>>>> 1e90af9b
             if traversable is None:
                 break
         return context
