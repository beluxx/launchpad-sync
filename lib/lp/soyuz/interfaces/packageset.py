--- conflicted
+++ resolved
@@ -37,9 +37,6 @@
     """Raised when we try to look up an PackageSet that doesn't exist."""
     # Bad request.
     webservice_error(400)
-<<<<<<< HEAD
-    _message_prefix = "No such packageset"
-=======
     _message_prefix = "No such package set (in the specified distro series)"
 
 
@@ -47,13 +44,6 @@
     """Raised for packagesets with the same name and distroseries."""
     # Bad request.
     webservice_error(400)
->>>>>>> b7e11552
-
-
-class DuplicatePackagesetName(Exception):
-    """Raised for packagesets with the same name and distroseries."""
-    # Bad request.
-    webservice_error(400)
 
 
 class IPackagesetViewOnly(IHasOwner):
@@ -78,19 +68,6 @@
         title=_("Description"), required=True, readonly=True,
         description=_("The description for the package set at hand.")))
 
-<<<<<<< HEAD
-    distroseries = Reference(
-        IDistroSeries, title=_("Distribution series"), required=True,
-        readonly=True,
-        description=_(
-            "The distroseries to which this package set is related."))
-
-    packagesetgroup = Reference(
-        IPackagesetGroup, title=_('Packageset group'), required=True,
-        readonly=True,
-        description=_(
-            'Used internally to link packagesets across distroseries'))
-=======
     distroseries = exported(Reference(
         IDistroSeries, title=_("Distribution series"), required=True,
         readonly=True,
@@ -102,7 +79,6 @@
         readonly=True,
         description=_(
             'Used internally to link package sets across distro series.'))
->>>>>>> b7e11552
 
     def sourcesIncluded(direct_inclusion=False):
         """Get all source names associated with this package set.
@@ -377,16 +353,12 @@
             IDistroSeries, title=_("Distroseries"), required=False,
             readonly=True, description=_(
                 "The distribution series to which the packageset "
-<<<<<<< HEAD
-                "is related.")))
-=======
                 "is related.")),
         related_set=Reference(
             IPackageset, title=_("Related package set"), required=False,
             readonly=True, description=_(
                 "The new package set will share the package set group "
                 "with this one.")))
->>>>>>> b7e11552
     @export_factory_operation(IPackageset, [])
     def new(name, description, owner, distroseries=None, related_set=None):
         """Create a new package set.
