# Copyright 2009 Canonical Ltd.  This software is licensed under the
# GNU Affero General Public License version 3 (see the file LICENSE).

# pylint: disable-msg=E0211,E0213

"""Interfaces including and related to IProduct."""

__metaclass__ = type

__all__ = [
    'InvalidProductName',
    'IProduct',
    'IProductModerateRestricted',
    'IProductDriverRestricted',
    'IProductEditRestricted',
    'IProductPublic',
    'IProductReviewSearch',
    'IProductSet',
    'License',
    'LicenseStatus',
    'NoSuchProduct',
    'valid_sourceforge_project_name',
    ]


import re
from textwrap import dedent

from lazr.enum import (
    DBEnumeratedType,
    DBItem,
    )
from lazr.lifecycle.snapshot import doNotSnapshot
from lazr.restful.declarations import (
    call_with,
    collection_default_content,
    export_as_webservice_collection,
    export_as_webservice_entry,
    export_factory_operation,
    export_operation_as,
    export_read_operation,
    exported,
    operation_parameters,
    operation_returns_collection_of,
    operation_returns_entry,
    rename_parameters_as,
    REQUEST_USER,
    )
from lazr.restful.fields import (
    CollectionField,
    Reference,
    ReferenceChoice,
    )
from zope.interface import (
    Attribute,
    Interface,
    )
from zope.schema import (
    Bool,
    Choice,
    Date,
    Datetime,
    Int,
    Object,
    Set,
    Text,
    TextLine,
    )
from zope.schema.vocabulary import SimpleVocabulary

from canonical.launchpad import _
from canonical.launchpad.interfaces.launchpad import (
    IHasAppointedDriver,
    IHasDrivers,
    IHasExternalBugTracker,
    IHasIcon,
    IHasLogo,
    IHasMugshot,
    )
from canonical.launchpad.validators import LaunchpadValidationError
from canonical.launchpad.validators.name import name_validator
from lp.app.errors import NameLookupFailed
from lp.app.interfaces.headings import IRootContext
from lp.app.interfaces.launchpad import (
    ILaunchpadUsage,
    IServiceUsage,
    )
from lp.blueprints.interfaces.specificationtarget import ISpecificationTarget
from lp.blueprints.interfaces.sprint import IHasSprints
from lp.bugs.interfaces.bugsupervisor import IHasBugSupervisor
from lp.bugs.interfaces.bugtarget import (
    IBugTarget,
    IOfficialBugTagTargetPublic,
    IOfficialBugTagTargetRestricted,
    )
from lp.bugs.interfaces.securitycontact import IHasSecurityContact
from lp.code.interfaces.branchvisibilitypolicy import (
    IHasBranchVisibilityPolicy,
    )
from lp.code.interfaces.hasbranches import (
    IHasBranches,
    IHasCodeImports,
    IHasMergeProposals,
    )
from lp.code.interfaces.hasrecipes import IHasRecipes
from lp.registry.interfaces.announcement import IMakesAnnouncements
from lp.registry.interfaces.commercialsubscription import (
    ICommercialSubscription,
    )
from lp.registry.interfaces.karma import IKarmaContext
from lp.registry.interfaces.milestone import (
    ICanGetMilestonesDirectly,
    IHasMilestones,
    )
from lp.registry.interfaces.pillar import IPillar
from lp.registry.interfaces.productrelease import IProductRelease
from lp.registry.interfaces.productseries import IProductSeries
from lp.registry.interfaces.projectgroup import IProjectGroup
from lp.registry.interfaces.role import IHasOwner
from lp.registry.interfaces.structuralsubscription import (
    IStructuralSubscriptionTarget,
    )
from lp.services.fields import (
    Description,
    IconImageUpload,
    LogoImageUpload,
    MugshotImageUpload,
    PersonChoice,
    ProductBugTracker,
    ProductNameField,
    PublicPersonChoice,
    Summary,
    Title,
    URIField,
    )
<<<<<<< HEAD
from lp.translations.interfaces.hastranslationimports import (
    IHasTranslationImports,
    )
from lp.translations.interfaces.translationgroup import ITranslationPolicy
=======
from lp.translations.interfaces.translationpolicy import ITranslationPolicy
>>>>>>> b7ab839a

# This is based on the definition of <label> in RFC 1035, section
# 2.3.1, which is what SourceForge project names are based on.
re_valid_rfc1035_label = re.compile(
    '^[a-zA-Z](?:[a-zA-Z0-9-]{,61}[a-zA-Z0-9])?$')


def valid_sourceforge_project_name(project_name):
    """Is this is a valid SourceForge project name?

    Project names must be valid domain name components.

        >>> valid_sourceforge_project_name('mailman')
        True

        >>> valid_sourceforge_project_name('hop-2-hop')
        True

        >>> valid_sourceforge_project_name('quake3')
        True

    They cannot start with a number.

        >>> valid_sourceforge_project_name('1mailman')
        False

    Nor can they start or end with a hyphen.

        >>> valid_sourceforge_project_name('-mailman')
        False

        >>> valid_sourceforge_project_name('mailman-')
        False

    They must be between 1 and 63 characters in length.

        >>> valid_sourceforge_project_name('x' * 0)
        False

        >>> valid_sourceforge_project_name('x' * 1)
        True

        >>> valid_sourceforge_project_name('x' * 63)
        True

        >>> valid_sourceforge_project_name('x' * 64)
        False

    """
    return re_valid_rfc1035_label.match(project_name) is not None


def sourceforge_project_name_validator(project_name):
    """Raise a validation exception if the name is not valid.

        >>> sourceforge_project_name_validator('valid')
        True

        >>> sourceforge_project_name_validator(
        ...     '1nvalid') #doctest: +ELLIPSIS,+NORMALIZE_WHITESPACE
        Traceback (most recent call last):
        ...
        LaunchpadValidationError: SourceForge project names...
    """
    if valid_sourceforge_project_name(project_name):
        return True
    else:
        raise LaunchpadValidationError(
            _(dedent("""
                SourceForge project names must begin with a letter (A
                to Z; case does not matter), followed by zero or more
                letters, numbers, or hyphens, then end with a letter
                or number. In total it must not be more than 63
                characters in length.""")))


class LicenseStatus(DBEnumeratedType):
    """The status of a project's license review."""

    OPEN_SOURCE = DBItem(
        10, "Open Source",
        u"This project&rsquo;s license is open source.")
    PROPRIETARY = DBItem(
        20, "Proprietary",
        u"This project&rsquo;s license is proprietary.")
    UNREVIEWED = DBItem(
        30, "Unreviewed",
        u"This project&rsquo;s license has not been reviewed.")
    UNSPECIFIED = DBItem(
        40, "Unspecified",
        u"This project&rsquo;s license has not been specified.")


class License(DBEnumeratedType):
    """Licenses under which a project's code can be released."""

    # Sort licenses alphabetically by their description.
    sort_order = (
        'ACADEMIC', 'APACHE', 'ARTISTIC', 'ARTISTIC_2_0',
        'BSD', 'COMMON_PUBLIC',
        'CC_BY', 'CC_BY_SA', 'CC_0', 'ECLIPSE',
        'EDUCATIONAL_COMMUNITY', 'AFFERO', 'GNU_GFDL_NO_OPTIONS',
        'GNU_GPL_V2', 'GNU_GPL_V3', 'GNU_LGPL_V2_1', 'GNU_LGPL_V3', 'MIT',
        'MPL', 'OFL', 'OPEN_SOFTWARE', 'PERL', 'PHP', 'PUBLIC_DOMAIN',
        'PYTHON', 'ZPL',
        'DONT_KNOW', 'OTHER_PROPRIETARY', 'OTHER_OPEN_SOURCE')

    ACADEMIC = DBItem(
        10, "Academic Free License",
        url='http://www.opensource.org/licenses/afl-3.0.php')
    AFFERO = DBItem(
        20, "GNU Affero GPL v3",
        url='http://www.opensource.org/licenses/agpl-v3.html')
    APACHE = DBItem(
        30, "Apache License",
        url='http://www.opensource.org/licenses/apache2.0.php')
    ARTISTIC = DBItem(
        40, "Artistic License 1.0",
        url='http://opensource.org/licenses/artistic-license-1.0.php')
    ARTISTIC_2_0 = DBItem(
        45, 'Artistic License 2.0',
        url='http://www.opensource.org/licenses/artistic-license-2.0.php')
    BSD = DBItem(
        50, "Simplified BSD License",
        url='http://www.opensource.org/licenses/bsd-license.php')
    COMMON_PUBLIC = DBItem(
        80, "Common Public License",
        url='http://www.opensource.org/licenses/cpl1.0.php')
    ECLIPSE = DBItem(
        90, "Eclipse Public License",
        url='http://www.opensource.org/licenses/eclipse-1.0.php')
    EDUCATIONAL_COMMUNITY = DBItem(
        100, "Educational Community License",
        url='http://www.opensource.org/licenses/ecl2.php')
    GNU_GPL_V2 = DBItem(
        130, "GNU GPL v2",
        url='http://www.opensource.org/licenses/gpl-2.0.php')
    GNU_GPL_V3 = DBItem(
        135, "GNU GPL v3",
        url='http://www.opensource.org/licenses/gpl-3.0.html')
    GNU_LGPL_V2_1 = DBItem(
        150, "GNU LGPL v2.1",
        url='http://www.opensource.org/licenses/lgpl-2.1.php')
    GNU_LGPL_V3 = DBItem(
        155, "GNU LGPL v3",
        url='http://www.opensource.org/licenses/lgpl-3.0.html')
    MIT = DBItem(
        160, "MIT / X / Expat License",
        url='http://www.opensource.org/licenses/mit-license.php')
    MPL = DBItem(
        170, "Mozilla Public License",
        url='http://www.opensource.org/licenses/mozilla1.1.php')
    OPEN_SOFTWARE = DBItem(
        190, "Open Software License v 3.0",
        url='http://www.opensource.org/licenses/osl-3.0.php')
    # XXX BarryWarsaw 2009-06-10 There is really no such thing as the "Perl
    # License".  See bug 326308 for details.  We can't remove this option
    # because of the existing data in production, however the plan is to hide
    # this choice from users during project creation as part of bug 333932.
    PERL = DBItem(
        200, "Perl License")
    PHP = DBItem(
        210, "PHP License",
        url='http://www.opensource.org/licenses/php.php')
    PUBLIC_DOMAIN = DBItem(
        220, "Public Domain",
        url='https://answers.launchpad.net/launchpad/+faq/564')
    PYTHON = DBItem(
        230, "Python License",
        url='http://www.opensource.org/licenses/PythonSoftFoundation.php')
    ZPL = DBItem(
        280, "Zope Public License",
        url='http://www.opensource.org/licenses/zpl.php')
    CC_BY = DBItem(
        300, 'Creative Commons - Attribution',
        url='http://creativecommons.org/about/licenses')
    CC_BY_SA = DBItem(
        310, 'Creative Commons - Attribution Share Alike',
        url='http://creativecommons.org/about/licenses')
    CC_0 = DBItem(
        320, 'Creative Commons - No Rights Reserved',
        url='http://creativecommons.org/about/cc0')
    GNU_GFDL_NO_OPTIONS = DBItem(
        330, "GNU GFDL no options",
        url='http://www.gnu.org/copyleft/fdl.html')
    OFL = DBItem(
        340, "Open Font License v1.1",
        url='http://scripts.sil.org/OFL')
    # This is a placeholder "license" for users who know they want something
    # open source but haven't yet chosen a license for their project.  We do
    # not want to block them from registering their project, but this choice
    # will allow us to nag them later.
    DONT_KNOW = DBItem(3000, "I don't know yet")

    OTHER_PROPRIETARY = DBItem(1000, "Other/Proprietary")
    OTHER_OPEN_SOURCE = DBItem(1010, "Other/Open Source")


class IProductDriverRestricted(Interface):
    """`IProduct` properties which require launchpad.Driver permission."""

    @call_with(owner=REQUEST_USER)
    @rename_parameters_as(releasefileglob="release_url_pattern")
    @export_factory_operation(
        IProductSeries, ['name', 'summary', 'branch', 'releasefileglob'])
    @export_operation_as('newSeries')
    def newSeries(owner, name, summary, branch=None, releasefileglob=None):
        """Creates a new `IProductSeries` for this `IProduct`.

        :param owner: The registrant of this series.
        :param name: The unique name of this series.
        :param summary: The summary of the purpose and focus of development
            of this series.
        :param branch: The bazaar branch that contains the code for
            this series.
        :param releasefileglob: The public URL pattern where release files can
            be automatically downloaded from and linked to this series.
        """


class IProductEditRestricted(IOfficialBugTagTargetRestricted):
    """`IProduct` properties which require launchpad.Edit permission."""


class IProductModerateRestricted(Interface):
    """`IProduct` properties which require launchpad.Moderate."""

    qualifies_for_free_hosting = exported(
        Bool(
            title=_("Qualifies for free hosting"),
            readonly=True,
            description=_(
                "Whether the project's licensing qualifies it for free "
                "use of launchpad.")))

    reviewer_whiteboard = exported(
        Text(
            title=_('Notes for the project reviewer'),
            required=False,
            description=_(
                "Notes on the project's license, editable only by reviewers "
                "(Admins and Commercial Admins).")))

    is_permitted = exported(
        Bool(
            title=_("Is Permitted"),
            readonly=True,
            description=_(
                "Whether the project's licensing qualifies for free "
                "hosting or the project has an up-to-date "
                "subscription.")))

    license_reviewed = exported(
        Bool(
            title=_('Project reviewed'),
            description=_("Whether or not this project has been reviewed. "
                          "If you looked at the project and how it uses "
                          "Launchpad, you reviewed it.")))

    license_approved = exported(
        Bool(
            title=_("Project approved"),
            description=_(
                "The project is legitimate and its license appears valid. "
                "Not applicable to 'Other/Proprietary'.")))


class IProductPublic(
    IBugTarget, ICanGetMilestonesDirectly, IHasAppointedDriver, IHasBranches,
    IHasBranchVisibilityPolicy, IHasDrivers, IHasExternalBugTracker, IHasIcon,
    IHasLogo, IHasMergeProposals, IHasMilestones,
    IHasMugshot, IHasOwner, IHasSecurityContact, IHasSprints,
    IHasTranslationImports, ITranslationPolicy, IKarmaContext,
    ILaunchpadUsage, IMakesAnnouncements, IOfficialBugTagTargetPublic,
    IPillar, ISpecificationTarget, IHasRecipes, IHasCodeImports,
    IServiceUsage):
    """Public IProduct properties."""

    id = Int(title=_('The Project ID'))

    project = exported(
        ReferenceChoice(
            title=_('Part of'),
            required=False,
            vocabulary='ProjectGroup',
            schema=IProjectGroup,
            description=_(
                'Project group. This is an overarching initiative that '
                'includes several related projects. For example, the Mozilla '
                'Project produces Firefox, Thunderbird and Gecko. This '
                'information is used to group those projects in a coherent '
                'way. If you make this project part of a group, the group '
                'preferences and decisions around bug tracking, translation '
                'and security policy will apply to this project.')),
        exported_as='project_group')

    owner = exported(
        PersonChoice(
            title=_('Maintainer'),
            required=True,
            vocabulary='ValidOwner',
            description=_("The person or team who maintains the project "
                          "information in Launchpad.")))

    registrant = exported(
        PublicPersonChoice(
            title=_('Registrant'),
            required=True,
            readonly=True,
            vocabulary='ValidPersonOrTeam',
            description=_("This person registered the project in "
                          "Launchpad.")))

    driver = exported(
        PersonChoice(
            title=_("Driver"),
            description=_(
                "This person or team will be able to set feature goals for "
                "and approve bug targeting or backporting for ANY major "
                "series in this project. You might want to leave this blank "
                "and just appoint a team for each specific series, rather "
                "than having one project team that does it all."),
            required=False, vocabulary='ValidPersonOrTeam'))

    drivers = Attribute(
        "Presents the drivers of this project as a list. A list is "
        "required because there might be a project driver and also a "
        "driver appointed in the overarching project group.")

    name = exported(
        ProductNameField(
            title=_('Name'),
            constraint=name_validator,
            description=_(
                "At least one lowercase letter or number, followed by "
                "letters, numbers, dots, hyphens or pluses. "
                "Keep this name short; it is used in URLs as shown above.")))

    displayname = exported(
        TextLine(
            title=_('Display Name'),
            description=_("""The name of the project as it would appear in a
                paragraph.""")),
        exported_as='display_name')

    title = exported(
        Title(
            title=_('Title'),
            description=_("The project title. Should be just a few words.")))

    summary = exported(
        Summary(
            title=_('Summary'),
            description=_(
                "A short paragraph to introduce the project's work.")))

    description = exported(
        Description(
            title=_('Description'),
            required=False,
            description=_(
                "Details about the project's work, highlights, goals, and "
                "how to contribute. Use plain text, paragraphs are preserved "
                "and URLs are linked in pages. Don't repeat the Summary.")))

    datecreated = exported(
        Datetime(
            title=_('Date Created'),
            required=True, readonly=True,
            description=_("The date this project was created in Launchpad.")),
        exported_as='date_created')

    homepageurl = exported(
        URIField(
            title=_('Homepage URL'),
            required=False,
            allowed_schemes=['http', 'https', 'ftp'], allow_userinfo=False,
            description=_("""The project home page. Please include
                the http://""")),
        exported_as="homepage_url")

    wikiurl = exported(
        URIField(
            title=_('Wiki URL'),
            required=False,
            allowed_schemes=['http', 'https', 'ftp'], allow_userinfo=False,
            description=_("""The full URL of this project's wiki, if it has
                one. Please include the http://""")),
        exported_as='wiki_url')

    screenshotsurl = exported(
        URIField(
            title=_('Screenshots URL'),
            required=False,
            allowed_schemes=['http', 'https', 'ftp'], allow_userinfo=False,
            description=_("""The full URL for screenshots of this project,
                if available. Please include the http://""")),
        exported_as='screenshots_url')

    downloadurl = exported(
        URIField(
            title=_('Download URL'),
            required=False,
            allowed_schemes=['http', 'https', 'ftp'], allow_userinfo=False,
            description=_("""The full URL where downloads for this project
                are located, if available. Please include the http://""")),
        exported_as='download_url')

    programminglang = exported(
        TextLine(
            title=_('Programming Languages'),
            required=False,
            description=_("""A comma delimited list of programming
                languages used for this project.""")),
        exported_as='programming_language')

    sourceforgeproject = exported(
        TextLine(
            title=_('Sourceforge Project'),
            required=False,
            constraint=sourceforge_project_name_validator,
            description=_("""The SourceForge project name for
                this project, if it is in sourceforge.""")),
        exported_as='sourceforge_project')

    freshmeatproject = exported(
        TextLine(
            title=_('Freshmeat Project'),
            required=False, description=_("""The Freshmeat project name for
                this project, if it is in freshmeat.""")),
        exported_as='freshmeat_project')

    homepage_content = Text(
        title=_("Homepage Content"), required=False,
        description=_(
            "The content of this project's home page. Edit this and it will "
            "be displayed for all the world to see. It is NOT a wiki "
            "so you cannot undo changes."))

    icon = exported(
        IconImageUpload(
            title=_("Icon"), required=False,
            default_image_resource='/@@/product',
            description=_(
                "A small image of exactly 14x14 pixels and at most 5kb in "
                "size, that can be used to identify this project. The icon "
                "will be displayed next to the project name everywhere in "
                "Launchpad that we refer to the project and link to it.")))

    logo = exported(
        LogoImageUpload(
            title=_("Logo"), required=False,
            default_image_resource='/@@/product-logo',
            description=_(
                "An image of exactly 64x64 pixels that will be displayed in "
                "the heading of all pages related to this project. It should "
                "be no bigger than 50kb in size.")))

    mugshot = exported(
        MugshotImageUpload(
            title=_("Brand"), required=False,
            default_image_resource='/@@/product-mugshot',
            description=_(
                "A large image of exactly 192x192 pixels, that will be "
                "displayed on this project's home page in Launchpad. It "
                "should be no bigger than 100kb in size.")),
        exported_as='brand')

    autoupdate = Bool(
        title=_('Automatic update'),
        description=_("Whether or not this project's attributes are "
                      "updated automatically."))

    private_bugs = Bool(title=_('Private bugs'),
                        description=_(
                            "Whether or not bugs reported into this project "
                            "are private by default."))
    licenses = exported(
        Set(title=_('Licenses'),
            value_type=Choice(vocabulary=License)))

    license_info = exported(
        Description(
            title=_('Description of additional licenses'),
            required=False,
            description=_(
                "Description of licenses that do not appear in the list "
                "above.")))

    bugtracker = exported(
        ProductBugTracker(
            title=_('Bugs are tracked'),
            vocabulary="BugTracker"),
        exported_as='bug_tracker')

    sourcepackages = Attribute(_("List of packages for this product"))

    date_next_suggest_packaging = exported(
        Datetime(
            title=_('Next suggest packaging date'),
            description=_(
                "The date when Launchpad can resume suggesting Ubuntu "
                "packages that the project provides. The default value is "
                "one year after a user states the project is not packaged "
                "in Ubuntu."),
            required=False))

    distrosourcepackages = Attribute(_("List of distribution packages for "
        "this product"))

    ubuntu_packages = Attribute(
        _("List of distribution packages for this product in Ubuntu"))

    series = exported(
        doNotSnapshot(
            CollectionField(value_type=Object(schema=IProductSeries))))

    development_focus = exported(
        ReferenceChoice(
            title=_('Development focus'), required=True,
            vocabulary='FilteredProductSeries',
            schema=IProductSeries,
            description=_(
                'The series that represents the master or trunk branch. '
                'The Bazaar URL lp:<project> points to the development focus '
                'series branch.')))
    development_focusID = Attribute("The development focus ID.")

    name_with_project = Attribute(_("Returns the product name prefixed "
        "by the project name, if a project is associated with this "
        "product; otherwise, simply returns the product name."))

    releases = exported(
        doNotSnapshot(
            CollectionField(
                title=_("An iterator over the ProductReleases for "
                        "this product."),
                readonly=True,
                value_type=Reference(schema=IProductRelease))))

    translation_focus = exported(
        ReferenceChoice(
            title=_("Translation Focus"), required=False,
            vocabulary='FilteredProductSeries',
            schema=IProductSeries,
            description=_(
                'The ProductSeries where translations are focused.')))

    translatable_packages = Attribute(
        "A list of the source packages for this product that can be "
        "translated sorted by distroseries.name and sourcepackage.name.")

    translatable_series = Attribute(
        "A list of the series of this product for which we have translation "
        "templates.")

    obsolete_translatable_series = Attribute("""
        A list of the series of this product with obsolete translation
        templates.""")

    primary_translatable = Attribute(
        "The best guess we have for what new translators will want to "
        "translate for a given product: the latest series for which we have "
        "templates, and failing that, an Ubuntu package.")

    translationgroups = Attribute("The list of applicable translation "
        "groups for a product. There can be several: one from the product, "
        "and potentially one from the project, too.")

    aggregatetranslationpermission = Attribute("The translation permission "
        "that applies to translations in this product, based on the "
        "permissions that apply to the product as well as its project.")

    commercial_subscription = exported(
        Reference(
            ICommercialSubscription,
            title=_("Commercial subscriptions"),
            description=_(
                "An object which contains the timeframe and the voucher "
                "code of a subscription.")))

    commercial_subscription_is_due = exported(
            Bool(
                title=_("Commercial subscription is due"),
                readonly=True,
                description=_(
                    "Whether the project's licensing requires a new "
                    "commercial subscription to use launchpad.")))

    license_status = Attribute("""
        Whether the license is OPENSOURCE, UNREVIEWED, or PROPRIETARY.""")

    remote_product = exported(
        TextLine(
            title=_('Remote bug tracker project id'), required=False,
            description=_(
                "Some bug trackers host multiple projects at the same URL "
                "and require an identifier for the specific project.")))

    def getVersionSortedSeries(filter_obsolete=False):
        """Return all the series sorted by the name field as a version.

        The development focus field is an exception. It will always
        be sorted first.

        :param filter_obsolete: If true, do not include any series with
                                SeriesStatus.OBSOLETE in the results.
        """

    def redeemSubscriptionVoucher(voucher, registrant, purchaser,
                                  subscription_months, whiteboard=None,
                                  current_datetime=None):
        """Redeem a voucher and extend the subscription expiration date.

        The voucher must have already been verified to be redeemable.
        :param voucher: The voucher id as tracked in the external system.
        :param registrant: Who is redeeming the voucher.
        :param purchaser: Who purchased the voucher.  May not be known.
        :param subscription_months: integer indicating the number of months
            the voucher is for.
        :param whiteboard: Notes for this activity.
        :param current_datetime: Current time.  Will be datetime.now() if not
            specified.
        :return: None
        """

    def getPackage(distroseries):
        """Return a package in that distroseries for this product."""

    @operation_parameters(
        name=TextLine(title=_("Name"), required=True))
    @operation_returns_entry(IProductSeries)
    @export_read_operation()
    def getSeries(name):
        """Return the series for this product for the given name, or None."""

    @operation_parameters(
        version=TextLine(title=_("Version"), required=True))
    @operation_returns_entry(IProductRelease)
    @export_read_operation()
    def getRelease(version):
        """Return the release for this product that has the version given."""

    def getMilestonesAndReleases():
        """Return all the milestones and releases for this product."""

    def packagedInDistros():
        """Returns the distributions this product has been packaged in."""

    def userCanEdit(user):
        """Can the user edit this product?"""

    def getLinkedBugWatches():
        """Return all the bug watches that are linked to this Product.

        Being linked, means that a bug watch having the same bug tracker
        as this Product is using, is linked to a bug task targeted to
        this Product.
        """

    @operation_parameters(
        include_inactive=Bool(title=_("Include inactive"),
                              required=False, default=False))
    @export_read_operation()
    @export_operation_as('get_timeline')
    def getTimeline(include_inactive):
        """Return basic timeline data useful for creating a diagram.

        The number of milestones returned per series is limited.
        """


class IProduct(
    IHasBugSupervisor, IProductEditRestricted,
    IProductModerateRestricted, IProductDriverRestricted,
    IProductPublic, IRootContext, IStructuralSubscriptionTarget):
    """A Product.

    The Launchpad Registry describes the open source world as ProjectGroups
    and Products. Each ProjectGroup may be responsible for several Products.
    For example, the Mozilla Project has Firefox, Thunderbird and The
    Mozilla App Suite as Products, among others.
    """

    export_as_webservice_entry('project')

# Fix cyclic references.
IProjectGroup['products'].value_type = Reference(IProduct)
IProductRelease['product'].schema = IProduct


class IProductSet(Interface):
    export_as_webservice_collection(IProduct)

    title = Attribute("The set of Products registered in the Launchpad")

    people = Attribute(
        "The PersonSet, placed here so we can easily render "
        "the list of latest teams to register on the /projects/ page.")

    all_active = Attribute(
        "All the active products, sorted newest first.")

    def __iter__():
        """Return an iterator over all the active products."""

    def __getitem__(name):
        """Get a product by its name."""

    def get(productid):
        """Get a product by its id.

        If the product can't be found a NotFoundError will be
        raised.
        """

    def getByName(name, ignore_inactive=False):
        """Return the product with the given name, ignoring inactive products
        if ignore_inactive is True.

        Return None if there is no such product.
        """

    def getProductsWithBranches(num_products=None):
        """Return an iterator over all active products that have branches.

        If num_products is not None, then the first `num_products` are
        returned.
        """

    @call_with(owner=REQUEST_USER)
    @rename_parameters_as(
        displayname='display_name', project='project_group',
        homepageurl='home_page_url', screenshotsurl='screenshots_url',
        freshmeatproject='freshmeat_project', wikiurl='wiki_url',
        downloadurl='download_url',
        sourceforgeproject='sourceforge_project',
        programminglang='programming_lang')
    @export_factory_operation(
        IProduct, ['name', 'displayname', 'title', 'summary', 'description',
                   'project', 'homepageurl', 'screenshotsurl',
                   'downloadurl', 'freshmeatproject', 'wikiurl',
                   'sourceforgeproject', 'programminglang',
                   'license_reviewed', 'licenses', 'license_info',
                   'registrant'])
    @export_operation_as('new_project')
    def createProduct(owner, name, displayname, title, summary,
                      description=None, project=None, homepageurl=None,
                      screenshotsurl=None, wikiurl=None,
                      downloadurl=None, freshmeatproject=None,
                      sourceforgeproject=None, programminglang=None,
                      license_reviewed=False, mugshot=None, logo=None,
                      icon=None, licenses=None, license_info=None,
                      registrant=None):
        """Create and return a brand new Product.

        See `IProduct` for a description of the parameters.
        """

    @operation_parameters(
        search_text=TextLine(title=_("Search text")),
        active=Bool(title=_("Is the project active")),
        license_reviewed=Bool(title=_("Is the project license reviewed")),
        licenses = Set(title=_('Licenses'),
                       value_type=Choice(vocabulary=License)),
        license_info_is_empty=Bool(title=_("License info is empty")),
        has_zero_licenses=Bool(title=_("Has zero licenses")),
        created_after=Date(title=_("Created after date")),
        created_before=Date(title=_("Created before date")),
        subscription_expires_after=Date(
            title=_("Subscription expires after")),
        subscription_expires_before=Date(
            title=_("Subscription expired before")),
        subscription_modified_after=Date(
            title=_("Subscription modified after")),
        subscription_modified_before=Date(
            title=_("Subscription modified before")))
    @operation_returns_collection_of(IProduct)
    @export_read_operation()
    @export_operation_as('licensing_search')
    def forReview(search_text=None,
                  active=None,
                  license_reviewed=None,
                  licenses=None,
                  license_info_is_empty=None,
                  has_zero_licenses=None,
                  created_after=None,
                  created_before=None,
                  subscription_expires_after=None,
                  subscription_expires_before=None,
                  subscription_modified_after=None,
                  subscription_modified_before=None):
        """Return an iterator over products that need to be reviewed."""

    @collection_default_content()
    @operation_parameters(text=TextLine(title=_("Search text")))
    @operation_returns_collection_of(IProduct)
    @export_read_operation()
    def search(text=None, soyuz=None,
               rosetta=None, malone=None,
               bazaar=None):
        """Search through the Registry database for products that match the
        query terms. text is a piece of text in the title / summary /
        description fields of product. soyuz, bazaar, malone etc are
        hints as to whether the search should be limited to products
        that are active in those Launchpad applications."""

    @operation_returns_collection_of(IProduct)
    @call_with(quantity=None)
    @export_read_operation()
    def latest(quantity=5):
        """Return the latest projects registered in Launchpad.

        If the quantity is not specified or is a value that is not 'None'
        then the set of projects returned is limited to that value (the
        default quantity is 5).  If quantity is 'None' then all projects are
        returned.  For the web service it is not possible to specify the
        quantity, so all projects are returned, latest first.
        """

    def getTranslatables():
        """Return an iterator over products that have translatable resources.

        Skips products that are not configured to be translated in
        Launchpad, as well as non-active ones.
        """

    def featuredTranslatables(maximumproducts=8):
        """Return an iterator over a random sample of translatable products.

        Similar to `getTranslatables`, except the number of results is
        limited and they are randomly chosen.

        :param maximum_products: Maximum number of products to be
            returned.
        :return: An iterator over active, translatable products.
        """
        # XXX JeroenVermeulen 2008-07-31 bug=253583: this is not
        # currently used!

    def count_all():
        """Return a count of the total number of products registered in
        Launchpad."""

    def count_translatable():
        """Return a count of the number of products that have
        upstream-oriented translations configured in Rosetta."""

    def count_buggy():
        """Return the number of products that have bugs associated with them
        in Launchpad."""

    def count_featureful():
        """Return the number of products that have specs associated with
        them in Blueprint."""

    def count_reviewed():
        """Return a count of the number of products in the Launchpad that
        are both active and reviewed."""

    def count_answered():
        """Return the number of projects that have questions and answers
        associated with them.
        """

    def count_codified():
        """Return the number of projects that have branches associated with
        them.
        """

    def getProductsWithNoneRemoteProduct(bugtracker_type=None):
        """Get all the IProducts having a `remote_product` of None

        The result can be filtered to only return Products associated
        with a given bugtracker type.
        """

    def getSFLinkedProductsWithNoneRemoteProduct(self):
        """Get IProducts with a sourceforge project and no remote_product."""


emptiness_vocabulary = SimpleVocabulary.fromItems(
        [('Empty', True), ('Not Empty', False)])


class IProductReviewSearch(Interface):
    """A search form for products being reviewed."""

    search_text = TextLine(
      title=_('Search text'),
      description=_("Search text in the product's name, displayname, title, "
                    "summary, and description."),
      required=False)

    active = Choice(
        title=_('Active'), values=[True, False],
        required=False, default=True)

    license_reviewed = Choice(
        title=_('Project Reviewed'), values=[True, False],
        required=False, default=False)

    license_approved = Choice(
        title=_('Project Approved'), values=[True, False],
        required=False, default=False)

    license_info_is_empty = Choice(
        title=_('Description of additional licenses'),
        description=_('Either this field or any one of the selected licenses'
                      ' must match.'),
        vocabulary=emptiness_vocabulary, required=False, default=None)

    licenses = Set(
        title=_('Licenses'),
        value_type=Choice(vocabulary=License),
        required=False,
        default=set())

    has_zero_licenses = Choice(
        title=_('Or has no license specified'),
        values=[True, False], required=False)

    created_after = Date(title=_("Created between"), required=False)

    created_before = Date(title=_("and"), required=False)

    subscription_expires_after = Date(
        title=_("Subscription expires between"), required=False)

    subscription_expires_before = Date(
        title=_("and"), required=False)

    subscription_modified_after = Date(
        title=_("Subscription modified between"), required=False)

    subscription_modified_before = Date(
        title=_("and"), required=False)


class NoSuchProduct(NameLookupFailed):
    """Raised when we try to find a product that doesn't exist."""

    _message_prefix = "No such product"


class InvalidProductName(LaunchpadValidationError):

    def __init__(self, name):
        self.name = name
        LaunchpadValidationError.__init__(
            self, "Invalid name for product: %s." % (name, ))


# Fix circular imports.
from lp.registry.interfaces.distributionsourcepackage import (
    IDistributionSourcePackage)
IDistributionSourcePackage['upstream_product'].schema = IProduct<|MERGE_RESOLUTION|>--- conflicted
+++ resolved
@@ -133,14 +133,10 @@
     Title,
     URIField,
     )
-<<<<<<< HEAD
 from lp.translations.interfaces.hastranslationimports import (
     IHasTranslationImports,
     )
-from lp.translations.interfaces.translationgroup import ITranslationPolicy
-=======
 from lp.translations.interfaces.translationpolicy import ITranslationPolicy
->>>>>>> b7ab839a
 
 # This is based on the definition of <label> in RFC 1035, section
 # 2.3.1, which is what SourceForge project names are based on.
