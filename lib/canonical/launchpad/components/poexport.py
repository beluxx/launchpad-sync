--- conflicted
+++ resolved
@@ -320,21 +320,10 @@
 
             # Output the current PO file.
 
-<<<<<<< HEAD
-            if pofile is not None:
-                exported_file = dump_file(pofile)
-                pofile_output(potemplate, language, variant, exported_file)
-
-            # Generate the header of the new PO file.
-
-            header = POHeader(
-                commentText=row.potopcomment,
-                msgstr=row.poheader)
-=======
             if exported_file is not None:
-                pofile_output(potemplate, language, variant,
-                    exported_file.export_string())
->>>>>>> 04a2952e
+                exported_file_content = dump_file(exported_file)
+                pofile_output(
+                    potemplate, language, variant, exported_file_content)
 
             # Get the pot header
             if row.potheader is None:
@@ -489,16 +478,9 @@
                 msgset.flags.append('fuzzy')
         exported_file.append(msgset)
 
-<<<<<<< HEAD
-    if pofile is not None:
-        exported_file = dump_file(pofile)
-        pofile_output(potemplate, language, variant, exported_file)
-
-=======
     if exported_file is not None:
-        pofile_output(potemplate, language, variant,
-            exported_file.export_string())
->>>>>>> 04a2952e
+        exported_file_content = dump_file(exported_file)
+        pofile_output(potemplate, language, variant, exported_file_content)
 
 class FilePOFileOutput:
     """Output PO files from an export to a single file handle."""
