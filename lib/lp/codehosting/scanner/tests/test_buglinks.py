--- conflicted
+++ resolved
@@ -15,19 +15,10 @@
 from zope.security.proxy import removeSecurityProxy
 
 from canonical.config import config
-<<<<<<< HEAD
-from canonical.launchpad.interfaces import (
-    IBugBranchSet,
-    IBugSet,
-    )
 from canonical.testing.layers import LaunchpadZopelessLayer
 from lp.app.errors import NotFoundError
-=======
-from canonical.launchpad.webapp.interfaces import NotFoundError
-from canonical.testing.layers import LaunchpadZopelessLayer
 from lp.bugs.interfaces.bug import IBugSet
 from lp.bugs.interfaces.bugbranch import IBugBranchSet
->>>>>>> 37edc189
 from lp.code.interfaces.revision import IRevisionSet
 from lp.codehosting.scanner import events
 from lp.codehosting.scanner.buglinks import BugBranchLinker
@@ -136,8 +127,8 @@
         self.bug1.addTask(self.bug1.owner, distro)
         self.bug2 = self.factory.makeBug()
         self.new_db_branch = self.factory.makeAnyBranch()
-        removeSecurityProxy(distro).max_bug_heat = 0;
-        removeSecurityProxy(dsp).max_bug_heat = 0;
+        removeSecurityProxy(distro).max_bug_heat = 0
+        removeSecurityProxy(dsp).max_bug_heat = 0
         self.layer.txn.commit()
 
     def getBugURL(self, bug):
