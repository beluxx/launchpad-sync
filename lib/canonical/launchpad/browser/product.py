# Copyright 2004-2007 Canonical Ltd.  All rights reserved.

"""Browser views for products."""

__metaclass__ = type

__all__ = [
    'ProductNavigation',
    'ProductDynMenu',
    'ProductShortLink',
    'ProductSOP',
    'ProductFacets',
    'ProductOverviewMenu',
    'ProductBugsMenu',
    'ProductSpecificationsMenu',
    'ProductBountiesMenu',
    'ProductBranchesMenu',
    'ProductTranslationsMenu',
    'ProductView',
    'ProductDownloadFilesView',
    'ProductAddView',
    'ProductBrandingView',
    'ProductEditView',
    'ProductChangeTranslatorsView',
    'ProductReviewView',
    'ProductAddSeriesView',
    'ProductBugContactEditView',
    'ProductReassignmentView',
    'ProductRdfView',
    'ProductSetFacets',
    'ProductSetSOP',
    'ProductSetNavigation',
    'ProductSetContextMenu',
    'ProductSetView',
    'ProductBranchesView',
    'PillarSearchItem',
    ]

import cgi
from operator import attrgetter
from warnings import warn

import zope.security.interfaces
from zope.component import getUtility
from zope.event import notify
from zope.app.form.browser import TextAreaWidget, TextWidget
from zope.app.event.objectevent import ObjectCreatedEvent
from zope.app.pagetemplate.viewpagetemplatefile import ViewPageTemplateFile
from zope.interface import alsoProvides, implements

from canonical.cachedproperty import cachedproperty
from canonical.config import config
from canonical.launchpad import _
from canonical.launchpad.interfaces import (
    ILaunchpadCelebrities, IProduct,
    ICountry, IProductSet, IProductSeries, IProject, ISourcePackage,
    ICalendarOwner, ITranslationImportQueue, NotFoundError,
    IBranchSet, RESOLVED_BUGTASK_STATUSES,
    IPillarNameSet, IDistribution, IHasIcon, UnsafeFormGetSubmissionError)
from canonical.launchpad import helpers
from canonical.launchpad.browser.branding import BrandingChangeView
from canonical.launchpad.browser.branchlisting import BranchListingView
from canonical.launchpad.browser.branchref import BranchRef
from canonical.launchpad.browser.bugtask import (
    BugTargetTraversalMixin, get_buglisting_search_filter_url)
from canonical.launchpad.browser.cal import CalendarTraversalMixin
from canonical.launchpad.browser.faqtarget import FAQTargetNavigationMixin
from canonical.launchpad.browser.person import ObjectReassignmentView
from canonical.launchpad.browser.launchpad import (
    StructuralObjectPresentation, DefaultShortLink)
from canonical.launchpad.browser.productseries import get_series_branch_error
from canonical.launchpad.browser.questiontarget import (
    QuestionTargetFacetMixin, QuestionTargetTraversalMixin)
from canonical.launchpad.browser.seriesrelease import (
    SeriesOrReleasesMixinDynMenu)
from canonical.launchpad.browser.sprint import SprintsMixinDynMenu
from canonical.launchpad.webapp import (
    action, ApplicationMenu, canonical_url, ContextMenu, custom_widget,
    enabled_with_permission, LaunchpadView, LaunchpadEditFormView,
    LaunchpadFormView, Link, Navigation, sorted_version_numbers,
    StandardLaunchpadFacets, stepto, stepthrough, structured)
from canonical.launchpad.webapp.batching import BatchNavigator
from canonical.launchpad.webapp.dynmenu import DynMenu, neverempty
from canonical.librarian.interfaces import ILibrarianClient
from canonical.widgets.product import ProductBugTrackerWidget
from canonical.widgets.textwidgets import StrippedTextWidget


class ProductNavigation(
    Navigation, BugTargetTraversalMixin, CalendarTraversalMixin,
    FAQTargetNavigationMixin, QuestionTargetTraversalMixin):

    usedfor = IProduct

    def breadcrumb(self):
        return self.context.displayname

    @stepto('.bzr')
    def dotbzr(self):
        if self.context.development_focus.series_branch:
            return BranchRef(self.context.development_focus.series_branch)
        else:
            return None

    @stepthrough('+spec')
    def traverse_spec(self, name):
        return self.context.getSpecification(name)

    @stepthrough('+milestone')
    def traverse_milestone(self, name):
        return self.context.getMilestone(name)

    @stepthrough('+release')
    def traverse_release(self, name):
        return self.context.getRelease(name)

    def traverse(self, name):
        return self.context.getSeries(name)


class ProductSetNavigation(Navigation):

    usedfor = IProductSet

    def breadcrumb(self):
        return 'Projects'

    def traverse(self, name):
        # Raise a 404 on an invalid product name
        product = self.context.getByName(name)
        if product is None:
            raise NotFoundError(name)
        return self.redirectSubTree(canonical_url(product))


class ProductSOP(StructuralObjectPresentation):

    def getIntroHeading(self):
        return None

    def getMainHeading(self):
        return self.context.title

    def listChildren(self, num):
        # product series, most recent first
        return list(self.context.serieses[:num])

    def listAltChildren(self, num):
        return None


class ProductFacets(QuestionTargetFacetMixin, StandardLaunchpadFacets):
    """The links that will appear in the facet menu for an IProduct."""

    usedfor = IProduct

    enable_only = ['overview', 'bugs', 'answers', 'specifications',
                   'translations', 'branches']

    links = StandardLaunchpadFacets.links

    def overview(self):
        text = 'Overview'
        summary = 'General information about %s' % self.context.displayname
        return Link('', text, summary)

    def bugs(self):
        text = 'Bugs'
        summary = 'Bugs reported about %s' % self.context.displayname
        return Link('', text, summary)

    def bounties(self):
        target = '+bounties'
        text = 'Bounties'
        summary = 'Bounties related to %s' % self.context.displayname
        return Link(target, text, summary)

    def branches(self):
        text = 'Code'
        summary = 'Branches for %s' % self.context.displayname
        return Link('', text, summary)

    def specifications(self):
        text = 'Blueprints'
        summary = 'Feature specifications for %s' % self.context.displayname
        return Link('', text, summary)

    def translations(self):
        text = 'Translations'
        summary = 'Translations of %s in Launchpad' % self.context.displayname
        return Link('', text, summary)

    def calendar(self):
        target = '+calendar'
        text = 'Calendar'
        # only link to the calendar if it has been created
        enabled = ICalendarOwner(self.context).calendar is not None
        return Link(target, text, enabled=enabled)


class ProductOverviewMenu(ApplicationMenu):

    usedfor = IProduct
    facet = 'overview'
    links = [
        'edit', 'branding', 'driver', 'reassign', 'top_contributors',
        'mentorship', 'distributions', 'packages', 'files', 'branch_add',
        'series_add', 'administer', 'branch_visibility', 'rdf']

    @enabled_with_permission('launchpad.Edit')
    def edit(self):
        text = 'Change details'
        return Link('+edit', text, icon='edit')

    @enabled_with_permission('launchpad.Edit')
    def branding(self):
        text = 'Change branding'
        return Link('+branding', text, icon='edit')

    @enabled_with_permission('launchpad.Edit')
    def driver(self):
        text = 'Appoint driver'
        summary = 'Someone with permission to set goals for all series'
        return Link('+driver', text, summary, icon='edit')

    @enabled_with_permission('launchpad.Edit')
    def reassign(self):
        text = 'Change maintainer'
        return Link('+reassign', text, icon='edit')

    def top_contributors(self):
        text = 'List top contributors'
        return Link('+topcontributors', text, icon='info')

    def distributions(self):
        text = 'Packaging information'
        return Link('+distributions', text, icon='info')

    def mentorship(self):
        text = 'Mentoring available'
        return Link('+mentoring', text, icon='info')

    def packages(self):
        text = 'Show distribution packages'
        return Link('+packages', text, icon='info')

    def files(self):
        text = 'Download project files'
        return Link('+download', text, icon='info')

    def series_add(self):
        text = 'Register a series'
        return Link('+addseries', text, icon='add')

    def branch_add(self):
        text = 'Register branch'
        return Link('+addbranch', text, icon='add')

    def rdf(self):
        text = structured(
            'Download <abbr title="Resource Description Framework">'
            'RDF</abbr> metadata')
        return Link('+rdf', text, icon='download')

    @enabled_with_permission('launchpad.Admin')
    def administer(self):
        text = 'Administer'
        return Link('+review', text, icon='edit')

    @enabled_with_permission('launchpad.Admin')
    def branch_visibility(self):
        text = 'Define branch visibility'
        return Link('+branchvisibility', text, icon='edit')


class ProductBugsMenu(ApplicationMenu):

    usedfor = IProduct
    facet = 'bugs'
    links = ['bugcontact', 'securitycontact', 'cve']

    def cve(self):
        return Link('+cve', 'CVE reports', icon='cve')

    @enabled_with_permission('launchpad.Edit')
    def bugcontact(self):
        text = 'Change bug contact'
        return Link('+bugcontact', text, icon='edit')

    @enabled_with_permission('launchpad.Edit')
    def securitycontact(self):
        text = 'Change security contact'
        return Link('+securitycontact', text, icon='edit')


class ProductBranchesMenu(ApplicationMenu):

    usedfor = IProduct
    facet = 'branches'
    links = ['branch_add', ]

    def branch_add(self):
        text = 'Register branch'
        summary = 'Register a new Bazaar branch for this project'
        return Link('+addbranch', text, summary, icon='add')


class ProductSpecificationsMenu(ApplicationMenu):

    usedfor = IProduct
    facet = 'specifications'
    links = ['listall', 'doc', 'roadmap', 'table', 'new']

    def listall(self):
        text = 'List all blueprints'
        summary = 'Show all specifications for %s' %  self.context.title
        return Link('+specs?show=all', text, summary, icon='info')

    def doc(self):
        text = 'List documentation'
        summary = 'List all complete informational specifications'
        return Link('+documentation', text, summary,
            icon='info')

    def roadmap(self):
        text = 'Roadmap'
        summary = (
            'Show the recommended sequence of specification implementation')
        return Link('+roadmap', text, summary, icon='info')

    def table(self):
        text = 'Assignments'
        summary = 'Show the full assignment of work, drafting and approving'
        return Link('+assignments', text, summary, icon='info')

    def new(self):
        text = 'Register a blueprint'
        summary = 'Register a new blueprint for %s' % self.context.title
        return Link('+addspec', text, summary, icon='add')


class ProductBountiesMenu(ApplicationMenu):

    usedfor = IProduct
    facet = 'bounties'
    links = ['new', 'link']

    def new(self):
        text = 'Register bounty'
        return Link('+addbounty', text, icon='add')

    def link(self):
        text = 'Link existing bounty'
        return Link('+linkbounty', text, icon='edit')


class ProductTranslationsMenu(ApplicationMenu):

    usedfor = IProduct
    facet = 'translations'
<<<<<<< HEAD
    links = ['translators', 'edit', 'translationdownload']
=======
    links = ['translators', 'edit', 'imports']

    def imports(self):
        text = 'See import queue'
        return Link('+imports', text)
>>>>>>> 22171889

    def translators(self):
        text = 'Change translators'
        return Link('+changetranslators', text, icon='edit')

    @enabled_with_permission('launchpad.Admin')
    def edit(self):
        text = 'Edit template names'
        return Link('+potemplatenames', text, icon='edit')

    def translationdownload(self):
        text = 'Download translations'
        preferred_series = self.context.primary_translatable
        enabled = (preferred_series is not None)
        link = ''
        if enabled:
            link = '%s/+export' % preferred_series.name

        return Link(link, text, icon='download', enabled=enabled)


def _sort_distros(a, b):
    """Put Ubuntu first, otherwise in alpha order."""
    if a['name'] == 'ubuntu':
        return -1
    return cmp(a['name'], b['name'])


class ProductSetSOP(StructuralObjectPresentation):

    def getIntroHeading(self):
        return None

    def getMainHeading(self):
        return self.context.title

    def listChildren(self, num):
        return []

    def listAltChildren(self, num):
        return None


class ProductSetFacets(StandardLaunchpadFacets):
    """The links that will appear in the facet menu for the IProductSet."""

    usedfor = IProductSet

    enable_only = ['overview']


class ProductSetContextMenu(ContextMenu):

    usedfor = IProductSet

    links = ['products', 'distributions', 'people', 'meetings',
             'all', 'register', ]

    def register(self):
        text = 'Register a project'
        return Link('+new', text, icon='add')

    def all(self):
        text = 'List all projects'
        return Link('+all', text, icon='list')

    def products(self):
        return Link('/projects/', 'View projects')

    def distributions(self):
        return Link('/distros/', 'View distributions')

    def people(self):
        return Link('/people/', 'View people')

    def meetings(self):
        return Link('/sprints/', 'View meetings')


class ProductView(LaunchpadView):

    __used_for__ = IProduct

    def __init__(self, context, request):
        LaunchpadView.__init__(self, context, request)
        self.form = request.form_ng

    def initialize(self):
        self.product = self.context
        self.status_message = None

    def primary_translatable(self):
        """Return a dictionary with the info for a primary translatable.

        If there is no primary translatable object, returns None.

        The dictionary has the keys:
         * 'title': The title of the translatable object.
         * 'potemplates': a set of PO Templates for this object.
         * 'base_url': The base URL to reach the base URL for this object.
        """
        translatable = self.context.primary_translatable

        if translatable is not None:
            if ISourcePackage.providedBy(translatable):
                sourcepackage = translatable

                object_translatable = {
                    'title': sourcepackage.title,
                    'potemplates': sourcepackage.currentpotemplates,
                    'base_url': '/distros/%s/%s/+sources/%s' % (
                        sourcepackage.distribution.name,
                        sourcepackage.distroseries.name,
                        sourcepackage.name)
                    }

            elif IProductSeries.providedBy(translatable):
                productseries = translatable

                object_translatable = {
                    'title': productseries.title,
                    'potemplates': productseries.currentpotemplates,
                    'base_url': '/projects/%s/%s' % (
                        self.context.name,
                        productseries.name)
                    }
            else:
                # The translatable object does not implements an
                # ISourcePackage nor a IProductSeries. As it's not a critical
                # failure, we log only it instead of raise an exception.
                warn("Got an unknown type object as primary translatable",
                     RuntimeWarning)
                return None

            return object_translatable

        else:
            return None

    def requestCountry(self):
        return ICountry(self.request, None)

    def browserLanguages(self):
        return helpers.browserLanguages(self.request)

    def distro_packaging(self):
        """This method returns a representation of the product packagings
        for this product, in a special structure used for the
        product-distros.pt page template.

        Specifically, it is a list of "distro" objects, each of which has a
        title, and an attribute "packagings" which is a list of the relevant
        packagings for this distro and product.
        """
        distros = {}
        # first get a list of all relevant packagings
        all_packagings = []
        for series in self.context.serieses:
            for packaging in series.packagings:
                all_packagings.append(packaging)
        # we sort it so that the packagings will always be displayed in the
        # distroseries version, then productseries name order
        all_packagings.sort(key=lambda a: (a.distroseries.version,
            a.productseries.name, a.id))
        for packaging in all_packagings:
            if distros.has_key(packaging.distroseries.distribution.name):
                distro = distros[packaging.distroseries.distribution.name]
            else:
                distro = {}
                distro['name'] = packaging.distroseries.distribution.name
                distro['title'] = packaging.distroseries.distribution.title
                distro['packagings'] = []
                distros[packaging.distroseries.distribution.name] = distro
            distro['packagings'].append(packaging)
        # now we sort the resulting set of "distro" objects, and return that
        result = distros.values()
        result.sort(cmp=_sort_distros)
        return result

    def projproducts(self):
        """Return a list of other products from the same project as this
        product, excluding this product"""
        if self.context.project is None:
            return []
        return [product for product in self.context.project.products
                        if product.id != self.context.id]

    def potemplatenames(self):
        potemplatenames = set([])

        for series in self.context.serieses:
            for potemplate in series.potemplates:
                potemplatenames.add(potemplate.potemplatename)

        return sorted(potemplatenames, key=lambda item: item.name)

    def sorted_serieses(self):
        """Return the series list of the product with the dev focus first."""
        series_list = list(self.context.serieses)
        series_list.remove(self.context.development_focus)
        # now sort the list by name with newer versions before older
        series_list = sorted_version_numbers(series_list,
                                             key=attrgetter('name'))
        series_list.insert(0, self.context.development_focus)
        return series_list

    def getClosedBugsURL(self, series):
        status = [status.title for status in RESOLVED_BUGTASK_STATUSES]
        url = canonical_url(series) + '/+bugs'
        return get_buglisting_search_filter_url(url, status=status)

    def getLatestBranches(self):
        return self.context.getLatestBranches(visible_by_user=self.user)


class ProductDownloadFilesView(LaunchpadView):

    __used_for__ = IProduct

    def initialize(self):
        self.form = self.request.form
        self.product = self.context
        del_count = None
        if 'delete_files' in self.form:
            if self.request.method == 'POST':
                del(self.form['delete_files'])
                del_count = self.delete_files(self.form)
            else:
                # If there is a form submission and it is not a POST then
                # raise an error.  This is to protect against XSS exploits.
                raise UnsafeFormGetSubmissionError(self.form['delete_files'])
        if del_count is not None:
            if del_count <= 0:
                self.request.response.addNotification(
                    "No files were deleted.")
            elif del_count == 1:
                self.request.response.addNotification(
                    "1 file has been deleted.")
            else:
                self.request.response.addNotification(
                    "%d files have been deleted." %
                    del_count)

    def delete_files(self, data):
        del_keys = [int(v) for k, v in data.items()
                    if k.startswith('checkbox')]
        del_count = 0
        for series in self.product.serieses:
            for release in series.releases:
                for f in release.files:
                    if f.libraryfile.id in del_keys:
                        release.deleteFileAlias(f.libraryfile)
                        del_keys.remove(f.libraryfile.id)
                        del_count += 1
        return del_count

    def file_url(self, series, release, file_):
        """Create a download URL for the file."""
        return "%s/+download/%s" % (canonical_url(release),
                                    file_.libraryfile.filename)

    @cachedproperty
    def milestones(self):
        """A mapping between series and releases that are milestones."""
        result = dict()
        for series in self.product.serieses:
            result[series] = dict()
            milestone_list = [m.name for m in series.milestones]
            for release in series.releases:
                if release.version in milestone_list:
                    result[series][release] = True
        return result

    def is_milestone(self, series, release):
        """Determine whether a release is milestone for the series."""
        return (series in self.milestones and
                release in self.milestones[series])

class ProductBrandingView(BrandingChangeView):

    schema = IProduct
    field_names = ['icon', 'logo', 'mugshot']


class ProductEditView(LaunchpadEditFormView):
    """View class that lets you edit a Product object."""

    schema = IProduct
    label = "Edit details"
    field_names = [
        "displayname", "title", "summary", "description", "project",
        "bugtracker", "official_rosetta", "official_answers",
        "homepageurl", "sourceforgeproject",
        "freshmeatproject", "wikiurl", "screenshotsurl", "downloadurl",
        "programminglang", "development_focus"]
    custom_widget('bugtracker', ProductBugTrackerWidget)

    @action("Change", name='change')
    def change_action(self, action, data):
        self.updateContextFromData(data)

    @property
    def next_url(self):
        if self.context.active:
            return canonical_url(self.context)
        else:
            return canonical_url(getUtility(IProductSet))


class ProductChangeTranslatorsView(ProductEditView):
    label = "Change translation group"
    field_names = ["translationgroup", "translationpermission"]


class ProductReviewView(ProductEditView):
    label = "Administer project details"
    field_names = ["name", "owner", "active", "autoupdate", "reviewed",
                   "private_bugs"]


class ProductAddSeriesView(LaunchpadFormView):
    """A form to add new product series"""

    schema = IProductSeries
    field_names = ['name', 'summary', 'user_branch', 'releasefileglob']
    custom_widget('summary', TextAreaWidget, height=7, width=62)
    custom_widget('releasefileglob', StrippedTextWidget, displayWidth=40)

    series = None

    def validate(self, data):
        branch = data.get('user_branch')
        if branch is not None:
            message = get_series_branch_error(self.context, branch)
            if message:
                self.setFieldError('user_branch', message)

    @action(_('Register Series'), name='add')
    def add_action(self, action, data):
        self.series = self.context.newSeries(
            owner=self.user,
            name=data['name'],
            summary=data['summary'],
            branch=data['user_branch'])

    @property
    def next_url(self):
        assert self.series is not None, 'No series has been created'
        return canonical_url(self.series)


class ProductRdfView:
    """A view that sets its mime-type to application/rdf+xml"""

    template = ViewPageTemplateFile(
        '../templates/product-rdf.pt')

    def __init__(self, context, request):
        self.context = context
        self.request = request

    def __call__(self):
        """Render RDF output, and return it as a string encoded in UTF-8.

        Render the page template to produce RDF output.
        The return value is string data encoded in UTF-8.

        As a side-effect, HTTP headers are set for the mime type
        and filename for download."""
        self.request.response.setHeader('Content-Type', 'application/rdf+xml')
        self.request.response.setHeader('Content-Disposition',
                                        'attachment; filename=%s.rdf' %
                                        self.context.name)
        unicodedata = self.template()
        encodeddata = unicodedata.encode('utf-8')
        return encodeddata


class ProductDynMenu(
        DynMenu, SprintsMixinDynMenu, SeriesOrReleasesMixinDynMenu):

    menus = {
        '': 'mainMenu',
        'meetings': 'meetingsMenu',
        'series': 'seriesMenu',
        }

    @neverempty
    def mainMenu(self):
        yield self.makeLink('Meetings', page='+sprints', submenu='meetings')
        yield self.makeLink('Milestones', page='+milestones')
        yield self.makeLink('Series', page='+series', submenu='series')
        yield self.makeLink(
            'Related', submenu='related', context=self.context.project)


class Icon:
    """An icon for use with image:icon."""

    def __init__(self, library_id):
        self.library_id = library_id

    def getURL(self):
        http_url = getUtility(
            ILibrarianClient).getURLForAlias(self.library_id)
        if config.launchpad.vhosts.use_https:
            return http_url.replace('http', 'https', 1)
        else:
            return http_url


class PillarSearchItem:
    """A search result item representing a Pillar."""

    implements(IHasIcon)

    icon = None

    def __init__(self, pillar_type, name, displayname, summary, icon_id):
        self.pillar_type = pillar_type
        self.name = name
        self.displayname = displayname
        self.summary = summary
        if icon_id is not None:
            self.icon = Icon(icon_id)

        # Even though the object doesn't implement the interface properly, we
        # still say that it provides them so that the standard image:icon
        # formatter works.
        if pillar_type == 'project':
            alsoProvides(self, IProduct)
        elif pillar_type == 'distribution':
            alsoProvides(self, IDistribution)
        elif pillar_type == 'project group':
            alsoProvides(self, IProject)
        else:
            raise AssertionError("Unknown pillar type: %s" % pillar_type)


class ProductSetView(LaunchpadView):

    __used_for__ = IProductSet

    max_results_to_display = config.launchpad.default_batch_size

    def initialize(self):
        form = self.request.form_ng
        self.soyuz = form.getOne('soyuz')
        self.rosetta = form.getOne('rosetta')
        self.malone = form.getOne('malone')
        self.bazaar = form.getOne('bazaar')
        self.search_string = form.getOne('text')
        self.results = None

        self.searchrequested = False
        if (self.search_string is not None or
            self.bazaar is not None or
            self.malone is not None or
            self.rosetta is not None or
            self.soyuz is not None):
            self.searchrequested = True

        if form.getOne('exact_name'):
            # If exact_name is supplied, we try and locate this name in
            # the ProductSet -- if we find it, bingo, redirect. This
            # argument can be optionally supplied by callers.
            try:
                product = self.context[self.search_string]
            except NotFoundError:
                # No product found, perform a normal search instead.
                pass
            else:
                url = canonical_url(product)
                if form.getOne('malone'):
                    url = url + "/+bugs"
                self.request.response.redirect(url)
                return

    def all_batched(self):
        return BatchNavigator(self.context.all_active, self.request)

    @cachedproperty
    def matches(self):
        if not self.searchrequested:
            return None
        pillarset = getUtility(IPillarNameSet)
        return pillarset.count_search_matches(self.search_string)

    @cachedproperty
    def searchresults(self):
        search_string = self.search_string.lower()
        limit = self.max_results_to_display
        return [
            PillarSearchItem(
                pillar_type=item['type'], name=item['name'],
                displayname=item['title'], summary=item['description'],
                icon_id=item['icon'])
            for item in getUtility(IPillarNameSet).search(search_string,
                                                          limit)
        ]

    def tooManyResultsFound(self):
        return self.matches > self.max_results_to_display


class ProductAddView(LaunchpadFormView):

    schema = IProduct
    field_names = ['name', 'owner', 'displayname', 'title', 'summary',
                   'description', 'project', 'homepageurl',
                   'sourceforgeproject', 'freshmeatproject',
                   'wikiurl', 'screenshotsurl', 'downloadurl',
                   'programminglang', 'reviewed']
    custom_widget('homepageurl', TextWidget, displayWidth=30)
    custom_widget('screenshotsurl', TextWidget, displayWidth=30)
    custom_widget('wikiurl', TextWidget, displayWidth=30)
    custom_widget('downloadurl', TextWidget, displayWidth=30)

    label = "Register an upstream open source project"
    product = None

    def isVCSImport(self):
        if self.user is None:
            return False
        vcs_imports = getUtility(ILaunchpadCelebrities).vcs_imports
        return self.user.inTeam(vcs_imports)

    def setUpFields(self):
        LaunchpadFormView.setUpFields(self)
        if not self.isVCSImport():
            # vcs-imports members get it easy and are able to change
            # the owner and reviewed status during the edit process;
            # this saves time wasted on getting to product/+admin.
            # The fields are not displayed for other people though.
            self.form_fields = self.form_fields.omit('owner', 'reviewed')

    @action(_('Add'), name='add')
    def add_action(self, action, data):
        if self.user is None:
            raise zope.security.interfaces.Unauthorized(
                "Need an authenticated Launchpad owner")
        if not self.isVCSImport():
            # Zope makes sure these are never set, since they are not in
            # self.form_fields
            assert "owner" not in data
            assert "reviewed" not in data
            data['owner'] = self.user
            data['reviewed'] = False
        self.product = getUtility(IProductSet).createProduct(
            name=data['name'],
            title=data['title'],
            summary=data['summary'],
            description=data['description'],
            displayname=data['displayname'],
            homepageurl=data['homepageurl'],
            downloadurl=data['downloadurl'],
            screenshotsurl=data['screenshotsurl'],
            wikiurl=data['wikiurl'],
            freshmeatproject=data['freshmeatproject'],
            sourceforgeproject=data['sourceforgeproject'],
            programminglang=data['programminglang'],
            project=data['project'],
            owner=data['owner'],
            reviewed=data['reviewed'],
            )
        notify(ObjectCreatedEvent(self.product))

    @property
    def next_url(self):
        assert self.product is not None, 'No product has been created'
        return canonical_url(self.product)


class ProductBugContactEditView(LaunchpadEditFormView):
    """Browser view class for editing the product bug contact."""

    schema = IProduct
    field_names = ['bugcontact']

    @action('Change', name='change')
    def change_action(self, action, data):
        """Redirect to the product page with a success message."""
        self.updateContextFromData(data)

        product = self.context

        bugcontact = product.bugcontact
        if bugcontact:
            contact_display_value = None
            if bugcontact.preferredemail:
                # The bug contact was set to a new person or team.
                contact_display_value = bugcontact.preferredemail.email
            else:
                # The bug contact doesn't have a preferred email address,
                # so it must be a team.
                assert bugcontact.isTeam(), (
                    "Expected bug contact with no email address "
                    "to be a team.")
                contact_display_value = bugcontact.browsername

            self.request.response.addNotification(
                "Successfully changed the bug contact to %s" %
                contact_display_value)
        else:
            # The bug contact was set to noone.
            self.request.response.addNotification(
                "Successfully cleared the bug contact. There is no longer a "
                "contact address that will receive all bugmail for this "
                "project. You can set the bug contact again at any time.")

        self.request.response.redirect(canonical_url(product))

    def validate(self, data):
        """Validates the new bug contact for the product.

        The following values are valid as bug contacts:
            * None, indicating that the bug contact field for the product
              should be cleard in change_action().
            * A valid Person (email address or launchpad id).
            * A valid Team of which the current user is an administrator.

        If the the bug contact entered does not meet any of the above criteria
        then the submission will fail and the user will be notified of the
        error.
        """
        # data will not have a bugcontact entry in cases where the bugcontact
        # the user entered is valid according to the ValidPersonOrTeam
        # vocabulary (i.e. is not a Person, Team or None).
        if not data.has_key('bugcontact'):
            self.setFieldError(
                'bugcontact',
                'You must choose a valid person or team to be the bug contact'
                ' for %s.' %
                cgi.escape(self.context.displayname))

            return

        contact = data['bugcontact']

        if (contact is not None and contact.isTeam() and
            contact not in self.user.getAdministratedTeams()):
            error = (
                "You cannot set %(team)s as the bug contact for "
                "%(project)s because you are not an administrator of that "
                "team.<br />If you believe that %(team)s should be the bug"
                " contact for %(project)s, please notify one of the "
                "<a href=\"%(url)s\">%(team)s administrators</a>."

                % {'team': cgi.escape(contact.displayname),
                   'project': cgi.escape(self.context.displayname),
                   'url': canonical_url(contact, rootsite='mainsite')
                          + '/+members'})
            self.setFieldError('bugcontact', error)


class ProductReassignmentView(ObjectReassignmentView):
    """Reassign product to a new owner."""

    def __init__(self, context, request):
        ObjectReassignmentView.__init__(self, context, request)
        self.callback = self._reassignProductDependencies

    def _reassignProductDependencies(self, product, oldOwner, newOwner):
        """Reassign ownership of objects related to this product.

        Objects related to this product includes: ProductSeries,
        ProductReleases and TranslationImportQueueEntries that are owned
        by oldOwner of the product.

        """
        import_queue = getUtility(ITranslationImportQueue)
        for entry in import_queue.getAllEntries(target=product):
            if entry.importer == oldOwner:
                entry.importer = newOwner
        for series in product.serieses:
            if series.owner == oldOwner:
                series.owner = newOwner
        for release in product.releases:
            if release.owner == oldOwner:
                release.owner = newOwner

class ProductShortLink(DefaultShortLink):

    def getLinkText(self):
        return self.context.displayname


class ProductBranchesView(BranchListingView):
    """View for branch listing for a product."""

    extra_columns = ('author',)

    def _branches(self):
        return getUtility(IBranchSet).getBranchesForProduct(
            self.context, self.selected_lifecycle_status, self.user)

    @property
    def no_branch_message(self):
        if self.selected_lifecycle_status:
            message = (
                'There may be branches registered for %s '
                'but none of them match the current filter criteria '
                'for this page. Try filtering on "Any Status".')
        else:
            message = (
                'There are no branches registered for %s '
                'in Launchpad today. We recommend you visit '
                '<a href="http://www.bazaar-vcs.org">www.bazaar-vcs.org</a> '
                'for more information about how you can use the Bazaar '
                'revision control system to improve community participation '
                'in this project.')
        return message % self.context.displayname<|MERGE_RESOLUTION|>--- conflicted
+++ resolved
@@ -358,15 +358,11 @@
 
     usedfor = IProduct
     facet = 'translations'
-<<<<<<< HEAD
-    links = ['translators', 'edit', 'translationdownload']
-=======
-    links = ['translators', 'edit', 'imports']
+    links = ['translators', 'edit', 'imports', 'translationdownload']
 
     def imports(self):
         text = 'See import queue'
         return Link('+imports', text)
->>>>>>> 22171889
 
     def translators(self):
         text = 'Change translators'
