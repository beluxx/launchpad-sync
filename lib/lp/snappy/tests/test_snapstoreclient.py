--- conflicted
+++ resolved
@@ -213,7 +213,6 @@
         self.assertThat(self.request, RequestMatches(
             url=Equals("http://sca.example/dev/api/acl/"),
             method=Equals("POST"),
-            headers=ContainsDict({"Content-Type": Equals("application/json")}),
             json_data={
                 "packages": [{"name": "test-snap", "series": "rolling"}],
                 "permissions": ["package_upload"],
@@ -275,15 +274,11 @@
         self.assertThat(self.snap_upload_request, RequestMatches(
             url=Equals("http://sca.example/dev/api/snap-upload/"),
             method=Equals("POST"),
-<<<<<<< HEAD
+            headers=ContainsDict({"Content-Type": Equals("application/json")}),
             auth=("Macaroon", MacaroonsVerify(self.root_key)),
-            form_data={
-                "name": MatchesStructure.byEquality(
-                    name="name", value="test-snap"),
-                "updown_id": MatchesStructure.byEquality(
-                    name="updown_id", value="1"),
-                "series": MatchesStructure.byEquality(
-                    name="series", value="rolling")}))
+            json_data={
+                "name": "test-snap", "updown_id": 1, "series": "rolling",
+                }))
 
     def test_upload_needs_discharge_macaroon_refresh(self):
         @urlmatch(path=r".*/snap-upload/$")
@@ -308,7 +303,6 @@
         lfa = self.factory.makeLibraryFileAlias(content="dummy snap content")
         self.factory.makeSnapFile(snapbuild=snapbuild, libraryfile=lfa)
         transaction.commit()
-
         with HTTMock(self._unscanned_upload_handler, snap_upload_handler,
                      self._macaroon_refresh_handler):
             self.client.upload(snapbuild)
@@ -331,11 +325,4 @@
             headers=ContainsDict({"Content-Type": Equals("application/json")}),
             json_data={"discharge_macaroon": store_secrets["discharge"]}))
         self.assertNotEqual(
-            store_secrets["discharge"], snap.store_secrets["discharge"])
-=======
-            headers=ContainsDict({"Content-Type": Equals("application/json")}),
-            auth=("Macaroon", MacaroonsVerify(root_key)),
-            json_data={
-                "name": "test-snap", "updown_id": 1, "series": "rolling",
-                }))
->>>>>>> 90f64c0a
+            store_secrets["discharge"], snap.store_secrets["discharge"])