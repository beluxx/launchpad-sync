/* Copyright (c) 2011, Canonical Ltd. All rights reserved. */

YUI({
    base: '../../../../canonical/launchpad/icing/yui/',
    filter: 'raw', combine: false, fetchCSS: false
    }).use(
        'test', 'console', 'node-event-simulate',
        'lp.registry.distroseries.initseries',
        function(Y) {

    var Assert = Y.Assert;
    var ArrayAssert = Y.ArrayAssert;

    var suite = new Y.Test.Suite("distroseries.initseries Tests");
    var initseries = Y.lp.registry.distroseries.initseries;

    var attrgetter = function(name) {
        return function(thing) {
            return thing[name];
        };
    };

    var attrselect = function(name) {
        return function(things) {
            return Y.Array(things).map(attrgetter(name));
        };
    };

    var testFormRowWidget = {
        name: 'TestFormRowWidget',

        setUp: function() {
            this.container = Y.Node.create("<div />");
            this.widget = new initseries.FormRowWidget();
        },

        tearDown: function() {
            this.container.remove(true);
        },

        testRender: function() {
            this.widget.render(this.container);
            Assert.isTrue(
                this.container.contains(
                    this.widget.get("boundingBox")));
        },

        testRenderWithName: function() {
            this.widget.fieldNode.append(
                Y.Node.create("<input /><input />"));
            this.widget.set("name", "field");
            this.widget.render(this.container);
            ArrayAssert.itemsAreEqual(
                ["field", "field"],
                this.container.all("input").get("name"));
        },

        testRenderWithNameChange: function() {
            this.widget.fieldNode.append(
                Y.Node.create("<input /><input />"));
            this.widget.set("name", "field");
            this.widget.render(this.container);
            this.widget.set("name", "plain");
            ArrayAssert.itemsAreEqual(
                ["plain", "plain"],
                this.container.all("input").get("name"));
        },

        testRenderLabel: function() {
            this.widget.set("label", "Test label");
            this.widget.render(this.container);
            Assert.areEqual(
                "Test label",
                this.container.one("label").get("text"));
        },

        testRenderLabelChange: function() {
            this.widget.set("label", "Test label");
            this.widget.render(this.container);
            this.widget.set("label", "Another label");
            Assert.areEqual(
                "Another label",
                this.container.one("label").get("text"));
        },

        testRenderDescription: function() {
            this.widget.set("description", "Test description.");
            this.widget.render(this.container);
            Assert.areEqual(
                "Test description.",
                this.container.one("p.formHelp").get("text"));
        },

        testRenderDescriptionChange: function() {
            this.widget.set("description", "Test description.");
            this.widget.render(this.container);
            this.widget.set("description", "Another description.");
            Assert.areEqual(
                "Another description.",
                this.container.one("p.formHelp").get("text"));
        },

        testRenderHelp: function() {
            this.widget.set("help",
                {link: "http://test.com/test.html", text: "Help text"});
            this.widget.render(this.container);
            Assert.isFalse(this.container
                .one('span.helper').hasClass("unseen"));
            Assert.areEqual(
                "Help text",
                this.container.one("a")
                   .one('span.invisible-link').get("text"));
            Assert.areEqual(
                "http://test.com/test.html",
                this.container.one("a").get('href'));
        },

        testGetHelp: function() {
            this.widget.set("help",
                {link: "http://test.com/test.html", text: "Help text"});
            this.widget.render(this.container);
            Assert.areEqual(
                "http://test.com/test.html",
                this.widget.get("help").link);
            Assert.areEqual(
                "Help text",
                this.widget.get("help").text);
         },

        testChangeHelp: function() {
            this.widget.set("help",
                {link: "http://test.com/test.html", text: "Help text"});
            this.widget.render(this.container);
            this.widget.set(
                "help",
                {link: "http://test.com/test2.html", text: "Help text2"});
            Assert.areEqual(
                "Help text2",
                this.container.one("a")
                    .one('span.invisible-link').get("text"));
            Assert.areEqual(
                "http://test.com/test2.html",
                this.container.one("a").get('href'));
        },

        testChangeHelpUndefined: function() {
            this.widget.set("help",
                {link: "http://test.com/test.html", text: "Help text"});
            this.widget.render(this.container);
            this.widget.set("help", {});
            Assert.isTrue(this.container
                .one('span.helper').hasClass("unseen"));
        },

        testSpinner: function() {
            Assert.isFalse(
                this.widget.fieldNode.contains(this.widget.spinnerNode));
            this.widget.showSpinner();
            Assert.isTrue(
                this.widget.fieldNode.contains(this.widget.spinnerNode));
            this.widget.hideSpinner();
            Assert.isFalse(
                this.widget.fieldNode.contains(this.widget.spinnerNode));
        },

        testShowError: function() {
            this.widget.showError("Unrealistic expectations.");
            Assert.areEqual(
                "Unrealistic expectations.",
                this.widget.fieldNode.one("p").get("text"));
        }

    };

    suite.add(new Y.Test.Case(testFormRowWidget));

    var testChoiceListWidget = {
        name: 'TestChoiceListWidget',

        setUp: function() {
            this.container = Y.Node.create("<div />");
            this.widget = new initseries.ChoiceListWidget();
        },

        tearDown: function() {
            this.container.remove(true);
        },

        testRenderChoices: function() {
            this.widget.set("choices", ["a", "b"]);
            this.widget.render(this.container);
            ArrayAssert.itemsAreEqual(
                ["a", "b"],
                this.container.all("li > input").get("value"));
            ArrayAssert.itemsAreEqual(
                ["a", "b"],
                this.container.all("li > label").get("text"));
            ArrayAssert.itemsAreEqual(
                ["checkbox", "checkbox"],
                this.container.all("li > input").getAttribute("type"));
        },

        testRenderChoicesChange: function() {
            this.widget.set("choices", ["a", "b"]);
            this.widget.render(this.container);
            this.widget.set("choices", ["c", "d", "e"]);
            ArrayAssert.itemsAreEqual(
                ["c", "d", "e"],
                this.container.all("li > input").get("value"));
            ArrayAssert.itemsAreEqual(
                ["c", "d", "e"],
                this.container.all("li > label").get("text"));
        },

       testRenderAddChoices: function() {
            this.widget.add_choices(["a", "b"]);
            this.widget.render(this.container);
            ArrayAssert.itemsAreEqual(
                ["a", "b"],
                this.container.all("li > input").get("value"));
            ArrayAssert.itemsAreEqual(
                ["a", "b"],
                this.container.all("li > label").get("text"));
            ArrayAssert.itemsAreEqual(
                ["checkbox", "checkbox"],
                this.container.all("li > input").getAttribute("type"));
        },

        testRenderRemoveChoices: function() {
            this.widget.add_choices(["a", "b", "c", "d"]);
            this.widget.render(this.container);
            this.widget.remove_choices(["b", "d"]);
            ArrayAssert.itemsAreEqual(
                ["a", "c"],
                this.container.all("li > input").get("value"));
            ArrayAssert.itemsAreEqual(
                ["a", "c"],
                this.container.all("li > label").get("text"));
        },

        testRenderChoicesChangeType: function() {
            this.widget.set("choices", ["a", "b"]);
            this.widget.render(this.container);
            this.widget.set("type", "radio");
            ArrayAssert.itemsAreEqual(
                ["radio", "radio"],
                this.container.all("li > input").getAttribute("type"));

        },

        testChoiceWithCheckBox: function() {
            this.widget
                .set("type", "checkbox")
                .set("choices", ["a", "b"]);
            ArrayAssert.itemsAreEqual(
                [], this.widget.get("choice"));
            this.widget.fieldNode.one("input[value=a]")
                .set("checked", "checked");
            ArrayAssert.itemsAreEqual(
                ["a"], this.widget.get("choice"));
        },

        testChoiceWithRadio: function() {
            this.widget
                .set("type", "radio")
                .set("choices", ["a", "b"]);
            Assert.isNull(this.widget.get("choice"));
            this.widget.fieldNode.one("input[value=a]")
                .set("checked", "checked");
            Assert.areEqual("a", this.widget.get("choice"));
            /* When both radio buttons are checked (should that be
               possible?), choice is undefined. */
            this.widget.fieldNode.one("input[value=b]")
                .set("checked", "checked");
            Assert.isUndefined(this.widget.get("choice"));
        },

        testSetChoiceWithCheckBox: function() {
            this.widget
                .set("type", "checkbox")
                .set("choices", ["a", "b"])
                .set("choice", "a");
            ArrayAssert.itemsAreEqual(
                ["a"], this.widget.get("choice"));
            this.widget.set("choice", ["a"]);
            ArrayAssert.itemsAreEqual(
                ["a"], this.widget.get("choice"));
            this.widget.set("choice", ["a", "b"]);
            ArrayAssert.itemsAreEqual(
                ["a", "b"], this.widget.get("choice"));
            this.widget.set("choice", ["b", "c"]);
            ArrayAssert.itemsAreEqual(
                ["b"], this.widget.get("choice"));
        },

        testSetChoiceWithRadio: function() {
            this.widget
                .set("type", "radio")
                .set("choices", ["a", "b"])
                .set("choice", "a");
            ArrayAssert.itemsAreEqual(
                "a", this.widget.get("choice"));
            this.widget.set("choice", ["a"]);
            ArrayAssert.itemsAreEqual(
                "a", this.widget.get("choice"));
            this.widget.set("choice", "b");
            ArrayAssert.itemsAreEqual(
                "b", this.widget.get("choice"));
        }

    };

    testChoiceListWidget = Y.merge(
        testFormRowWidget, testChoiceListWidget);
    suite.add(new Y.Test.Case(testChoiceListWidget));

    var testParentSeriesListWidget = {
        name: 'TestParentSeriesListWidget',

        setUp: function() {
            this.container = Y.Node.create("<div />");
            this.widget = new initseries.ParentSeriesListWidget();
        },

        tearDown: function() {
            this.container.remove(true);
        },

        testIsClean: function() {
            Assert.areEqual(
                "[No parent for this series yet!]",
                this.widget.fieldNode.one("div").get("text"));
        },

        testBuildSelector: function() {
<<<<<<< HEAD
            node = Y.Node.create(
                '<tr><input type="checkbox"/><td class="test" /></tr>');
            this.widget.build_selector(node, ['a', 'b', 'c'], 'test');
            Assert.areEqual(
                '<input type="checkbox">' +
=======
            var node = Y.Node.create(
                '<tr id="snarf">' +
                '<td><input type="checkbox"/></td>' +
                '<td class="test"></td>' +
                '</tr>');
            Y.one('body').append(node);
            node = Y.one('#snarf');
            this.widget.build_selector(node, ['a', 'b', 'c'], 'test');
            Assert.areEqual(
                '<td><input type="checkbox"></td>' +
>>>>>>> cabb49b5
                '<td class="test">' +
                '<select disabled="disabled">' +
                '<option value="a">a</option>' +
                '<option value="b">b</option>' +
                '<option value="c">c</option>' +
                '</select>' +
                '</td>', node.get('innerHTML'));
<<<<<<< HEAD
=======
            Y.one('body').removeChild(node);
>>>>>>> cabb49b5
        },

        testAddParentAddsLine: function() {
            parent = {value: "4", title: "Hoary", api_uri: "ubuntu/hoary"};
            Assert.areEqual(
                0,
                this.widget.fieldNode.all('tr.parent').size());
            this.widget.add_parent(parent);
            Assert.areEqual(
                1,
                this.widget.fieldNode.all('tr.parent').size());
            var new_line = this.widget.fieldNode.one('tr.parent');
            Assert.areEqual(
                'parent-4',
                new_line.get('id'));
        },

        testAddDuplicateParent: function() {
            parent = {value: "4", title: "Hoary", api_uri: "ubuntu/hoary"};
            Assert.isTrue(
                this.widget.add_parent(parent),
                "Parent not added.");
            this.widget.add_parent(parent);
            Assert.isFalse(
                this.widget.add_parent(parent),
                "Parent added twice.");
            Assert.areEqual(
                1,
                this.widget.fieldNode.all('tr.parent').size());
        },

        testParentOrdering: function() {
            parent = {value: "4", title: "Hoary", api_uri: "ubuntu/hoary"};
            this.widget.add_parent(parent);
            parent = {value: "3", title: "Warty", api_uri: "ubuntu/warty"};
            this.widget.add_parent(parent);
            Assert.areEqual(
                'parent-4',
                this.widget.fieldNode.one('tr.parent').get('id'));
            // Move first parent down.
            this.widget.fieldNode.one(
                'tr#parent-4').one('a.move-down').simulate("click");
            Assert.areEqual(
                'parent-3',
                this.widget.fieldNode.one('tr.parent').get('id'));
            // Move second parent up.
            this.widget.fieldNode.one(
                'tr#parent-4').one('a.move-up').simulate("click");
            Assert.areEqual(
                'parent-4',
                this.widget.fieldNode.one('tr.parent').get('id'));
        },

        testRemoveParent: function() {
            parent = {value: "4", title: "Hoary", api_uri: "ubuntu/hoary"};
            this.widget.add_parent(parent);
            parent = {value: "3", title: "Warty", api_uri: "ubuntu/warty"};
            this.widget.add_parent(parent);
            Assert.areEqual(
                2,
                this.widget.fieldNode.all('tr.parent').size());
            // Delete first parent.
            this.widget.fieldNode.one(
                'tr#parent-4').one('span.remove').simulate("click");
            Assert.areEqual(
                1,
                this.widget.fieldNode.all('tr.parent').size());
            Assert.areEqual(
                'parent-3',
                this.widget.fieldNode.one('tr.parent').get('id'));
            // Delete second parent.
            this.widget.fieldNode.one(
                'tr#parent-3').one('span.remove').simulate("click");
            Assert.areEqual(
                0,
                this.widget.fieldNode.all('tr.parent').size());
            // The parent table is empty.
            Assert.areEqual(
                "[No parent for this series yet!]",
                this.widget.fieldNode.one("div").get("text"));
        },

        testParentGetter: function() {
            parent = {value: "4", title: "Hoary", api_uri: "ubuntu/hoary"};
            this.widget.add_parent(parent);
            parent = {value: "3", title: "Warty", api_uri: "ubuntu/warty"};
            this.widget.add_parent(parent);
            ArrayAssert.itemsAreEqual(
                ["4", "3"],
                this.widget.get('parents'));
        }

    };

    testParentSeriesListWidget = Y.merge(
        testFormRowWidget, testParentSeriesListWidget);
    suite.add(new Y.Test.Case(testParentSeriesListWidget));

   var testArchitecturesChoiceListWidget = {
        name: 'TestArchitecturesChoiceListWidget',

        setUp: function() {
            this.container = Y.Node.create("<div />");
            this.widget = new initseries.ArchitecturesChoiceListWidget();
        },

        tearDown: function() {
            this.container.remove(true);
        },

        testAddDistroArchSerieses: function() {
            var distro_arch_serieses = [
                {architecture_tag: "i386"},
                {architecture_tag: "amd64"},
                {architecture_tag: "i386"}
            ];
            var distro_arch_serieses_collection =
                new Y.lp.client.Collection(
                    null, {entries: distro_arch_serieses}, null);
            this.widget.add_distroarchseries(
                3,
                distro_arch_serieses_collection);
            ArrayAssert.itemsAreEqual(
                ["amd64", "i386"],
                this.widget.get("choices"));
        },

        testAddDistroSeriesInitiatesIO: function() {
            var io = false;
            this.widget.client = {
                get: function(path, config) {
                    io = true;
                    Assert.areEqual("ubuntu/hoary/architectures", path);
                    Assert.isObject(config.on);
                    Assert.isFunction(config.on.success);
                    Assert.isFunction(config.on.failure);
                }
            };
            distroseries = {api_uri: "ubuntu/hoary", value: 3};
            this.widget.add_distroseries(distroseries);
            Assert.isTrue(io, "No IO initiated.");
        },

        testRemoveDistroSeries: function() {
            var distro_arch_serieses1 = [
                {architecture_tag: "i386"},
                {architecture_tag: "amd64"},
                {architecture_tag: "i386"}
            ];
            var distro_arch_serieses_collection1 =
                new Y.lp.client.Collection(
                    null, {entries: distro_arch_serieses1}, null);
            this.widget.add_distroarchseries(
                "3",
                distro_arch_serieses_collection1);
            ArrayAssert.itemsAreEqual(
                ["amd64", "i386"],
                this.widget.get("choices"));
            var distro_arch_serieses2 = [
                {architecture_tag: "hppa"},
                {architecture_tag: "hppa"},
                {architecture_tag: "i386"}
            ];
            var distro_arch_serieses_collection2 =
                new Y.lp.client.Collection(
                    null, {entries: distro_arch_serieses2}, null);
            this.widget.add_distroarchseries(
                "4",
                distro_arch_serieses_collection2);
            ArrayAssert.itemsAreEqual(
                ["amd64", "hppa", "i386"],
                this.widget.get("choices"));
            this.widget.remove_distroseries("4");
            ArrayAssert.itemsAreEqual(
                ["amd64", "i386"],
                this.widget.get("choices"));
        },

        testSetDistroSeriesError: function() {
            var widget = this.widget;
            widget.client = {
                get: function(path, config) {
                    config.on.failure(
                        null, {status: 404,
                               responseText: "Not found"});
                    Assert.areEqual(
                        "Not found",
                        widget.fieldNode.one("p").get("text"));
                }
            };
            this.widget.set("distroSeries", "ubuntu/hoary");
        }

    };

    testArchitecturesChoiceListWidget = Y.merge(
        testChoiceListWidget, testArchitecturesChoiceListWidget);
    suite.add(new Y.Test.Case(testArchitecturesChoiceListWidget));

    var testSelectWidget = {
        name: 'TestSelectWidget',

        choices: [
            {value: "a", text: "A", data: 123},
            {value: "b", text: "B", data: 456},
            {value: "c", text: "C", data: 789}
        ],

        setUp: function() {
            this.container = Y.Node.create("<div />");
            this.widget = new initseries.SelectWidget();
        },

        tearDown: function() {
            this.container.remove(true);
        },

        testNameChange: function() {
            this.widget
                .set("name", "foo")
                .set("choices", this.choices);
            var select = this.widget.fieldNode.one("select");
            Assert.areEqual("foo", select.get("name"));
            this.widget
                .set("name", "bar");
            Assert.areEqual("bar", select.get("name"));
        },

        testChoices: function() {
            this.widget.set("choices", this.choices);
            var choices_observed = this.widget.get("choices");
            /* We have to compare bit by bit ourselves because
               Javascript is a language born in hell. */
            ArrayAssert.itemsAreEqual(
                attrselect("value")(this.choices),
                attrselect("value")(choices_observed));
            ArrayAssert.itemsAreEqual(
                attrselect("text")(this.choices),
                attrselect("text")(choices_observed));
            ArrayAssert.itemsAreEqual(
                attrselect("data")(this.choices),
                attrselect("data")(choices_observed));
        },

        testRenderChoices: function() {
            this.widget.set("choices", this.choices);
            this.widget.render(this.container);
            ArrayAssert.itemsAreEqual(
                ["a", "b", "c"],
                this.container.all("select > option").get("value"));
            ArrayAssert.itemsAreEqual(
                ["A", "B", "C"],
                this.container.all("select > option").get("text"));
        },

        testRenderEmptyChoices: function() {
            this.widget.fieldNode.append("something");
            this.widget.set("choices", []);
            this.widget.render(this.container);
            Assert.isNull(this.container.one("select"));
            Assert.isFalse(this.widget.fieldNode.hasChildNodes());
        },

        testRenderChoicesChange: function() {
            var choices1 = [
                {value: "a", text: "A", data: 123}
            ];
            this.widget.set("choices", choices1);
            this.widget.render(this.container);
            var choices2 = [
                {value: "b", text: "B", data: 456},
                {value: "c", text: "C", data: 789}
            ];
            this.widget.set("choices", choices2);
            ArrayAssert.itemsAreEqual(
                ["b", "c"],
                this.container.all("select > option").get("value"));
            ArrayAssert.itemsAreEqual(
                ["B", "C"],
                this.container.all("select > option").get("text"));
        },

        testChoice: function() {
            this.widget
                .set("choices", this.choices)
                .set("multiple", true);
            /* It would be better to deselect all options by default,
               but this appears impossible; the browser seems to
               select the first option when rendering. */
            this.widget.fieldNode.all("option").set("selected", false);
            ArrayAssert.itemsAreEqual(
                [], this.widget.get("choice"));
            this.widget.fieldNode.one("option[value=a]")
                .set("selected", true);
            ArrayAssert.itemsAreEqual(
                ["a"], this.widget.get("choice"));
            this.widget.fieldNode.one("option[value=c]")
                .set("selected", true);
            ArrayAssert.itemsAreEqual(
                ["a", "c"], this.widget.get("choice"));
        },

        testSetChoice: function() {
            this.widget
                .set("multiple", true)
                .set("choices", this.choices)
                .set("choice", "a");
            ArrayAssert.itemsAreEqual(
                ["a"], this.widget.get("choice"));
            this.widget.set("choice", ["a"]);
            ArrayAssert.itemsAreEqual(
                ["a"], this.widget.get("choice"));
            this.widget.set("choice", ["a", "b"]);
            ArrayAssert.itemsAreEqual(
                ["a", "b"], this.widget.get("choice"));
            this.widget.set("choice", ["b", "z"]);
            ArrayAssert.itemsAreEqual(
                ["b"], this.widget.get("choice"));
        },

        testSize: function() {
            Assert.areEqual(1, this.widget.get("size"));
        },

        testRenderSize: function() {
            this.widget
                .set("choices", this.choices)
                .set("size", 7)
                .render(this.container);
            Assert.areEqual(
                7, this.widget.fieldNode.one("select").get("size"));
        },

        testRenderSizeChange: function() {
            this.widget
                .set("choices", this.choices)
                .set("size", 3)
                .render(this.container)
                .set("size", 5);
            Assert.areEqual(
                5, this.widget.fieldNode.one("select").get("size"));
        },

        testAutoSize: function() {
            this.widget.set("choices", this.choices);
            /* Without argument, autoSize() sets the size to the same
               as the number of choices. */
            this.widget.autoSize();
            Assert.areEqual(3, this.widget.get("size"));
        },

        testAutoSizeMoreChoicesThanMaxiumum: function() {
            this.widget.set("choices", this.choices);
            /* autoSize() sets the size to the same as the number of
               choices unless there are more than the specified
               maximum. */
            this.widget.autoSize(2);
            Assert.areEqual(2, this.widget.get("size"));
        },

        testAutoSizeFewerChoicesThanMaxiumum: function() {
            this.widget.set("choices", this.choices);
            /* autoSize() sets the size to the same as the number of
               choices. */
            this.widget.autoSize(5);
            Assert.areEqual(3, this.widget.get("size"));
        },

        testMultiple: function() {
            Assert.areEqual(false, this.widget.get("multiple"));
        },

        testRenderMultiple: function() {
            this.widget
                .set("choices", this.choices)
                .set("multiple", true)
                .render(this.container);
            Assert.isTrue(
                this.widget.fieldNode.one("select")
                    .hasAttribute("multiple"));
        },

        testRenderMultipleChange: function() {
            this.widget
                .set("choices", this.choices)
                .set("multiple", true)
                .render(this.container)
                .set("multiple", false);
            Assert.isFalse(
                this.widget.fieldNode.one("select")
                    .hasAttribute("multiple"));
        }

    };

    testSelectWidget = Y.merge(
        testFormRowWidget, testSelectWidget);
    suite.add(new Y.Test.Case(testSelectWidget));

    var testPackagesetPickerWidget = {
        name: 'TestPackagesetPickerWidget',

        setUp: function() {
            this.container = Y.Node.create("<div />");
            this.widget = new initseries.PackagesetPickerWidget();
        },

        tearDown: function() {
            this.container.remove(true);
        },

        _getValues: function(items) {
            return items.map(
                function(item) {
                    return item.text;
                }
            );
        },

        testAddChoice: function() {
            this.widget.add_choice({value: 'c', text: 'c', data: 'c'});
            ArrayAssert.itemsAreEqual(
                ["c"], this._getValues(this.widget.get("choices")));
            this.widget.add_choice({value: 'a', text: 'a', data: 'a'});
            ArrayAssert.itemsAreEqual(
                ["a", "c"], this._getValues(this.widget.get("choices")));
            this.widget.add_choice({value: 'b', text: 'b', data: 'b'});
            ArrayAssert.itemsAreEqual(
                ["a", "b", "c"], this._getValues(this.widget.get("choices")));
        },

        testAddPackagesets: function() {
            var package_sets = [
                {id: "4", name: "foo", description: "Foo"},
                {id: "5", name: "bar", description: "Bar"},
                {id: "7", name: "baz", description: "Baz"}
            ];
            var package_sets_collection =
                new Y.lp.client.Collection(
                    null, {entries: package_sets}, null);
            var distroseries = {value: "4", title: "series1"};
            this.widget.add_packagesets(
                package_sets_collection, distroseries);
            var choices = this.widget.get("choices");
            ArrayAssert.itemsAreEqual(
                ["5", "7", "4"],
                attrselect("value")(choices));
        },

        testAddPackagesetsCallsAutoSize: function() {
            var package_sets = [
                {name: "foo", description: "Foo"},
                {name: "bar", description: "Bar"},
                {name: "baz", description: "Baz"}
            ];
            var package_sets_collection =
                new Y.lp.client.Collection(
                    null, {entries: package_sets}, null);
            var distroseries = {value: "4", title: "series1"};
            var autoSized = false;
            this.widget.autoSize = function() { autoSized = true; };
            this.widget.add_packagesets(
                package_sets_collection, distroseries);
            Assert.isTrue(autoSized);
        },

        testAddDistroSeriesInitiatesIO: function() {
            var io = false;
            this.widget.client = {
                named_get: function(path, operation, config) {
                    io = true;
                    Assert.areEqual("package-sets", path);
                    Assert.areEqual("getBySeries", operation);
                    Assert.isNotNull(
                        config.parameters.distroseries.match(
                            new RegExp("/ubuntu/hoary$")));
                    Assert.isObject(config.on);
                    Assert.isFunction(config.on.success);
                    Assert.isFunction(config.on.failure);
                }
            };
            var distroseries = {
                value: "4", title: "series1", api_uri: "ubuntu/hoary"};
            this.widget.add_distroseries(distroseries);
            Assert.isTrue(io, "No IO initiated.");
        },

        testAddDistroSeriesUpdatesPackageSets: function() {
            var package_sets = [
                {id: "4", name: "foo", description: "Foo"},
                {id: "5", name: "bar", description: "Bar"},
                {id: "6", name: "baz", description: "Baz"}
            ];
            var package_sets_collection =
                new Y.lp.client.Collection(
                    null, {entries: package_sets}, null);
            this.widget.client = {
                named_get: function(path, operation, config) {
                    config.on.success(package_sets_collection);
                }
            };
            var distroseries = {
                value: "4", title: "series1", api_uri: "ubuntu/hoary"};
            this.widget.add_distroseries(distroseries);
<<<<<<< HEAD
            ArrayAssert.itemsAreEqual(
                ["5", "6", "4"],
=======
            ArrayAssert.itemsAreEqual(
                ["5", "6", "4"],
                attrselect("value")(this.widget.get("choices")));
        },

        testRemoveDistroSeriesUpdatesPackageSets: function() {
            // Calling remove_distroseries removes the packagesets
            // related to the distroseries from the widget.

            // Setup a first distroseries with a bunch of packagesets.
            var distroseries1 = {
                value: "1", title: "series1",
                api_uri: "ubuntu/hoary"};
            var package_sets1 = [
                {id: "4", name: "aa", description: "Aa"},
                {id: "5", name: "bb", description: "Bb"}
            ];
            var package_sets_collection1 =
                new Y.lp.client.Collection(
                    null, {entries: package_sets1}, null);

            // Setup a second distroseries with other packagesets.
            var distroseries2 = {
                value: "2", title: "series2",
                api_uri: "ubuntu/breezy"};
            var package_sets2 = [
                {id: "6", name: "cc", description: "Cc"},
                {id: "7", name: "dd", description: "Dd"}
            ];
            var package_sets_collection2 =
                new Y.lp.client.Collection(
                    null, {entries: package_sets2}, null);

            // Setup the client so that the proper packagesets are returned
            // for each distroseries.
            var package_set_collections = {
                'hoary': package_sets_collection1,
                'breezy': package_sets_collection2
            };
            this.widget.client = {
                named_get: function(path, operation, config) {
                    var series_name = config
                        .parameters.distroseries.split('/')[6];
                    config.on.success(package_set_collections[series_name]);
                }
            };

            // Add the two series.
            this.widget.add_distroseries(distroseries1);
            this.widget.add_distroseries(distroseries2);
            // The packagesets widget has been populated with the
            // packagesets from the series.
            ArrayAssert.itemsAreEqual(
                ["4", "5", "6", "7"],
                attrselect("value")(this.widget.get("choices")));

            // Remove a series.
            this.widget.remove_distroseries("2");
            // The remaining packagesets are those from the remaining series.
            ArrayAssert.itemsAreEqual(
                ["4", "5"],
>>>>>>> cabb49b5
                attrselect("value")(this.widget.get("choices")));
        },

        testSetDistroSeriesSpinner: function() {
            var widget = this.widget;
            widget.client = {
                named_get: function(path, operation, config) {
                    Assert.isFalse(
                        widget.fieldNode.contains(widget.spinnerNode));
                    config.on.start();
                    Assert.isTrue(
                        widget.fieldNode.contains(widget.spinnerNode));
                    config.on.end();
                    Assert.isFalse(
                        widget.fieldNode.contains(widget.spinnerNode));
                }
            };
            this.widget.set("distroSeries", "ubuntu/hoary");
        },

        testSetDistroSeriesError: function() {
            var widget = this.widget;
            widget.client = {
                named_get: function(path, operation, config) {
                    config.on.failure(
                        null, {status: 404,
                               responseText: "Not found"});
                    Assert.areEqual(
                        "Not found",
                        widget.fieldNode.one("p").get("text"));
                }
            };
            this.widget.set("distroSeries", "ubuntu/hoary");
        }

    };

    testPackagesetPickerWidget = Y.merge(
        testSelectWidget, testPackagesetPickerWidget);
    suite.add(new Y.Test.Case(testPackagesetPickerWidget));

    var testFormActionsWidget = {
        name: 'TestFormActionsWidget',

        makeActionsDiv: function() {
            var submit = Y.Node.create("<input />")
                .set("type", "submit")
                .set("value", "Initialize Series");
            var cancel = Y.Node.create("<a>Cancel</a>");
            var div = Y.Node.create("<div />")
                .addClass("actions")
                .append(submit)
                .append(cancel);
            return div;
        },

        setUp: function() {
            this.actions = this.makeActionsDiv();
            this.widget = new initseries.FormActionsWidget(
                {srcNode: this.actions});
        },

        tearDown: function() {
            this.actions.remove(true);
        },

        testInitializer: function() {
            Assert.isTrue(
                this.actions.one("input").compareTo(
                    this.widget.submitButtonNode));
        },

        testSpinner: function() {
            Assert.isTrue(
                this.actions.contains(this.widget.submitButtonNode));
            Assert.isFalse(
                this.actions.contains(this.widget.spinnerNode));
            this.widget.showSpinner();
            Assert.isFalse(
                this.actions.contains(this.widget.submitButtonNode));
            Assert.isTrue(
                this.actions.contains(this.widget.spinnerNode));
            this.widget.hideSpinner();
            Assert.isTrue(
                this.actions.contains(this.widget.submitButtonNode));
            Assert.isFalse(
                this.actions.contains(this.widget.spinnerNode));
        },

        testShowError: function() {
            this.widget.showError("The Man From U.N.C.L.E.");
            Assert.areEqual(
                "The Man From U.N.C.L.E.",
                this.actions.one("p.error.message").get("text"));
        },

        testHideErrors: function() {
            this.widget.showError("The Man From U.N.C.L.E.");
            this.widget.showError("The Woman From A.U.N.T.I.E.");
            this.widget.hideErrors();
            Assert.isNull(this.actions.one("p.error.message"));
        }

    };

    suite.add(new Y.Test.Case(testFormActionsWidget));

    var testDeriveDistroSeriesActionsWidget = {
        name: 'TestDeriveDistroSeriesActionsWidget',

        setUp: function() {
            this.actions = this.makeActionsDiv();
            this.widget = new initseries.DeriveDistroSeriesActionsWidget({
                srcNode: this.actions,
                context: {
                    name: "hagfish",
                    displayname: "Horrid Hagfish",
                    self_link: "http://ex.com/api/devel/deribuntu/snaggle"
                },
                deriveFromChoices: {
                    get: function(name) {
                        if (name === "parents") {
                            return ["4", "5"];
                        }
                        else if (name === "overlays") {
                            return [true, false];
                        }
                        else if (name === "overlay_pockets") {
                            return ['Updates', null];
                        }
                        else if (name === "overlay_components") {
                            return ['restricted', null];
                        }
                    }
                },
                architectureChoice: {
                    get: function(name) {
                        Assert.areEqual("choice", name);
                        return ["i386", "sparc"];
                    }
                },
                packagesetChoice: {
                    get: function(name) {
                        Assert.areEqual("choice", name);
                        return ["4", "5"];
                    }
                },
                packageCopyOptions: {
                    get: function(name) {
                        Assert.areEqual("choice", name);
                        return "Copy Source and Rebuild";
                    }
                }
            });
            this.form = Y.Node.create("<form />");
            this.form.append(this.actions);
            this.container = Y.Node.create("<div />");
            this.container.append(this.form);
            this.body = Y.one("body");
            this.body.append(this.container);
        },

        tearDown: function() {
            this.container.remove(true);
        },

        testSuccess: function() {
            Assert.isTrue(this.container.contains(this.form));
            Assert.isNull(this.body.one("p.informational.message"));
            this.widget.success();
            Assert.areEqual(
                ("The initialization of Horrid Hagfish " +
                 "has been scheduled and should run shortly."),
                this.body.one("p.informational.message").get("text"));
            // The form is slowly evaporated.
            this.wait(function() {
                Assert.isFalse(
                    this.container.contains(this.form));
            }, 1100);
        },

        testSubmit: function() {
            var io = false;
            this.widget.client = {
                named_post: function(path, operation, config) {
                    io = true;
                    Assert.areEqual(
                        "http://ex.com/api/devel/deribuntu/snaggle",
                        path);
                    Assert.areEqual("initDerivedDistroSeries", operation);
                    ArrayAssert.itemsAreEqual(
                        ["4", "5"],
                        config.parameters.parents);
                    ArrayAssert.itemsAreEqual(
                        [true, false],
                        config.parameters.overlays);
                    ArrayAssert.itemsAreEqual(
                        ['Updates', null],
                        config.parameters.overlay_pockets);
                    ArrayAssert.itemsAreEqual(
                        ['restricted', null],
                        config.parameters.overlay_components);
                    ArrayAssert.itemsAreEqual(
                        ["i386", "sparc"],
                        config.parameters.architectures);
                    ArrayAssert.itemsAreEqual(
                        ["4", "5"],
                        config.parameters.packagesets);
                    Assert.isTrue(config.parameters.rebuild);
                    Assert.isObject(config.on);
                    Assert.isFunction(config.on.success);
                    Assert.isFunction(config.on.failure);
                }
            };
            this.widget.submit();
            Assert.isTrue(io, "No IO initiated.");
        }

    };

    testDeriveDistroSeriesActionsWidget = Y.merge(
        testFormActionsWidget, testDeriveDistroSeriesActionsWidget);
    suite.add(new Y.Test.Case(testDeriveDistroSeriesActionsWidget));

    // Lock, stock, and two smoking barrels.
    var handle_complete = function(data) {
        window.status = '::::' + JSON.stringify(data);
        };
    Y.Test.Runner.on('complete', handle_complete);
    Y.Test.Runner.add(suite);

    var console = new Y.Console({newestOnTop: false});
    console.render('#log');

    Y.on('domready', function() {
        Y.Test.Runner.run();
        });
});<|MERGE_RESOLUTION|>--- conflicted
+++ resolved
@@ -333,13 +333,6 @@
         },
 
         testBuildSelector: function() {
-<<<<<<< HEAD
-            node = Y.Node.create(
-                '<tr><input type="checkbox"/><td class="test" /></tr>');
-            this.widget.build_selector(node, ['a', 'b', 'c'], 'test');
-            Assert.areEqual(
-                '<input type="checkbox">' +
-=======
             var node = Y.Node.create(
                 '<tr id="snarf">' +
                 '<td><input type="checkbox"/></td>' +
@@ -350,7 +343,6 @@
             this.widget.build_selector(node, ['a', 'b', 'c'], 'test');
             Assert.areEqual(
                 '<td><input type="checkbox"></td>' +
->>>>>>> cabb49b5
                 '<td class="test">' +
                 '<select disabled="disabled">' +
                 '<option value="a">a</option>' +
@@ -358,10 +350,7 @@
                 '<option value="c">c</option>' +
                 '</select>' +
                 '</td>', node.get('innerHTML'));
-<<<<<<< HEAD
-=======
             Y.one('body').removeChild(node);
->>>>>>> cabb49b5
         },
 
         testAddParentAddsLine: function() {
@@ -866,10 +855,6 @@
             var distroseries = {
                 value: "4", title: "series1", api_uri: "ubuntu/hoary"};
             this.widget.add_distroseries(distroseries);
-<<<<<<< HEAD
-            ArrayAssert.itemsAreEqual(
-                ["5", "6", "4"],
-=======
             ArrayAssert.itemsAreEqual(
                 ["5", "6", "4"],
                 attrselect("value")(this.widget.get("choices")));
@@ -931,7 +916,6 @@
             // The remaining packagesets are those from the remaining series.
             ArrayAssert.itemsAreEqual(
                 ["4", "5"],
->>>>>>> cabb49b5
                 attrselect("value")(this.widget.get("choices")));
         },
 
