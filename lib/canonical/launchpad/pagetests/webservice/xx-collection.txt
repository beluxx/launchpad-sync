= Introduction =

All collections published by the Launchpad web service work pretty
much the same way. This document illustrates the general features of
entries, using Launchpad's collections of people/teams and bugs as
examples.


== Collections and pagination ===

A collection responds to GET by serving one page of the objects in the
collection.

<<<<<<< HEAD
  >>> people_collection = webservice.get("people").jsonBody()
  >>> people_collection['resource_type_link']
  u'http://.../#people'
  >>> people_collection['total_size']
  59
  >>> people_collection['next_collection_link']
  u'http://.../people?ws.start=5&ws.size=5'
  >>> people_collection.get('prev_collection_link') is None
=======
  >>> bugs_collection = webservice.get("/beta/bugs").jsonBody()
  >>> bugs_collection['resource_type_link']
  u'http://.../#bugs'
  >>> bugs_collection['total_size']
  15
  >>> bugs_collection['next_collection_link']
  u'http://.../bugs?ws.start=5&ws.size=5'
  >>> bugs_collection.get('prev_collection_link') is None
>>>>>>> 48f9459e
  True

  >>> from operator import itemgetter
  >>> bugs_entries = sorted(
  ...     bugs_collection['entries'], key=itemgetter('title'))
  >>> len(bugs_entries)
  5
<<<<<<< HEAD
  >>> people_entries[0]['display_name']
  u'Brad Crittenden'
  >>> people_entries[0]['self_link']
  u'http://.../~bac'
  >>> people_entries[-1]['display_name']
  u'Carlos Perell\xf3 Mar\xedn'

You can get other pages of the collection by following links:

  >>> result = webservice.get("people?ws.start=5&ws.size=5")
  >>> second_batch = result.jsonBody()
  >>> second_batch['next_collection_link']
  u'http://.../people?ws.start=10&ws.size=5'
  >>> second_batch['prev_collection_link']
  u'http://.../people?ws.start=0&ws.size=5'
=======
  >>> bugs_entries[0]['title']
  u'Copy, Cut and Delete operations should work on selections'
  >>> bugs_entries[0]['self_link']
  u'http://.../bugs/12'
  >>> bugs_entries[-1]['title']
  u'jokosher exposes personal details in its actions portlet'

You can get other pages of the collection by following links:

  >>> result = webservice.get("/beta/bugs?ws.start=5&ws.size=5")
  >>> second_batch = result.jsonBody()
  >>> second_batch['next_collection_link']
  u'http://.../bugs?ws.start=10&ws.size=5'
  >>> second_batch['prev_collection_link']
  u'http://.../bugs?ws.start=0&ws.size=5'
>>>>>>> 48f9459e

  >>> bugs_entries = sorted(
  ...     second_batch['entries'], key=itemgetter('title'))
  >>> bugs_entries[0]['title']
  u'A test bug'

You can also get a larger batch than the default:

<<<<<<< HEAD
  >>> big_batch = webservice.get("people?ws.size=50").jsonBody()
=======
  >>> big_batch = webservice.get("/beta/bugs?ws.size=10").jsonBody()
>>>>>>> 48f9459e
  >>> len(big_batch['entries'])
  10
  >>> big_batch.get('next_collection_link')
<<<<<<< HEAD
  u'http://.../people?ws.start=50&ws.size=50'

  >>> bigger_batch = webservice.get("people?ws.size=75").jsonBody()
=======
  u'http://.../bugs?ws.start=10&ws.size=10'

  >>> bigger_batch = webservice.get("/beta/bugs?ws.size=20").jsonBody()
>>>>>>> 48f9459e
  >>> len(bigger_batch['entries'])
  15
  >>> bigger_batch.get('next_collection_link') is None
  True

But requesting a batch size higher than the maximum configured value
results in a 400 error.

<<<<<<< HEAD
    >>> print webservice.get("people?ws.start=0&ws.size=1000")
=======
    >>> print webservice.get("/beta/bugs?ws.start=0&ws.size=1000")
>>>>>>> 48f9459e
    HTTP/1.1 400 Bad Request
    ...
    Content-Type: text/plain...
    <BLANKLINE>
    Maximum for "ws.size" parameter is ...


== Visibility ==

A user without permission to see items in a collection will, of
course, not see those items. The 'salgado' user can see all bugs on the
site.

  >>> salgado_output = webservice.get("bugs?ws.size=50").jsonBody()
  >>> salgado_output['total_size']
  15
  >>> len(salgado_output['entries'])
  15

But the 'no-priv' user can't see bug number 14, which is private.

  >>> nopriv_output = user_webservice.get(
  ...     "bugs?ws.size=100").jsonBody()
  >>> nopriv_output['total_size']
  14
  >>> len(nopriv_output['entries'])
  14

Things are a little different for a user who has permission to see
private data, but is using an OAuth key that restricts the client to
operating on public data.

  >>> public_output = public_webservice.get(
  ...     "bugs?ws.size=50").jsonBody()
  >>> public_output['total_size']
  15
  >>> len(public_output['entries'])
  14

What happened there? This web service request was made by a user who
can see all 15 bugs, but the user used an OAuth token that only allows
access to public data. The actual bugs are filtered against the OAuth
token at a fairly high level, but the number of visible bugs comes
from low-level code that only respects the user who made the
request. The user can see 15 bugs, but the token can only see the 14
public bugs.

This is not an ideal solution--the numbers are off, and a batch may
contain fewer than 'ws.size' entries--but it keeps unauthorized
clients from seeing private data.


== Element lookup ==

The elements of a collection can be looked up by unique identifier:

  >>> admins_team = webservice.get("~admins").jsonBody()
  >>> for key, value in sorted(admins_team.items()):
  ...     print "%s: %s" % (key, value)
  admins_collection_link: http://.../~admins/admins
  confirmed_email_addresses_collection_link:
      http://.../~admins/confirmed_email_addresses
  date_created: 2005-06-06T08:59:51.571899+00:00
  deactivated_members_collection_link: http://.../~admins/deactivated_members
  default_membership_period: None
  default_renewal_period: None
  display_name: Launchpad Administrators
  expired_members_collection_link: http://.../~admins/expired_members
  hide_email_addresses: False
  homepage_content: None
  invited_members_collection_link: http://.../~admins/invited_members
  irc_nicknames_collection_link: http://.../~admins/irc_nicknames
  is_team: True
  is_valid: True
  jabber_ids_collection_link: http://.../~admins/jabber_ids
  karma: 0
  languages_collection_link: http://.../~admins/languages
  latitude: None
  longitude: None
  mailing_list_auto_subscribe_policy: Ask me when I join a team
  members_collection_link: http://.../~admins/members
  members_details_collection_link: http://.../~admins/members_details
  memberships_details_collection_link: http://.../~admins/memberships_details
  mugshot_link: http://.../~admins/mugshot
  name: admins
  open_membership_invitations_collection_link:
      http://.../~admins/open_membership_invitations
  participants_collection_link: http://.../~admins/participants
  preferred_email_address_link: None
  proposed_members_collection_link: http://.../~admins/proposed_members
  renewal_policy: invite them to apply for renewal
  resource_type_link: http://.../#team
  self_link: http://.../~admins
  sub_teams_collection_link: http://.../~admins/sub_teams
  subscription_policy: Moderated Team
  super_teams_collection_link: http://.../~admins/super_teams
  team_description: Launchpad Administrators
  team_owner_link: http://.../~sabdfl
  time_zone: None
  visibility: Public
  wiki_names_collection_link: http://.../~admins/wiki_names

A collection may be scoped to an element:

  >>> result = webservice.get("~admins/members").jsonBody()
  >>> result['resource_type_link']
  u'http://.../#person-page-resource'
  >>> team_members = sorted(
  ...     result['entries'], key=itemgetter('name'))
  >>> len(team_members)
  5
  >>> team_members[0]['name']
  u'carlos'
  >>> team_members[-1]['name']
  u'spiv'

  >>> result = webservice.get("~spiv/members")
  >>> list(result.jsonBody()['entries'])
  []


== Custom operations ==

A collection may expose custom named operations in response to GET
requests. A named operation may do anything consistent with the nature
of a GET request, but it's usually used to serve search results. The
custom operation to be invoked is named in the query string's
'ws.op' argument. Here's a custom operation on the collection of
people, called 'people'.

  >>> def search_people(text, start=0):
  ...     return webservice.get(
  ...         "people?ws.op=find&text=%s&ws.start=%s" %
  ...             (text, start)).jsonBody()

A custom operation that returns a list of objects is paginated, just
like a collection.

  >>> s_people = search_people("s")
  >>> s_people['total_size']
  8
  >>> s_people['next_collection_link']
  u'http://.../people?ws.op=find&text=s&ws.start=5&ws.size=5'
  >>> sorted(p['name'] for p in s_people['entries'])
  [u'keybuk', u'salgado', u'sigurd-ubuntu', u'sjoerd', u'stevea']

  >>> s_people_batch_2 = search_people("s", 5)
  >>> sorted(p['name'] for p in s_people_batch_2['entries'])
  [u'skacel', u'stub', u'ubuntu-team']

Just as a collection may be empty, a custom operation may return an
empty list of results:

  >>> empty_list = search_people("nosuchperson")
  >>> empty_list['total_size']
  0
  >>> [p['name'] for p in empty_list['entries']]
  []

Custom operations may have custom error handling.

  >>> print webservice.get("~ubuntu-team?ws.op=getMembersByStatus")
  HTTP/1.1 400 Bad Request
  ...
  status: Required input is missing.

A collection may also expose named operations in response to POST
requests. These operations are usually factories. Here's a helper
method that creates a new team by invoking a factory operation on
the collection of people.

  >>> def create_team(name, display_name):
  ...     return webservice.named_post(
  ...         "people", "newTeam", {},
  ...         name=name, display_name=display_name)

  >>> print webservice.get('~serviceteam')
  HTTP/1.1 404 Not Found
  ...

  >>> print create_team("serviceteam", "Service Team")
  HTTP/1.1 201 Created
  ...
  Location: http://.../~serviceteam
  <BLANKLINE>

  >>> print webservice.get('~serviceteam')
  HTTP/1.1 200 Ok
  ...

  >>> print create_team("serviceteam2", "Service Team")
  HTTP/1.1 201 Created
  ...
  Location: http://.../~serviceteam2
  <BLANKLINE>

  >>> print webservice.get('~serviceteam2')
  HTTP/1.1 200 Ok
  ...

Standard team-creation rules apply. For instance, you can't create a
team with a name that's taken.

  >>> print create_team("serviceteam", "Name already taken")
  HTTP/1.1 400 Bad Request
  ...
  name: serviceteam is already in use by another person or team.

A POST request has no meaning right now unless it specifies a custom
operation.

  >>> print webservice.post("people", 'text/plain', '')
  HTTP/1.1 400 Bad Request
  ...
  No operation name given.

You can't invoke a nonexistent operation:

  >>> print webservice.named_post("people", "nosuchop", {})
  HTTP/1.1 400 Bad Request
  ...
  No such operation: nosuchop<|MERGE_RESOLUTION|>--- conflicted
+++ resolved
@@ -11,17 +11,7 @@
 A collection responds to GET by serving one page of the objects in the
 collection.
 
-<<<<<<< HEAD
-  >>> people_collection = webservice.get("people").jsonBody()
-  >>> people_collection['resource_type_link']
-  u'http://.../#people'
-  >>> people_collection['total_size']
-  59
-  >>> people_collection['next_collection_link']
-  u'http://.../people?ws.start=5&ws.size=5'
-  >>> people_collection.get('prev_collection_link') is None
-=======
-  >>> bugs_collection = webservice.get("/beta/bugs").jsonBody()
+  >>> bugs_collection = webservice.get("bugs").jsonBody()
   >>> bugs_collection['resource_type_link']
   u'http://.../#bugs'
   >>> bugs_collection['total_size']
@@ -29,7 +19,6 @@
   >>> bugs_collection['next_collection_link']
   u'http://.../bugs?ws.start=5&ws.size=5'
   >>> bugs_collection.get('prev_collection_link') is None
->>>>>>> 48f9459e
   True
 
   >>> from operator import itemgetter
@@ -37,23 +26,6 @@
   ...     bugs_collection['entries'], key=itemgetter('title'))
   >>> len(bugs_entries)
   5
-<<<<<<< HEAD
-  >>> people_entries[0]['display_name']
-  u'Brad Crittenden'
-  >>> people_entries[0]['self_link']
-  u'http://.../~bac'
-  >>> people_entries[-1]['display_name']
-  u'Carlos Perell\xf3 Mar\xedn'
-
-You can get other pages of the collection by following links:
-
-  >>> result = webservice.get("people?ws.start=5&ws.size=5")
-  >>> second_batch = result.jsonBody()
-  >>> second_batch['next_collection_link']
-  u'http://.../people?ws.start=10&ws.size=5'
-  >>> second_batch['prev_collection_link']
-  u'http://.../people?ws.start=0&ws.size=5'
-=======
   >>> bugs_entries[0]['title']
   u'Copy, Cut and Delete operations should work on selections'
   >>> bugs_entries[0]['self_link']
@@ -63,13 +35,12 @@
 
 You can get other pages of the collection by following links:
 
-  >>> result = webservice.get("/beta/bugs?ws.start=5&ws.size=5")
+  >>> result = webservice.get("bugs?ws.start=5&ws.size=5")
   >>> second_batch = result.jsonBody()
   >>> second_batch['next_collection_link']
   u'http://.../bugs?ws.start=10&ws.size=5'
   >>> second_batch['prev_collection_link']
   u'http://.../bugs?ws.start=0&ws.size=5'
->>>>>>> 48f9459e
 
   >>> bugs_entries = sorted(
   ...     second_batch['entries'], key=itemgetter('title'))
@@ -78,23 +49,13 @@
 
 You can also get a larger batch than the default:
 
-<<<<<<< HEAD
-  >>> big_batch = webservice.get("people?ws.size=50").jsonBody()
-=======
-  >>> big_batch = webservice.get("/beta/bugs?ws.size=10").jsonBody()
->>>>>>> 48f9459e
+  >>> big_batch = webservice.get("bugs?ws.size=10").jsonBody()
   >>> len(big_batch['entries'])
   10
   >>> big_batch.get('next_collection_link')
-<<<<<<< HEAD
-  u'http://.../people?ws.start=50&ws.size=50'
-
-  >>> bigger_batch = webservice.get("people?ws.size=75").jsonBody()
-=======
   u'http://.../bugs?ws.start=10&ws.size=10'
 
-  >>> bigger_batch = webservice.get("/beta/bugs?ws.size=20").jsonBody()
->>>>>>> 48f9459e
+  >>> bigger_batch = webservice.get("bugs?ws.size=20").jsonBody()
   >>> len(bigger_batch['entries'])
   15
   >>> bigger_batch.get('next_collection_link') is None
@@ -103,11 +64,7 @@
 But requesting a batch size higher than the maximum configured value
 results in a 400 error.
 
-<<<<<<< HEAD
-    >>> print webservice.get("people?ws.start=0&ws.size=1000")
-=======
-    >>> print webservice.get("/beta/bugs?ws.start=0&ws.size=1000")
->>>>>>> 48f9459e
+    >>> print webservice.get("bugs?ws.start=0&ws.size=1000")
     HTTP/1.1 400 Bad Request
     ...
     Content-Type: text/plain...
