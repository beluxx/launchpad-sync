--- conflicted
+++ resolved
@@ -108,12 +108,9 @@
                 tools_fingerprint=config.snappy.tools_fingerprint,
                 logger=logger))
         args["archive_private"] = build.archive.private
-<<<<<<< HEAD
+        args["build_url"] = canonical_url(build)
         if build.channels is not None:
             args["channels"] = build.channels
-=======
-        args["build_url"] = canonical_url(build)
->>>>>>> 1d0c5faa
         if build.snap.branch is not None:
             args["branch"] = build.snap.branch.bzr_identity
         elif build.snap.git_ref is not None:
