<!DOCTYPE HTML PUBLIC "-//W3C//DTD HTML 4.01//EN"
  "http://www.w3.org/TR/html4/strict.dtd">
<!--
Copyright 2012 Canonical Ltd.  This software is licensed under the
GNU Affero General Public License version 3 (see the file LICENSE).
-->

<html>
  <head>
<<<<<<< HEAD
  <title>Listing Navigator</title>

  <!-- YUI and test setup -->
  <script type="text/javascript"
          src="../../../../canonical/launchpad/icing/yui/yui/yui.js">
  </script>
  <link rel="stylesheet" href="../../../app/javascript/testing/test.css" />
  <script type="text/javascript"
          src="../../../app/javascript/testing/testrunner.js"></script>
  <script type="text/javascript"
          src="../../../app/javascript/testing/assert.js"></script>
  <script type="text/javascript"
          src="../../../app/javascript/testing/mockio.js"></script>
  <script type="text/javascript"
          src="../../../app/javascript/client.js"></script>
  <script type="text/javascript"
          src="../../../app/javascript/effects/effects.js"></script>
  <script type="text/javascript"
          src="../../../app/javascript/errors.js"></script>
  <script type="text/javascript"
          src="../../../app/javascript/expander.js"></script>
  <script type="text/javascript"
          src="../../../app/javascript/formoverlay/formoverlay.js"></script>
  <script type="text/javascript"
          src="../../../app/javascript/lp.js"></script>

    <script type="text/javascript"
      src="../../../app/javascript/mustache.js"></script>
  <script type="text/javascript"
      src="../../../app/javascript/overlay/overlay.js"></script>
  <script type="text/javascript"
      src="../../../app/javascript/indicator/indicator.js"></script>

    <!-- The module under test -->
    <script type="text/javascript"
      src="../listing_navigator.js"></script>

    <!-- The test suite -->
    <script type="text/javascript"
      src="test_listing_navigator.js"></script>

    <!-- Pretty up the sample html -->
    <style type="text/css">
      div#sample {margin:15px; width:200px; border:1px solid #999; padding:10px;}
    </style>
  </head>
  <body class="yui3-skin-sam">
      <div id="fixture"></div>
  </body>
=======
      <title>Test listing_navigator</title>

      <!-- YUI and test setup -->
      <script type="text/javascript"
              src="../../../../../build/js/yui/yui/yui.js">
      </script>
      <link rel="stylesheet"
      href="../../../../../build/js/yui/console/assets/console-core.css" />
      <link rel="stylesheet"
      href="../../../../../build/js/yui/console/assets/skins/sam/console.css" />
      <link rel="stylesheet"
      href="../../../../../build/js/yui/test/assets/skins/sam/test.css" />

      <script type="text/javascript"
              src="../../../../../build/js/lp/app/testing/testrunner.js"></script>

      <link rel="stylesheet" href="../../../app/javascript/testing/test.css" />

      <!-- Dependencies -->
      <script type="text/javascript"
          src="../../../../../build/js/lp/app/testing/assert.js"></script>
      <script type="text/javascript"
          src="../../../../../build/js/lp/app/testing/mockio.js"></script>
      <script type="text/javascript"
          src="../../../../../build/js/lp/app/client.js"></script>
      <script type="text/javascript"
          src="../../../../../build/js/lp/app/effects/effects.js"></script>
      <script type="text/javascript"
          src="../../../../../build/js/lp/app/errors.js"></script>
      <script type="text/javascript"
          src="../../../../../build/js/lp/app/expander.js"></script>
      <script type="text/javascript"
          src="../../../../../build/js/lp/app/formoverlay/formoverlay.js"></script>
      <script type="text/javascript"
          src="../../../../../build/js/lp/app/lp.js"></script>
      <script type="text/javascript"
          src="../../../../../build/js/lp/lp.mustache.js"></script>
      <script type="text/javascript"
          src="../../../../../build/js/lp/app/overlay/overlay.js"></script>
      <script type="text/javascript"
          src="../../../../../build/js/lp/app/indicator/indicator.js"></script>


      <!-- The module under test. -->
      <script type="text/javascript" src="../listing_navigator.js"></script>

      <!-- Placeholder for any css asset for this module. -->
      <!-- <link rel="stylesheet" href="../assets/listing_navigator-core.css" /> -->

      <!-- The test suite. -->
      <script type="text/javascript" src="test_listing_navigator.js"></script>

      <!-- Pretty up the sample html -->
      <style type="text/css">
        div#sample {margin:15px; width:200px; border:1px solid #999; padding:10px;}
      </style>
    </head>
    <body class="yui3-skin-sam">
        <ul id="suites">
            <!-- <li>lp.large_indicator.test</li> -->
            <li>lp.listing_navigator.test</li>
        </ul>

        <div id="fixture"></div>
    </body>
>>>>>>> 4a7b97c4
</html><|MERGE_RESOLUTION|>--- conflicted
+++ resolved
@@ -7,57 +7,6 @@
 
 <html>
   <head>
-<<<<<<< HEAD
-  <title>Listing Navigator</title>
-
-  <!-- YUI and test setup -->
-  <script type="text/javascript"
-          src="../../../../canonical/launchpad/icing/yui/yui/yui.js">
-  </script>
-  <link rel="stylesheet" href="../../../app/javascript/testing/test.css" />
-  <script type="text/javascript"
-          src="../../../app/javascript/testing/testrunner.js"></script>
-  <script type="text/javascript"
-          src="../../../app/javascript/testing/assert.js"></script>
-  <script type="text/javascript"
-          src="../../../app/javascript/testing/mockio.js"></script>
-  <script type="text/javascript"
-          src="../../../app/javascript/client.js"></script>
-  <script type="text/javascript"
-          src="../../../app/javascript/effects/effects.js"></script>
-  <script type="text/javascript"
-          src="../../../app/javascript/errors.js"></script>
-  <script type="text/javascript"
-          src="../../../app/javascript/expander.js"></script>
-  <script type="text/javascript"
-          src="../../../app/javascript/formoverlay/formoverlay.js"></script>
-  <script type="text/javascript"
-          src="../../../app/javascript/lp.js"></script>
-
-    <script type="text/javascript"
-      src="../../../app/javascript/mustache.js"></script>
-  <script type="text/javascript"
-      src="../../../app/javascript/overlay/overlay.js"></script>
-  <script type="text/javascript"
-      src="../../../app/javascript/indicator/indicator.js"></script>
-
-    <!-- The module under test -->
-    <script type="text/javascript"
-      src="../listing_navigator.js"></script>
-
-    <!-- The test suite -->
-    <script type="text/javascript"
-      src="test_listing_navigator.js"></script>
-
-    <!-- Pretty up the sample html -->
-    <style type="text/css">
-      div#sample {margin:15px; width:200px; border:1px solid #999; padding:10px;}
-    </style>
-  </head>
-  <body class="yui3-skin-sam">
-      <div id="fixture"></div>
-  </body>
-=======
       <title>Test listing_navigator</title>
 
       <!-- YUI and test setup -->
@@ -94,7 +43,7 @@
       <script type="text/javascript"
           src="../../../../../build/js/lp/app/lp.js"></script>
       <script type="text/javascript"
-          src="../../../../../build/js/lp/lp.mustache.js"></script>
+          src="../../../../../build/js/lp/app/mustache.js"></script>
       <script type="text/javascript"
           src="../../../../../build/js/lp/app/overlay/overlay.js"></script>
       <script type="text/javascript"
@@ -123,5 +72,4 @@
 
         <div id="fixture"></div>
     </body>
->>>>>>> 4a7b97c4
 </html>