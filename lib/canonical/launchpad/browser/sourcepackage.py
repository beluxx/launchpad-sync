# Copyright 2004-2008 Canonical Ltd.  All rights reserved.

"""Browser views for sourcepackages."""

__metaclass__ = type

__all__ = [
    'SourcePackageBreadcrumbBuilder',
    'SourcePackageFacets',
    'SourcePackageNavigation',
<<<<<<< HEAD
    'SourcePackageFacets',
=======
    'SourcePackageSOP',
>>>>>>> 8bace281
    'SourcePackageTranslationsExportView',
    'SourcePackageView',
    ]

from apt_pkg import ParseSrcDepends
from zope.component import getUtility
from zope.app.form.interfaces import IInputWidget
from zope.app import zapi

from canonical.launchpad import helpers
from canonical.launchpad.browser.bugtask import BugTargetTraversalMixin
from canonical.launchpad.browser.build import BuildRecordsView
from canonical.launchpad.browser.packagerelationship import (
    relationship_builder)
from canonical.launchpad.browser.poexportrequest import BaseExportView
from canonical.launchpad.browser.questiontarget import (
    QuestionTargetFacetMixin, QuestionTargetAnswersMenu)
from canonical.launchpad.browser.translations import TranslationsMixin
from canonical.launchpad.interfaces import (
    IPOTemplateSet, IPackaging, ICountry, ISourcePackage,
    PackagePublishingPocket)
from canonical.launchpad.webapp import (
    ApplicationMenu, enabled_with_permission, GetitemNavigation, Link,
    redirection, StandardLaunchpadFacets, stepto)
from canonical.launchpad.webapp import canonical_url
from canonical.launchpad.webapp.authorization import check_permission
from canonical.launchpad.webapp.breadcrumb import BreadcrumbBuilder
from canonical.launchpad.webapp.interfaces import TranslationUnavailable
from canonical.launchpad.webapp.menu import structured

from canonical.lazr.utils import smartquote


class SourcePackageNavigation(GetitemNavigation, BugTargetTraversalMixin):

    usedfor = ISourcePackage

    @stepto('+pots')
    def pots(self):
        potemplateset = getUtility(IPOTemplateSet)
        sourcepackage_pots = potemplateset.getSubset(
            distroseries=self.context.distroseries,
            sourcepackagename=self.context.sourcepackagename)

        if (self.context.distroseries.hide_all_translations and
            not check_permission('launchpad.Admin', sourcepackage_pots)):
            raise TranslationUnavailable(
                'Translation updates are in progress. Only administrators '
                'may view translations for this source package.')

        return sourcepackage_pots

    @stepto('+filebug')
    def filebug(self):
        """Redirect to the IDistributionSourcePackage +filebug page."""
        sourcepackage = self.context
        distro_sourcepackage = sourcepackage.distribution.getSourcePackage(
            sourcepackage.name)

        return redirection(canonical_url(distro_sourcepackage) + "/+filebug")


<<<<<<< HEAD
=======
class SourcePackageSOP(StructuralObjectPresentation):

    def getIntroHeading(self):
        return self.context.distribution.displayname + ' ' + \
               self.context.distroseries.version + ' source package:'

    def getMainHeading(self):
        return self.context.sourcepackagename

    def listChildren(self, num):
        # XXX mpt 2006-10-04: Versions published, earliest first.
        return []

    def countChildren(self):
        return 0

    def listAltChildren(self, num):
        return None

    def countAltChildren(self):
        raise NotImplementedError


class SourcePackageBreadcrumbBuilder(BreadcrumbBuilder):
    """Builds a breadcrumb for an `ISourcePackage`."""
    @property
    def text(self):
        return smartquote('"%s" package') % (self.context.name)


>>>>>>> 8bace281
class SourcePackageFacets(QuestionTargetFacetMixin, StandardLaunchpadFacets):

    usedfor = ISourcePackage
    enable_only = ['overview', 'bugs', 'answers', 'translations']


class SourcePackageOverviewMenu(ApplicationMenu):

    usedfor = ISourcePackage
    facet = 'overview'
    links = ['packaging', 'edit_packaging', 'changelog', 'builds']

    def changelog(self):
        return Link('+changelog', 'View changelog', icon='list')

    def packaging(self):
        return Link('+packaging', 'Show upstream links', icon='info')

    def edit_packaging(self):
        return Link('+edit-packaging', 'Change upstream link', icon='edit')

    def builds(self):
        text = 'Show builds'
        return Link('+builds', text, icon='info')


class SourcePackageAnswersMenu(QuestionTargetAnswersMenu):

    usedfor = ISourcePackage
    facet = 'answers'

    links = QuestionTargetAnswersMenu.links + ['gethelp']

    def gethelp(self):
        return Link('+gethelp', 'Help and support options', icon='info')


class SourcePackageTranslationsMenu(ApplicationMenu):

    usedfor = ISourcePackage
    facet = 'translations'
    links = ['help', 'imports', 'translationdownload']

    def imports(self):
        text = 'See import queue'
        return Link('+imports', text)

    @enabled_with_permission('launchpad.ExpensiveRequest')
    def translationdownload(self):
        text = 'Download translations'
        enabled = bool(self.context.getCurrentTranslationTemplates())
        return Link('+export', text, icon='download', enabled=enabled)

    def help(self):
        return Link('+translate', 'How you can help', icon='info')


class SourcePackageTranslationsExportView(BaseExportView):
    """Request tarball export of all translations for source package.
    """

    def processForm(self):
        """Process form submission requesting translations export."""
        templates = self.context.getCurrentTranslationTemplates()
        pofiles = []
        for template in templates:
            pofiles += list(template.pofiles)
        return (templates, pofiles)

    def getDefaultFormat(self):
        templates = self.context.getCurrentTranslationTemplates()
        if not templates:
            return None
        format = templates[0].source_file_format
        for template in templates:
            if template.source_file_format != format:
                self.request.response.addInfoNotification(
                    "This package has templates with different native "
                    "file formats.  If you proceed, all translations will be "
                    "exported in the single format you specify.")
        return format


class SourcePackageView(BuildRecordsView, TranslationsMixin):

    def initialize(self):
        # lets add a widget for the product series to which this package is
        # mapped in the Packaging table
        raw_field = IPackaging['productseries']
        bound_field = raw_field.bind(self.context)
        self.productseries_widget = zapi.getViewProviding(bound_field,
            IInputWidget, self.request)
        self.productseries_widget.setRenderedValue(self.context.productseries)
        # List of languages the user is interested on based on their browser,
        # IP address and launchpad preferences.
        self.status_message = None
        self.error_message = None
        self.processForm()

    def processForm(self):
        # look for an update to any of the things we track
        form = self.request.form
        if form.has_key('packaging'):
            if self.productseries_widget.hasValidInput():
                new_ps = self.productseries_widget.getInputValue()
                # we need to create or update the packaging
                self.context.setPackaging(new_ps, self.user)
                self.productseries_widget.setRenderedValue(new_ps)
                self.status_message = 'Upstream link updated, thank you!'
            else:
                self.error_message = structured('Invalid series given.')

    def published_by_pocket(self):
        """This morfs the results of ISourcePackage.published_by_pocket into
        something easier to parse from a page template. It becomes a list of
        dictionaries, sorted in dbschema item order, each representing a
        pocket and the packages in it."""
        result = []
        thedict = self.context.published_by_pocket
        for pocket in PackagePublishingPocket.items:
            newdict = {'pocketdetails': pocket}
            newdict['packages'] = thedict[pocket]
            result.append(newdict)
        return result

    def binaries(self):
        """Format binary packages into binarypackagename and archtags"""
        results = {}
        all_arch = sorted([arch.architecturetag for arch in
                           self.context.distroseries.architectures])
        for bin in self.context.currentrelease.binaries:
            distroarchseries = bin.build.distroarchseries
            if bin.name not in results:
                results[bin.name] = []

            if bin.architecturespecific:
                results[bin.name].append(distroarchseries.architecturetag)
            else:
                results[bin.name] = all_arch
            results[bin.name].sort()

        return results

    def _relationship_parser(self, content):
        """Wrap the relationship_builder for SourcePackages.

        Define apt_pkg.ParseSrcDep as a relationship 'parser' and
        IDistroSeries.getBinaryPackage as 'getter'.
        """
        getter = self.context.distroseries.getBinaryPackage
        parser = ParseSrcDepends
        return relationship_builder(content, parser=parser, getter=getter)

    @property
    def builddepends(self):
        return self._relationship_parser(
            self.context.currentrelease.builddepends)

    @property
    def builddependsindep(self):
        return self._relationship_parser(
            self.context.currentrelease.builddependsindep)

    @property
    def build_conflicts(self):
        return self._relationship_parser(
            self.context.currentrelease.build_conflicts)

    @property
    def build_conflicts_indep(self):
        return self._relationship_parser(
            self.context.currentrelease.build_conflicts_indep)

    def requestCountry(self):
        return ICountry(self.request, None)

    def browserLanguages(self):
        return helpers.browserLanguages(self.request)

    @property
    def search_name(self):
        return False

    @property
    def default_build_state(self):
        """Default build state for sourcepackage builds.

        This overrides the default that is set on BuildRecordsView."""
        # None maps to "all states". The reason we display all states on
        # this page is because it's unlikely that there will be so
        # many builds that the listing will be overwhelming.
        return None<|MERGE_RESOLUTION|>--- conflicted
+++ resolved
@@ -8,11 +8,6 @@
     'SourcePackageBreadcrumbBuilder',
     'SourcePackageFacets',
     'SourcePackageNavigation',
-<<<<<<< HEAD
-    'SourcePackageFacets',
-=======
-    'SourcePackageSOP',
->>>>>>> 8bace281
     'SourcePackageTranslationsExportView',
     'SourcePackageView',
     ]
@@ -75,31 +70,6 @@
         return redirection(canonical_url(distro_sourcepackage) + "/+filebug")
 
 
-<<<<<<< HEAD
-=======
-class SourcePackageSOP(StructuralObjectPresentation):
-
-    def getIntroHeading(self):
-        return self.context.distribution.displayname + ' ' + \
-               self.context.distroseries.version + ' source package:'
-
-    def getMainHeading(self):
-        return self.context.sourcepackagename
-
-    def listChildren(self, num):
-        # XXX mpt 2006-10-04: Versions published, earliest first.
-        return []
-
-    def countChildren(self):
-        return 0
-
-    def listAltChildren(self, num):
-        return None
-
-    def countAltChildren(self):
-        raise NotImplementedError
-
-
 class SourcePackageBreadcrumbBuilder(BreadcrumbBuilder):
     """Builds a breadcrumb for an `ISourcePackage`."""
     @property
@@ -107,7 +77,6 @@
         return smartquote('"%s" package') % (self.context.name)
 
 
->>>>>>> 8bace281
 class SourcePackageFacets(QuestionTargetFacetMixin, StandardLaunchpadFacets):
 
     usedfor = ISourcePackage
