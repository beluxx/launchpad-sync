--- conflicted
+++ resolved
@@ -55,17 +55,11 @@
     LaunchpadFormView,
     )
 from lp.bugs.browser.bugtask import BugTaskListingItem
-<<<<<<< HEAD
 from lp.bugs.browser.structuralsubscription import (
     StructuralSubscriptionMenuMixin,
     StructuralSubscriptionTargetTraversalMixin,
     )
-from lp.bugs.interfaces.bugtask import (
-    IBugTaskSet,
-    )
-=======
 from lp.bugs.interfaces.bugtask import IBugTaskSet
->>>>>>> cab0cbff
 from lp.registry.browser import (
     get_status_counts,
     RegistryDeleteViewMixin,
