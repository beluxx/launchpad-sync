--- conflicted
+++ resolved
@@ -520,18 +520,6 @@
     >>> from canonical.database.sqlbase import commit
     >>> commit()
 
-<<<<<<< HEAD
-=======
-If we try to import the comments from a bug whose comments log doesn't
-exist or can't be parsed we will get a warning. We can demonstrate this
-by forcing importBugComments to fail on our Test DebBugs bugtracker.
-
-    >>> external_debbugs.debbugs_db.fail_on_load_log = True
-    >>> external_debbugs.importBugComments(bug_watch)
-    ERROR:...:Unable to import comments for DebBugs bug #1234.
-    Could not parse comment log.
-
->>>>>>> 124a7d25
 Comments for bugs in the archive can also be imported:
 
     >>> archive_bug_watch = bug.addWatch(debbugs, '563', no_priv)
