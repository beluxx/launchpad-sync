# Copyright 2005 Canonical Ltd.  All rights reserved.

"""Browser views for builds."""

__metaclass__ = type

__all__ = [
    'BuildContextMenu',
    'BuildNavigation',
    'BuildRecordsView',
    'BuildUrl',
    'BuildView',
    'build_to_structuralheading',
    ]

from zope.component import getUtility
from zope.interface import implements

from canonical.launchpad.interfaces import (
<<<<<<< HEAD
    ArchivePurpose, BuildStatus, IBuild, IBuildQueueSet, IHasBuildRecords,
    UnexpectedFormData)
=======
    BuildStatus, IBuild, IBuildQueueSet, IHasBuildRecords,
    IStructuralHeaderPresentation, UnexpectedFormData)
>>>>>>> 691efe5b
from canonical.launchpad.webapp import (
    canonical_url, enabled_with_permission, ContextMenu, GetitemNavigation,
    Link, LaunchpadView, StandardLaunchpadFacets)
from canonical.launchpad.webapp.authorization import check_permission
from canonical.launchpad.webapp.batching import BatchNavigator
from canonical.launchpad.webapp.interfaces import ICanonicalUrlData


def build_to_structuralheading(build):
    """Adapts an `IBuild` into an `IStructuralHeaderPresentation`."""
    return IStructuralHeaderPresentation(build.archive)


class BuildUrl:
    """Dynamic URL declaration for IBuild.

    When dealing with distribution builds we want to present them
    under IDistributionSourcePackageRelease url:

       /ubuntu/+source/foo/1.0/+build/1234

    On the other hand, PPA builds will be presented under the PPA page:

       /~cprov/+archive/+build/1235
    """
    implements(ICanonicalUrlData)
    rootsite = None

    def __init__(self, context):
        self.context = context

    @property
    def inside(self):
        if self.context.archive.purpose == ArchivePurpose.PPA:
            return self.context.archive
        else:
            return self.context.distributionsourcepackagerelease

    @property
    def path(self):
        return u"+build/%d" % self.context.id


class BuildNavigation(GetitemNavigation):
    usedfor = IBuild


class BuildFacets(StandardLaunchpadFacets):
    """The links that will appear in the facet menu for an IBuild."""
    enable_only = ['overview']

    usedfor = IBuild


class BuildContextMenu(ContextMenu):
    """Overview menu for build records """
    usedfor = IBuild

    links = ['ppa', 'records', 'retry', 'rescore']

    @property
    def is_ppa_build(self):
        """Some links are only displayed on PPA."""
        return self.context.archive.owner is not None

    def ppa(self):
        return Link(
            canonical_url(self.context.archive), text='View PPA',
            enabled=self.is_ppa_build)

    def records(self):
        return Link(
            canonical_url(self.context.archive, view_name='+builds'),
            text='View build records', enabled=self.is_ppa_build)

    @enabled_with_permission('launchpad.Edit')
    def retry(self):
        """Only enabled for build records that are active."""
        text = 'Retry build'
        return Link('+retry', text, icon='edit',
                    enabled=self.context.can_be_retried)

    @enabled_with_permission('launchpad.Admin')
    def rescore(self):
        """Only enabled for pending build records."""
        text = 'Rescore build'
        return Link('+rescore', text, icon='edit',
                    enabled=self.context.can_be_rescored)


class BuildView(LaunchpadView):
    """Auxiliary view class for IBuild"""
    __used_for__ = IBuild

    def retry_build(self):
        """Check user confirmation and perform the build record retry."""
        if not self.context.can_be_retried:
            self.error = 'Build can not be retried'
            return

        # retrieve user confirmation
        action = self.request.form.get('RETRY', None)
        # no action, return None to present the form again
        if not action:
            return None

        # invoke context method to retry the build record
        self.context.retry()
        return 'Build record active'

    def rescore_build(self):
        """Check user confirmation and perform the build record rescore."""
        if not self.context.can_be_rescored:
            self.error = 'Build can not be rescored'
            return

        # retrieve user score
        self.score = self.request.form.get('SCORE', '')
        action = self.request.form.get('RESCORE', '')

        if not action:
            return

        try:
            score = int(self.score)
        except ValueError:
            self.error = 'priority must be an integer not "%s"' % self.score
            return

        # invoke context method to rescore the build record
        self.context.buildqueue_record.manualScore(score)
        return 'Build Record rescored to %s' % self.score

    @property
    def user_can_retry_build(self):
        """Return True if the user is permitted to Retry Build.

        The build must be re-tryable.
        """
        return (check_permission('launchpad.Edit', self.context)
            and self.context.can_be_retried)


class CompleteBuild:
    """Super object to store related IBuild & IBuildQueue."""
    def __init__(self, build, buildqueue_record):
        self.build = build
        self.buildqueue_record = buildqueue_record


def setupCompleteBuilds(batch):
    """Pre-populate new object with buildqueue items.

    Single queries, using list() statement to force fetch
    of the results in python domain.

    Receive a sequence of builds, for instance, a batch.

    Return a list of built CompleteBuild instances, or empty
    list if no builds were contained in the received batch.
    """
    builds = list(batch)

    if not builds:
        return []

    buildqueue_records = {}

    build_ids = [build.id for build in builds]
    for buildqueue in getUtility(IBuildQueueSet).fetchByBuildIds(build_ids):
        buildqueue_records[buildqueue.build.id] = buildqueue

    complete_builds = []
    for build in builds:
        proposed_buildqueue = buildqueue_records.get(build.id, None)
        complete_builds.append(
            CompleteBuild(build, proposed_buildqueue))

    return complete_builds


class BuildRecordsView(LaunchpadView):
    """Base class used to present objects that contains build records.

    It retrieves the UI build_state selector action and setup a proper
    batched list with the requested results. See further UI details in
    template/builds-list.pt and callsite details in Builder, Distribution,
    DistroSeries, DistroArchSeries and SourcePackage view classes.
    """
    __used_for__ = IHasBuildRecords

    def setupBuildList(self):
        """Setup a batched build records list.

        Return None, so use tal:condition="not: view/setupBuildList" to
        invoke it in template.
        """
        # recover selected build state
        state_tag = self.request.get('build_state', '')
        text_filter = self.request.get('build_text', '')

        if text_filter:
            self.text = text_filter
        else:
            self.text = None

        # build self.state & self.available_states structures
        self._setupMappedStates(state_tag)

        # request context build records according the selected state
        builds = self.context.getBuildRecords(
            build_state=self.state, name=self.text, user=self.user)
        self.batchnav = BatchNavigator(builds, self.request)
        # We perform this extra step because we don't what to issue one
        # extra query to retrieve the BuildQueue for each Build (batch item)
        # A more elegant approach should be extending Batching class and
        # integrating the fix into it. However the current solution is
        # simpler and shorter, producing the same result. cprov 20060810
        self.complete_builds = setupCompleteBuilds(
            self.batchnav.currentBatch())

    def _setupMappedStates(self, tag):
        """Build self.state and self.availableStates structures.

        self.state is the corresponding dbschema for requested state_tag

        self.available_states is a dictionary containing the options with
        suitables attributes (name, value, selected) to easily fill an HTML
        <select> section.

        Raise UnexpectedFormData if no corresponding state for passed 'tag'
        was found.
        """
        # default states map
        state_map = {
            'built': BuildStatus.FULLYBUILT,
            'failed': BuildStatus.FAILEDTOBUILD,
            'depwait': BuildStatus.MANUALDEPWAIT,
            'chrootwait': BuildStatus.CHROOTWAIT,
            'superseded': BuildStatus.SUPERSEDED,
            'uploadfail': BuildStatus.FAILEDTOUPLOAD,
            'all': None,
            }
        # include pristine (not yet assigned to a builder) builds
        # if requested.
        if self.show_builder_info:
            extra_state_map = {
                'building': BuildStatus.BUILDING,
                'pending': BuildStatus.NEEDSBUILD,
                }
            state_map.update(**extra_state_map)

        # lookup for the correspondent state or fallback to the default
        # one if tag is empty string.
        if tag:
            try:
                self.state = state_map[tag]
            except KeyError:
                raise UnexpectedFormData(
                    'No suitable state found for value "%s"' % tag)
        else:
            self.state = self.default_build_state

        # build a dictionary with organized information for rendering
        # the HTML <select> section.
        self.available_states = []
        for tag, state in state_map.items():
            if state:
                name = state.title.strip()
            else:
                name = 'All states'

            if state == self.state:
                selected = True
            else:
                selected = False

            self.available_states.append(
                dict(name=name, value=tag, selected=selected)
                )

    @property
    def default_build_state(self):
        """The build state to be present as default.

        It allows the callsites to control which default status they
        want to present when the page is first loaded.
        """
        return BuildStatus.BUILDING

    @property
    def show_builder_info(self):
        """Control the presentation of builder information.

        It allows the callsite to control if they want a builder column
        in its result table or not. It's only omitted in builder-index page.
        """
        return True

    @property
    def search_name(self):
        """Control the presentation of search box."""
        return True

    @property
    def form_submitted(self):
        return "build_state" in self.request.form

    @property
    def no_results(self):
        return self.form_submitted and not self.complete_builds
<|MERGE_RESOLUTION|>--- conflicted
+++ resolved
@@ -17,13 +17,8 @@
 from zope.interface import implements
 
 from canonical.launchpad.interfaces import (
-<<<<<<< HEAD
     ArchivePurpose, BuildStatus, IBuild, IBuildQueueSet, IHasBuildRecords,
-    UnexpectedFormData)
-=======
-    BuildStatus, IBuild, IBuildQueueSet, IHasBuildRecords,
     IStructuralHeaderPresentation, UnexpectedFormData)
->>>>>>> 691efe5b
 from canonical.launchpad.webapp import (
     canonical_url, enabled_with_permission, ContextMenu, GetitemNavigation,
     Link, LaunchpadView, StandardLaunchpadFacets)
