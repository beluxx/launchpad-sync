--- conflicted
+++ resolved
@@ -77,11 +77,7 @@
 class FakeDistroArchSeries:
 
     def getChroot(self, pocket=None):
-<<<<<<< HEAD
-        return FakeLibraryFileAlias('chroot-fooix-bar-y86.tar.bz2')
-=======
         return FakeLibraryFileAlias('chroot-fooix-bar-y86.tar.gz')
->>>>>>> 8248112c
 
 
 class TestBuildFarmJobBehaviourBase(TestCaseWithFactory):
