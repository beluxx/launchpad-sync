--- conflicted
+++ resolved
@@ -54,28 +54,16 @@
     canonical_url, GetitemNavigation, Navigation, stepthrough,
     redirection, LaunchpadView)
 from canonical.launchpad.interfaces import (
-<<<<<<< HEAD
-    BugTaskSearchParams, IBugAttachmentSet, IBugExternalRefSet, IBugSet,
-    IBugTask, IBugTaskSet, IBugTaskSearch, IBugWatchSet, IDistribution,
-    IDistributionSourcePackage, IBug, IDistroBugTask, IDistroRelease,
-    IDistroReleaseBugTask, IFrontPageBugTaskSearch, ILaunchBag,
-    INullBugTask, IPerson, IPersonBugTaskSearch, IProduct, IProject,
-    ISourcePackage, IUpstreamBugTask, NotFoundError,
-    RESOLVED_BUGTASK_STATUSES, UnexpectedFormData,
-    UNRESOLVED_BUGTASK_STATUSES, valid_distrotask, valid_upstreamtask,
-    IProductSeriesBugTask, IBugNominationSet, IProductSeries)
-=======
     IBugBranchSet, BugTaskSearchParams, IBugAttachmentSet,
     IBugExternalRefSet, IBugSet, IBugTask, IBugTaskSet, IBugTaskSearch,
     IBugWatchSet, IDistribution, IDistributionSourcePackage, IBug,
     IDistroBugTask, IDistroRelease, IDistroReleaseBugTask,
-    ILaunchBag, INullBugTask, IPerson,
+    IFrontPageBugTaskSearch, ILaunchBag, INullBugTask, IPerson,
     IPersonBugTaskSearch, IProduct, IProject, ISourcePackage,
     IUpstreamBugTask, NotFoundError, RESOLVED_BUGTASK_STATUSES,
     UnexpectedFormData, UNRESOLVED_BUGTASK_STATUSES, valid_distrotask,
     valid_upstreamtask, IProductSeriesBugTask, IBugNominationSet,
     IProductSeries)
->>>>>>> b663e373
 from canonical.launchpad.searchbuilder import any, NULL
 from canonical.launchpad import helpers
 from canonical.launchpad.event.sqlobjectevent import SQLObjectModifiedEvent
