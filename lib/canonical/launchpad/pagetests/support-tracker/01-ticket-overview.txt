= The Launchpad Ticket Tracker =

Launchpad has a "tech support request tracker" built in to it. So you
can have your community provide technical support using Launchpad for
any upstream application, or any distribution.

== Products ==

The product page displays the latest support requests in a portlet.

<<<<<<< HEAD
  >>> browser.open('http://launchpad.dev/firefox')
  >>> from BeautifulSoup import BeautifulSoup
  >>> portlet = find_portlet(
=======
  >>> browser.open('http://launchpad.dev/products/firefox')
  >>> find_portlet(
>>>>>>> f88e890f
  ...    browser.contents, 'Latest Mozilla Firefox support requests')
  <div class="portlet">
    <h2> Latest Mozilla Firefox support requests </h2>
    ...
  </div>

Users can request support by going to the 'Support' facet.

  >>> import re
  >>> support_link_label = re.compile('^Support$')
  >>> supportLink = browser.getLink(support_link_label)
  >>> supportLink.url
  '.../firefox/+tickets'
  >>> supportLink.click()

That page shows all the currently open support requests for the product.

  >>> from BeautifulSoup import BeautifulSoup
  >>> soup = BeautifulSoup(browser.contents)
  >>> print soup.first('h1').renderContents()
  Support requests for Mozilla Firefox
  >>> browser.getLink('Firefox loses focus and gets stuck').url
  '.../firefox/+ticket/4'

There is also a 'Request Support' link to open new ticket.

  >>> browser.getLink('Request Support').url
  '.../firefox/+addticket'

There are links to some common listing of support requests:

  >>> browser.getLink('Open').url
  '.../firefox/+tickets?...'
  >>> browser.getLink('Answered').url
  '.../firefox/+tickets?...'
  >>> browser.getLink('My Requests').url
  '.../firefox/+mytickets'

Information on a particular ticket can be seen by browsing to the ticket
page.

  >>> browser.getLink('Problem showing the SVG demo on W3C site').click()
  >>> browser.title
  'Mozilla Firefox support request #2:...'
  >>> print BeautifulSoup(browser.contents).first('h1').renderContents()
  Problem showing the SVG demo on W3C site

== Distributions ==

Distributions also have the 'Support' link and a section showing the
'Latest support requests'.

  >>> browser.open('http://launchpad.dev/ubuntu')
  >>> browser.getLink('Support').url
  '.../ubuntu/+tickets'
  >>> find_portlet(browser.contents, 'Latest Ubuntu support requests')
  <div class="portlet">
    <h2> Latest Ubuntu support requests </h2>
    ...
  </div>

To request support for the distro, one must go to the 'Support' facet.

  >>> browser.getLink('Support').click()
  >>> print browser.title
  Support requests for Ubuntu
  >>> browser.getLink('Request Support')
  <Link...>

On that facet, we will find the same common listings:

  >>> browser.getLink('Open').url
  '.../ubuntu/+tickets?...'
  >>> browser.getLink('Answered').url
  '.../ubuntu/+tickets?...'
  >>> browser.getLink('My Requests').url
  '.../ubuntu/+mytickets'

== Distroreleases ==

On a distrorelease there is a "Request Support" link, but note that it
points at its distro, not itself. Support tickets are linked to distro,
and optionally source package too.

  >>> browser.open('http://launchpad.dev/ubuntu/hoary')
  >>> browser.getLink('Request Support').url
  '.../ubuntu/+addticket'

== Source packages ==

On a source package, the 'Request Support' link is accessible through
the Support facet.

  >>> browser.open('http://launchpad.dev/ubuntu/hoary/+source/evolution')
  >>> browser.getLink('Support').url
  '.../ubuntu/hoary/+source/evolution/+tickets'
  >>> browser.getLink('Support').click()
  >>> print browser.title
  Support requests for Hoary evolution...
  >>> browser.getLink('Request Support').url
  '.../ubuntu/hoary/+source/evolution/+addticket'

As are the common listings:

  >>> browser.getLink('Open').url
  '.../ubuntu/hoary/+source/evolution/+tickets?...'
  >>> browser.getLink('Answered').url
  '.../ubuntu/hoary/+source/evolution/+tickets?...'
  >>> browser.getLink('My Requests').url
  '.../ubuntu/hoary/+source/evolution/+mytickets'

The support facet is also available on the distribution source package
page:

  >>> browser.open('http://launchpad.dev/ubuntu/+source/mozilla-firefox')
  >>> browser.getLink('Support').url
  '.../ubuntu/+source/mozilla-firefox/+tickets'
  >>> browser.getLink('Support').click()
  >>> print browser.title
  Support requests for mozilla-firefox in ubuntu
  >>> browser.getLink('Request Support').url
  '.../ubuntu/+source/mozilla-firefox/+addticket'
  >>> browser.getLink('Open').url
  '.../ubuntu/+source/mozilla-firefox/+tickets?...'
  >>> browser.getLink('Answered').url
  '.../ubuntu/+source/mozilla-firefox/+tickets?...'
  >>> browser.getLink('My Requests').url
  '.../ubuntu/+source/mozilla-firefox/+mytickets'

== Persons ==

On the page about a person, there is a porlet showing the latest ticket
opened by that person.

  >>> browser.open('http://launchpad.dev/~name16')
  >>> find_portlet(browser.contents, 'Latest Foo Bar support requests')
  <div class="portlet">
    <h2> Latest Foo Bar support requests </h2>
    ...
  </div>
  >>> browser.getLink('Slow system').url
  '.../ubuntu/+ticket/7'
  >>> browser.getLink('Firefox loses focus').url
  '.../firefox/+ticket/4'

The 'Support' facet link will display a page listing all the tickets
involving that person.

  >>> browser.getLink('Support').url
  '.../~name16/+tickets'
  >>> browser.getLink('Support').click()
  >>> browser.title
  'Support requests involving Foo Bar'
  >>> print BeautifulSoup(browser.contents).first('h1').renderContents()
  Support requests involving Foo Bar
  >>> browser.getLink('Slow system').url
<<<<<<< HEAD
  '.../ubuntu/+ticket/7'
=======
  '.../distros/ubuntu/+ticket/7'

  # One of them is not on this batch, so we'll have to first go to the next
  # batch.
  >>> browser.getLink('Next').click()
>>>>>>> f88e890f
  >>> browser.getLink('Firefox loses focus').url
  '.../firefox/+ticket/4'<|MERGE_RESOLUTION|>--- conflicted
+++ resolved
@@ -8,14 +8,8 @@
 
 The product page displays the latest support requests in a portlet.
 
-<<<<<<< HEAD
   >>> browser.open('http://launchpad.dev/firefox')
-  >>> from BeautifulSoup import BeautifulSoup
-  >>> portlet = find_portlet(
-=======
-  >>> browser.open('http://launchpad.dev/products/firefox')
   >>> find_portlet(
->>>>>>> f88e890f
   ...    browser.contents, 'Latest Mozilla Firefox support requests')
   <div class="portlet">
     <h2> Latest Mozilla Firefox support requests </h2>
@@ -172,14 +166,10 @@
   >>> print BeautifulSoup(browser.contents).first('h1').renderContents()
   Support requests involving Foo Bar
   >>> browser.getLink('Slow system').url
-<<<<<<< HEAD
   '.../ubuntu/+ticket/7'
-=======
-  '.../distros/ubuntu/+ticket/7'
 
   # One of them is not on this batch, so we'll have to first go to the next
   # batch.
   >>> browser.getLink('Next').click()
->>>>>>> f88e890f
   >>> browser.getLink('Firefox loses focus').url
   '.../firefox/+ticket/4'