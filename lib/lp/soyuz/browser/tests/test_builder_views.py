--- conflicted
+++ resolved
@@ -3,12 +3,9 @@
 
 __metaclass__ = type
 
-<<<<<<< HEAD
+from functools import partial
+
 import soupmatchers
-=======
-from functools import partial
-
->>>>>>> 5b812737
 from storm.locals import Store
 from testtools.matchers import (
     Equals,
@@ -24,21 +21,16 @@
 from canonical.launchpad.ftests import login
 from canonical.launchpad.webapp.servers import LaunchpadTestRequest
 from canonical.testing.layers import LaunchpadFunctionalLayer
-<<<<<<< HEAD
-from lp.buildmaster.enums import BuildFarmJobType
+from lp.buildmaster.enums import (
+    BuildFarmJobType,
+    BuildStatus,
+    )
 from lp.buildmaster.interfaces.buildfarmjob import (
     IBuildFarmJobSource,
     InconsistentBuildFarmJobError,
     )
 from lp.registry.interfaces.person import IPersonSet
 from lp.soyuz.browser.build import getSpecificJobs
-=======
-from lp.buildmaster.enums import (
-    BuildFarmJobType,
-    BuildStatus,
-    )
-from lp.buildmaster.interfaces.buildfarmjob import IBuildFarmJobSource
->>>>>>> 5b812737
 from lp.soyuz.browser.builder import BuilderEditView
 from lp.testing import (
     celebrity_logged_in,
