= Bug Activity =

Bugs are problems that occur in software. In Malone, various things can be
added to, edited and removed from a bug over the course of a bug's lifetime. We
call this stuff bug activity. This document is about bug activity.

Each activity can happen more than once to a bug over the course of its
lifetime. For auditing reasons, it's useful to track when these happen, why
these things happen, and who made them happen.

Before going any further--because editing a bug requires an
authenticated user--let's login:

    >>> login("test@canonical.com")

Bug activity tracking is done using event subscribers. The handlers
are simple little functions.

    >>> from zope.event import notify
    >>> from lazr.lifecycle.event import (
    ...     ObjectCreatedEvent, ObjectModifiedEvent)
    >>> from canonical.launchpad.interfaces import (
    ...     IUpstreamBugTask, IDistroBugTask, IProductSet, IBugTaskSet)
    >>> from lazr.lifecycle.snapshot import Snapshot
    >>> user = getUtility(ILaunchBag).user


== User files a bug ==

    >>> from canonical.launchpad.interfaces import CreateBugParams
    >>> firefox = getUtility(IProductSet)['firefox']
    >>> params = CreateBugParams(
    ...     title="a test bug",
    ...     comment="this is only a test bug\nplease ignore",
    ...     owner=user)
    >>> bug = firefox.createBug(params)
    >>> bug.activity.count()
    0
    >>> object_created = ObjectCreatedEvent(bug)
    >>> notify(object_created)
    >>> latest_activity = bug.activity[-1]
    >>> latest_activity.person == user
    True
    >>> latest_activity.whatchanged
    u'bug'
    >>> latest_activity.message
    u'added bug'


== Bug title edited ==

    >>> from canonical.launchpad.interfaces import IBug
    >>> old_state = Snapshot(bug, providing=IBug)
    >>> bug.title = "new bug title"
    >>> bug_edited = ObjectModifiedEvent(
    ...     bug, old_state, ["title", "description"])
    >>> notify(bug_edited)
    >>> latest_activity = bug.activity[-1]
    >>> latest_activity.whatchanged
    u'title'
    >>> latest_activity.oldvalue
    u'a test bug'
    >>> latest_activity.newvalue
    u'new bug title'


== Bug gets assigned to a source package ==

    >>> from canonical.launchpad.interfaces import (
    ...     ISourcePackageNameSet, IDistributionSet)
    >>> mozilla_firefox = getUtility(ISourcePackageNameSet)['mozilla-firefox']
    >>> ubuntu = getUtility(IDistributionSet).getByName('ubuntu')
    >>> source_package_assignment = getUtility(IBugTaskSet).createTask(
    ...     bug=bug, sourcepackagename=mozilla_firefox,
    ...     distribution=ubuntu,owner=user)
    >>> source_package_assignment_added = ObjectCreatedEvent(
    ...     source_package_assignment)
    >>> notify(source_package_assignment_added)
    >>> latest_activity = bug.activity[-1]
    >>> latest_activity.whatchanged
    u'bug'
    >>> latest_activity.message
    u'assigned to mozilla-firefox (Ubuntu)'


== Source package assignment edited ==

    >>> from lazr.lifecycle.snapshot import Snapshot
    >>> from canonical.launchpad.interfaces import BugTaskStatus
    >>> edit_fields = [
    ...     "distribution", "sourcepackagename", "milestone", "status",
    ...     "importance", "assignee", "bugwatch"]
    >>> old_source_package_assignment = Snapshot(
    ...   source_package_assignment, providing=IDistroBugTask)
    >>> source_package_assignment.transitionToStatus(
    ...     BugTaskStatus.CONFIRMED, getUtility(ILaunchBag).user)
    >>> source_package_assignment_edited = ObjectModifiedEvent(
    ...     source_package_assignment, old_source_package_assignment,
    ...     edit_fields)
    >>> notify(source_package_assignment_edited)
    >>> latest_activity = bug.activity[-1]
    >>> latest_activity.whatchanged
    u'mozilla-firefox (Ubuntu): status'
    >>> latest_activity.oldvalue == BugTaskStatus.NEW.title
    True
    >>> latest_activity.newvalue == BugTaskStatus.CONFIRMED.title
    True


== Bug gets assigned to an upstream product ==

    >>> product_assignment = getUtility(IBugTaskSet).createTask(
    ...   bug=bug, product=getUtility(IProductSet)['thunderbird'], owner=user)
    >>> product_assignment_added = ObjectCreatedEvent(product_assignment)
    >>> notify(product_assignment_added)
    >>> latest_activity = bug.activity[-1]
    >>> latest_activity.whatchanged
    u'bug'
    >>> latest_activity.message
    u'assigned to thunderbird'


== Upstream product assignment edited ==

    >>> edit_fields = [
    ...     "product", "milestone", "status", "assignee", "bugwatch",
    ...     "importance"]
    >>> old_product_assignment = Snapshot(
    ...     product_assignment, providing=IUpstreamBugTask)
    >>> product_assignment.transitionToStatus(
    ...     BugTaskStatus.INVALID, getUtility(ILaunchBag).user)
    >>> product_assignment_edited = ObjectModifiedEvent(
    ...     product_assignment, old_product_assignment, edit_fields)
    >>> notify(product_assignment_edited)
    >>> latest_activity = bug.activity[-1]
    >>> latest_activity.whatchanged
    u'thunderbird: status'
    >>> latest_activity.oldvalue == BugTaskStatus.NEW.title
    True
    >>> latest_activity.newvalue == BugTaskStatus.INVALID.title
    True


== Bug report is marked as a duplicate of another bug report ==

    >>> edit_fields = [
    ...     "id", "title", "description", "name",
    ...     "private", "duplicateof", "security_related"]
    >>> old_bug = Snapshot(bug, providing=IBug)
    >>> bug.duplicateof = 1
    >>> bug_edited = ObjectModifiedEvent(bug, old_bug, edit_fields)
    >>> notify(bug_edited)
    >>> latest_activity = bug.activity[-1]
    >>> latest_activity.whatchanged
    u'marked as duplicate'
    >>> latest_activity.oldvalue is None
    True
    >>> latest_activity.newvalue == u'1'
    True


== Bug report has itss duplicate marker changed to another bug report ==

    >>> edit_fields = [
    ...     "id", "title", "description", "name", "private", "duplicateof",
    ...     "security_related"]
    >>> old_bug = Snapshot(bug, providing=IBug)
    >>> bug.duplicateof = 2
    >>> bug_edited = ObjectModifiedEvent(bug, old_bug, edit_fields)
    >>> notify(bug_edited)
    >>> latest_activity = bug.activity[-1]
    >>> latest_activity.whatchanged
    u'changed duplicate marker'
    >>> latest_activity.oldvalue == u'1'
    True
    >>> latest_activity.newvalue == u'2'
    True


== The bug report is un-duplicated ==

    >>> edit_fields = [
    ...     "id", "title", "description", "name", "private", "duplicateof",
    ...     "security_related"]
    >>> old_bug = Snapshot(bug, providing=IBug)
    >>> bug.duplicateof = None
    >>> bug_edited = ObjectModifiedEvent(bug, old_bug, edit_fields)
    >>> notify(bug_edited)
    >>> latest_activity = bug.activity[-1]
    >>> latest_activity.whatchanged
    u'removed duplicate marker'
    >>> latest_activity.oldvalue == u'2'
    True
    >>> latest_activity.newvalue is None
    True


== Add an attachment to the bug ==

First we have to create the file itself, and upload it to the Librarian:

    >>> from StringIO import StringIO
    >>> from canonical.launchpad.interfaces import ILibraryFileAliasSet
    >>> filecontent = 'Some useful information.'
    >>> filealias = getUtility(ILibraryFileAliasSet).create(
    ...     name='foo.txt', size=len(filecontent),
    ...     file=StringIO(filecontent), contentType='text/plain')

    >>> from canonical.launchpad.interfaces import (
    ...     IBugAttachmentSet, IMessageSet)
    >>> message = getUtility(IMessageSet).fromText(
    ...     subject="title", content="added an attachment")
    >>> attachment = getUtility(IBugAttachmentSet).create(
    ...     bug=bug, title="title", message=message, filealias=filealias)
    >>> notify(ObjectCreatedEvent(attachment))
    >>> latest_activity = bug.activity[-1]
    >>> latest_activity.whatchanged
    u'bug'
    >>> latest_activity.message
    u"added attachment 'foo.txt' (title)"


== Target a bug task to a milestone ==

    >>> from canonical.launchpad.interfaces import IBugSet
    >>> from canonical.launchpad.interfaces import IPersonSet
    >>> no_priv = getUtility(IPersonSet).getByName('no-priv')
    >>> firefox = getUtility(IProductSet).getByName('firefox')
    >>> firefox_1_0 = firefox.getMilestone('1.0')
    >>> bug_one = getUtility(IBugSet).get(1)
    >>> firefox_task = bug_one.getBugTask(firefox)
    >>> print firefox_task.milestone
    None
    >>> old_bugtask = Snapshot(firefox_task, providing=IUpstreamBugTask)

    >>> firefox_task.milestone = firefox_1_0
    >>> edit_fields = ["milestone"]
    >>> bugtask_edited = ObjectModifiedEvent(
    ...     firefox_task, old_bugtask, edit_fields, user=no_priv)
    >>> notify(bugtask_edited)

    >>> latest_activity = bug_one.activity[-1]
    >>> latest_activity.person.name
    u'no-priv'
    >>> latest_activity.whatchanged
    u'firefox: milestone'
    >>> print latest_activity.oldvalue
    None
    >>> print latest_activity.newvalue
    1.0


== Subscribe someone to a bug ==

    >>> bug_one = getUtility(IBugSet).get(1)
    >>> thumper = getUtility(IPersonSet).getByName('thumper')
    >>> bug_subscription = bug_one.subscribe(thumper, user)
    >>> notify(ObjectCreatedEvent(bug_subscription))
    >>> latest_activity = bug_one.activity[-1]
    >>> latest_activity.message
    u'added subscriber Tim Penhey'


<<<<<<< HEAD
== Unsubscribe someone from a bug ==

    >>> bug = factory.makeBug()
    >>> user = factory.makePerson(displayname='Arthur Dent')
    >>> unsubscriber = factory.makePerson(displayname='Mom')
    >>> bug_subscription = bug.subscribe(user, unsubscriber)
    >>> bug.unsubscribe(user, unsubscriber)
    >>> latest_activity = bug.activity[-1]
    >>> latest_activity.whatchanged
    u'removed subscriber Arthur Dent'
    >>> latest_activity.person.displayname
    u'Mom'
    >>> print latest_activity.oldvalue
    None
    >>> print latest_activity.newvalue
    None
    >>> print latest_activity.message
    None
=======
== Bug privacy changed ==

    >>> owner = factory.makePerson(displayname='Arthur Dent')
    >>> login(owner.preferredemail.email)

    >>> bug = factory.makeBug(owner=owner)
    >>> bug_snap = Snapshot(bug, providing=IBug)
    >>> bug.setPrivate(True, owner)
    True

    >>> notify(ObjectModifiedEvent(
    ...     bug, bug_snap, ['private'], user=owner))
    >>> latest_activity = bug.activity[-1]
    >>> print latest_activity.whatchanged
    privacy

    >>> print latest_activity.oldvalue, '==>', latest_activity.newvalue
    public ==> private

    >>> print latest_activity.person.displayname
    Arthur Dent


== Bug security changed ==

    >>> owner = factory.makePerson(displayname='Slartibartfast')
    >>> login(owner.preferredemail.email)

    >>> bug = factory.makeBug(owner=owner)
    >>> bug_snap = Snapshot(bug, providing=IBug)
    >>> bug.security_related = True

    >>> notify(ObjectModifiedEvent(
    ...     bug, bug_snap, ['security_related'], user=owner))
    >>> latest_activity = bug.activity[-1]
    >>> print latest_activity.whatchanged
    security

    >>> print latest_activity.oldvalue, '==>', latest_activity.newvalue
    not security vulnerability ==> security vulnerability

    >>> print latest_activity.person.displayname
    Slartibartfast
>>>>>>> 4c608442
<|MERGE_RESOLUTION|>--- conflicted
+++ resolved
@@ -261,7 +261,6 @@
     u'added subscriber Tim Penhey'
 
 
-<<<<<<< HEAD
 == Unsubscribe someone from a bug ==
 
     >>> bug = factory.makeBug()
@@ -280,7 +279,8 @@
     None
     >>> print latest_activity.message
     None
-=======
+
+
 == Bug privacy changed ==
 
     >>> owner = factory.makePerson(displayname='Arthur Dent')
@@ -323,5 +323,4 @@
     not security vulnerability ==> security vulnerability
 
     >>> print latest_activity.person.displayname
-    Slartibartfast
->>>>>>> 4c608442
+    Slartibartfast