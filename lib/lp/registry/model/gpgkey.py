# Copyright 2009 Canonical Ltd.  This software is licensed under the
# GNU Affero General Public License version 3 (see the file LICENSE).

__metaclass__ = type
__all__ = ['GPGKey', 'GPGKeySet']

from sqlobject import (
    BoolCol,
    ForeignKey,
    IntCol,
    SQLObjectNotFound,
    StringCol,
    )
from zope.component import getUtility
from zope.interface import implementer

from lp.registry.interfaces.gpg import (
    IGPGKey,
    IGPGKeySet,
    )
from lp.registry.interfaces.person import IPersonSet
from lp.services.database.enumcol import EnumCol
from lp.services.database.interfaces import IStore
from lp.services.database.sqlbase import (
    SQLBase,
    sqlvalues,
    )
from lp.services.features import getFeatureFlag
from lp.services.gpg.interfaces import (
    GPG_WRITE_TO_GPGSERVICE_FEATURE_FLAG,
<<<<<<< HEAD
    GPG_READ_FROM_GPGSERVICE_FEATURE_FLAG,
=======
>>>>>>> 5b47e7f8
    GPGKeyAlgorithm,
    IGPGClient,
    IGPGHandler,
    )
from lp.services.openid.interfaces.openid import IOpenIDPersistentIdentity
from lp.services.openid.model.openididentifier import OpenIdIdentifier


@implementer(IGPGKey)
class GPGKey(SQLBase):

    _table = 'GPGKey'
    _defaultOrder = ['owner', 'keyid']

    owner = ForeignKey(dbName='owner', foreignKey='Person', notNull=True)

    keyid = StringCol(dbName='keyid', notNull=True)
    fingerprint = StringCol(dbName='fingerprint', notNull=True)

    keysize = IntCol(dbName='keysize', notNull=True)

    algorithm = EnumCol(dbName='algorithm', notNull=True,
                        enum=GPGKeyAlgorithm)

    active = BoolCol(dbName='active', notNull=True)

    can_encrypt = BoolCol(dbName='can_encrypt', notNull=False)

    @property
    def keyserverURL(self):
        return getUtility(
            IGPGHandler).getURLForKeyInServer(self.fingerprint, public=True)

    @property
    def displayname(self):
        return '%s%s/%s' % (self.keysize, self.algorithm.title, self.keyid)


@implementer(IGPGKey)
class GPGServiceKey:

    def __init__(self, key_data):
        self._key_data = key_data
        self.active = key_data['enabled']

    @property
    def keysize(self):
        return self._key_data['size']

    @property
    def algorithm(self):
        return GPGKeyAlgorithm.items[self._key_data['algorithm']]

    @property
    def keyid(self):
        return self._key_data['id']

    @property
    def fingerprint(self):
        return self._key_data['fingerprint']

    @property
    def displayname(self):
        return '%s%s/%s' % (self.keysize, self.algorithm.title, self.keyid)

    @property
    def keyserverURL(self):
        return getUtility(
            IGPGHandler).getURLForKeyInServer(self.fingerprint, public=True)

    @property
    def can_encrypt(self):
        return self._key_data['can_encrypt']

    @property
    def owner(self):
        return getUtility(IPersonSet).getByOpenIDIdentifier(
            self._key_data['owner'])

    @property
    def ownerID(self):
        return self.owner.id



@implementer(IGPGKeySet)
class GPGKeySet:

    def new(self, ownerID, keyid, fingerprint, keysize,
            algorithm, active=True, can_encrypt=False):
        """See `IGPGKeySet`"""
        key = GPGKey(owner=ownerID, keyid=keyid,
                      fingerprint=fingerprint, keysize=keysize,
                      algorithm=algorithm, active=active,
                      can_encrypt=can_encrypt)
        return key

    def activate(self, requester, key, can_encrypt):
        """See `IGPGKeySet`."""
        fingerprint = key.fingerprint
        # XXX: This is a little ugly - we can't use getByFingerprint here since
        # if the READ_FROM_GPGSERVICE FF is set we'll get a GPGServiceKey object
        # instead of a GPGKey object, and we need to change the database
        # representation in all cases.
        lp_key = GPGKey.selectOneBy(fingerprint=fingerprint)
        if lp_key:
            is_new = False
            # Then the key already exists, so let's reactivate it.
            lp_key.active = True
            lp_key.can_encrypt = can_encrypt
        else:
            is_new = True
            ownerID = requester.id
            keyid = key.keyid
            keysize = key.keysize
            algorithm = GPGKeyAlgorithm.items[key.algorithm]
            lp_key = self.new(
                ownerID, keyid, fingerprint, keysize, algorithm,
                can_encrypt=can_encrypt)
        if getFeatureFlag(GPG_WRITE_TO_GPGSERVICE_FEATURE_FLAG):
<<<<<<< HEAD
            # XXX: Further to the comment above, if WRITE_TO_GPGSERVICE FF is
            # set then we need to duplicate the block above bur reading from
            # the gpgservice.
            client = getUtility(IGPGClient)
            if getFeatureFlag(GPG_READ_FROM_GPGSERVICE_FEATURE_FLAG):
                lp_key = self.getByFingerprint(key.fingerprint)
                is_new = lp_key is None
                # TODO: make addKeyForOwner return the newly added key?
                client.addKeyForOwner(self.getOwnerIdForPerson(requester), key.fingerprint)
                lp_key = self.getByFingerprint(key.fingerprint)
=======
            client = getUtility(IGPGClient)
>>>>>>> 5b47e7f8
            openid_identifier = self.getOwnerIdForPerson(lp_key.owner)
            client.addKeyForOwner(openid_identifier, key.fingerprint)
        return lp_key, is_new

    def deactivate(self, key):
        key.active = False
        if getFeatureFlag(GPG_WRITE_TO_GPGSERVICE_FEATURE_FLAG):
            client = getUtility(IGPGClient)
            openid_identifier = self.getOwnerIdForPerson(key.owner)
            client.disableKeyForOwner(openid_identifier, key.fingerprint)

    def getByFingerprint(self, fingerprint, default=None):
        """See `IGPGKeySet`"""
        if getFeatureFlag(GPG_READ_FROM_GPGSERVICE_FEATURE_FLAG):
            key_data = getUtility(IGPGClient).getKeyByFingerprint(fingerprint)
            return GPGServiceKey(key_data) if key_data else default
        else:
            result = GPGKey.selectOneBy(fingerprint=fingerprint)
            if result is None:
                return default
            return result

    def getByFingerprints(self, fingerprints):
        """See `IGPGKeySet`"""
        if getFeatureFlag(GPG_READ_FROM_GPGSERVICE_FEATURE_FLAG):
            client = getUtility(IGPGClient)
            return client.getKeysByFingerprints(fingerprints)
        else:
            return IStore(GPGKey).find(
                GPGKey, GPGKey.fingerprint.is_in(fingerprints))

<<<<<<< HEAD
    def getGPGKeysForPerson(self, owner, active=True):
        if getFeatureFlag(GPG_READ_FROM_GPGSERVICE_FEATURE_FLAG):
            client = getUtility(IGPGClient)
            owner_id = self.getOwnerIdForPerson(owner)
            keys = client.getKeysForOwner(owner_id)['keys']
            return [GPGServiceKey(d) for d in keys if d['enabled'] == active]
        else:
            if active is False:
                query = """
                    active = false
                    AND fingerprint NOT IN
                        (SELECT fingerprint FROM LoginToken
                         WHERE fingerprint IS NOT NULL
                               AND requester = %s
                               AND date_consumed is NULL
                        )
                    """ % sqlvalues(owner.id)
            else:
                query = 'active=true'

            query += ' AND owner=%s' % sqlvalues(owner.id)

            return list(GPGKey.select(query, orderBy='id'))
=======
        return list(GPGKey.select(query, orderBy='id'))
>>>>>>> 5b47e7f8

    def getOwnerIdForPerson(self, owner):
        """See IGPGKeySet."""
        return IOpenIDPersistentIdentity(owner).openid_identity_url<|MERGE_RESOLUTION|>--- conflicted
+++ resolved
@@ -28,10 +28,7 @@
 from lp.services.features import getFeatureFlag
 from lp.services.gpg.interfaces import (
     GPG_WRITE_TO_GPGSERVICE_FEATURE_FLAG,
-<<<<<<< HEAD
     GPG_READ_FROM_GPGSERVICE_FEATURE_FLAG,
-=======
->>>>>>> 5b47e7f8
     GPGKeyAlgorithm,
     IGPGClient,
     IGPGHandler,
@@ -152,22 +149,16 @@
                 ownerID, keyid, fingerprint, keysize, algorithm,
                 can_encrypt=can_encrypt)
         if getFeatureFlag(GPG_WRITE_TO_GPGSERVICE_FEATURE_FLAG):
-<<<<<<< HEAD
-            # XXX: Further to the comment above, if WRITE_TO_GPGSERVICE FF is
-            # set then we need to duplicate the block above bur reading from
-            # the gpgservice.
+            # XXX: Further to the comment above, if READ_FROM_GPGSERVICE FF is
+            # set then we need to duplicate the block above but reading from
+            # the gpgservice instead of the database:
             client = getUtility(IGPGClient)
             if getFeatureFlag(GPG_READ_FROM_GPGSERVICE_FEATURE_FLAG):
                 lp_key = self.getByFingerprint(key.fingerprint)
                 is_new = lp_key is None
-                # TODO: make addKeyForOwner return the newly added key?
-                client.addKeyForOwner(self.getOwnerIdForPerson(requester), key.fingerprint)
-                lp_key = self.getByFingerprint(key.fingerprint)
-=======
-            client = getUtility(IGPGClient)
->>>>>>> 5b47e7f8
-            openid_identifier = self.getOwnerIdForPerson(lp_key.owner)
-            client.addKeyForOwner(openid_identifier, key.fingerprint)
+            # TODO: make addKeyForOwner return the newly added key?
+            client.addKeyForOwner(self.getOwnerIdForPerson(requester), key.fingerprint)
+            lp_key = self.getByFingerprint(key.fingerprint)
         return lp_key, is_new
 
     def deactivate(self, key):
@@ -188,16 +179,6 @@
                 return default
             return result
 
-    def getByFingerprints(self, fingerprints):
-        """See `IGPGKeySet`"""
-        if getFeatureFlag(GPG_READ_FROM_GPGSERVICE_FEATURE_FLAG):
-            client = getUtility(IGPGClient)
-            return client.getKeysByFingerprints(fingerprints)
-        else:
-            return IStore(GPGKey).find(
-                GPGKey, GPGKey.fingerprint.is_in(fingerprints))
-
-<<<<<<< HEAD
     def getGPGKeysForPerson(self, owner, active=True):
         if getFeatureFlag(GPG_READ_FROM_GPGSERVICE_FEATURE_FLAG):
             client = getUtility(IGPGClient)
@@ -221,9 +202,6 @@
             query += ' AND owner=%s' % sqlvalues(owner.id)
 
             return list(GPGKey.select(query, orderBy='id'))
-=======
-        return list(GPGKey.select(query, orderBy='id'))
->>>>>>> 5b47e7f8
 
     def getOwnerIdForPerson(self, owner):
         """See IGPGKeySet."""
