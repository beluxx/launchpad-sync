--- conflicted
+++ resolved
@@ -18,14 +18,9 @@
 We'll make a private archive and add a new build to it to demonstrate this.
 
     >>> from zope.component import getUtility
-<<<<<<< HEAD
     >>> from lp.registry.interfaces.person import IPersonSet
     >>> from lp.soyuz.interfaces.builder import IBuilderSet
-=======
-    >>> from canonical.launchpad.interfaces import (
-    ...     IBuilderSet, IPersonSet)
     >>> from lp.registry.interfaces.distribution import IDistributionSet
->>>>>>> 51827d2e
     >>> from lp.soyuz.tests.test_publishing import (
     ...      SoyuzTestPublisher)
     >>> from lp.soyuz.interfaces.publishing import (
