# Copyright 2004 Canonical Ltd.  All rights reserved.

__metaclass__ = type
__all__ = ['LoginToken', 'LoginTokenSet']

import random

from zope.interface import implements
from zope.component import getUtility

from sqlobject import ForeignKey, StringCol, SQLObjectNotFound, AND

from canonical.database.sqlbase import SQLBase
from canonical.database.constants import UTC_NOW
from canonical.database.datetimecol import UtcDateTimeCol

from canonical.launchpad.helpers import get_email_template
from canonical.launchpad.mail import simple_sendmail
from canonical.launchpad.interfaces import (
    ILoginToken, ILoginTokenSet, IGPGHandler, NotFoundError
    )
from canonical.lp.dbschema import LoginTokenType, EnumCol
from canonical.launchpad.validators.email import valid_email


class LoginToken(SQLBase):
    implements(ILoginToken)
    _table = 'LoginToken'

    redirection_url = StringCol(default=None)
    requester = ForeignKey(dbName='requester', foreignKey='Person')
    requesteremail = StringCol(dbName='requesteremail', notNull=False,
                               default=None)
    email = StringCol(dbName='email', notNull=True)
    token = StringCol(dbName='token', unique=True)
    tokentype = EnumCol(dbName='tokentype', notNull=True,
                        schema=LoginTokenType)
    created = UtcDateTimeCol(dbName='created', notNull=True)
    fingerprint = StringCol(dbName='fingerprint', notNull=False,
                            default=None)
    password = '' # Quick fix for Bug #2481

    title = 'Launchpad Email Verification'

    def sendEmailValidationRequest(self, appurl):
        """See ILoginToken."""
        template = get_email_template('validate-email.txt')
        fromaddress = "Launchpad Email Validator <noreply@launchpad.net>"

        replacements = {'longstring': self.token,
                        'requester': self.requester.browsername,
                        'requesteremail': self.requesteremail,
                        'toaddress': self.email,
                        'appurl': appurl}
        message = template % replacements

        subject = "Launchpad: Validate your email address"
        simple_sendmail(fromaddress, str(self.email), subject, message)

    def sendGPGValidationRequest(self, appurl, key):
        """See ILoginToken."""
        formatted_uids = ''
        for email in key.emails:
            formatted_uids += '\t%s\n' % email

        assert self.tokentype in (LoginTokenType.VALIDATEGPG,
                                  LoginTokenType.VALIDATESIGNONLYGPG)

<<<<<<< HEAD
        template = open(
            'lib/canonical/launchpad/emailtemplates/validate-gpg.txt').read()
            
        fromaddress = "Launchpad OpenPGP Key Confirmation <noreply@ubuntu.com>"

=======
        template = get_email_template('validate-gpg.txt')
        fromaddress = "Launchpad GPG Validator <noreply@launchpad.net>"
>>>>>>> f140ffa9
        replacements = {'longstring': self.token,
                        'requester': self.requester.browsername,
                        'requesteremail': self.requesteremail,
                        'displayname': key.displayname, 
                        'fingerprint': key.fingerprint,
                        'uids': formatted_uids,
                        'appurl': appurl}
        message = template % replacements

        # encrypt message if requested
        if key.can_encrypt:
            gpghandler = getUtility(IGPGHandler)
            message = gpghandler.encryptContent(message.encode('utf-8'),
                                                key.fingerprint)

<<<<<<< HEAD
        subject = "Launchpad: Confirm your OpenPGP Key"
        simple_sendmail(fromaddress, self.email, subject, message)
=======
        subject = "Launchpad: Validate your GPG Key"
        simple_sendmail(fromaddress, str(self.email), subject, message)

    def sendPasswordResetEmail(self, appurl):
        """See ILoginToken."""
        template = get_email_template('forgottenpassword.txt')
        fromaddress = "Launchpad Team <noreply@launchpad.net>"
        replacements = {'longstring': self.token,
                        'toaddress': self.email, 
                        'appurl': appurl}
        message = template % replacements

        subject = "Launchpad: Forgotten Password"
        simple_sendmail(fromaddress, str(self.email), subject, message)

    def sendNewUserEmail(self, appurl):
        """See ILoginToken."""
        template = get_email_template('newuser-email.txt')
        replacements = {'longstring': self.token, 'appurl': appurl}
        message = template % replacements

        fromaddress = "The Launchpad Team <noreply@launchpad.net>"
        subject = "Launchpad Account Creation Instructions"
        simple_sendmail(fromaddress, str(self.email), subject, message)
>>>>>>> f140ffa9


class LoginTokenSet:
    implements(ILoginTokenSet)

    def __init__(self):
        self.title = 'Launchpad e-mail address confirmation'

    def get(self, id, default=None):
        """See ILoginTokenSet."""
        try:
            return LoginToken.get(id)
        except SQLObjectNotFound:
            return default

    def searchByEmailAndRequester(self, email, requester):
        """See ILoginTokenSet."""
        requester_id = None
        if requester is not None:
            requester_id = requester.id
        return LoginToken.select(AND(LoginToken.q.email==email,
                                     LoginToken.q.requesterID==requester_id))

    def deleteByEmailAndRequester(self, email, requester):
        """See ILoginTokenSet."""
        for token in self.searchByEmailAndRequester(email, requester):
            token.destroySelf()

    def searchByFingerprintAndRequester(self, fingerprint, requester):
        """See ILoginTokenSet."""
        return LoginToken.select(AND(LoginToken.q.fingerprint==fingerprint,
                                     LoginToken.q.requesterID==requester.id))

    def getPendingGPGKeys(self, requesterid=None):
        """See ILoginTokenSet."""
        query = 'tokentype=%s ' % LoginTokenType.VALIDATEGPG.value

        if requesterid:
            query += 'AND requester=%s' % requesterid

        return LoginToken.select(query)

    def deleteByFingerprintAndRequester(self, fingerprint, requester):
        for token in self.searchByFingerprintAndRequester(fingerprint,
                                                          requester):
            token.destroySelf()

    def new(self, requester, requesteremail, email, tokentype,
            fingerprint=None, redirection_url=None):
        """See ILoginTokenSet."""
        assert valid_email(email)
        if tokentype not in LoginTokenType.items:
            # XXX: Aha! According to our policy, we shouldn't raise ValueError.
            # -- Guilherme Salgado, 2005-12-09
            raise ValueError(
                "tokentype is not an item of LoginTokenType: %s" % tokentype)

        characters = '0123456789bcdfghjklmnpqrstvwxzBCDFGHJKLMNPQRSTVWXZ'
        length = 20
        token = ''.join([random.choice(characters) for count in range(length)])
        reqid = getattr(requester, 'id', None)
        return LoginToken(requesterID=reqid, requesteremail=requesteremail,
                          email=email, token=token, tokentype=tokentype,
                          created=UTC_NOW, fingerprint=fingerprint,
                          redirection_url=redirection_url)

    def __getitem__(self, tokentext):
        """See ILoginTokenSet."""
        token = LoginToken.selectOneBy(token=tokentext)
        if token is None:
            raise NotFoundError(tokentext)
        return token
<|MERGE_RESOLUTION|>--- conflicted
+++ resolved
@@ -66,16 +66,8 @@
         assert self.tokentype in (LoginTokenType.VALIDATEGPG,
                                   LoginTokenType.VALIDATESIGNONLYGPG)
 
-<<<<<<< HEAD
-        template = open(
-            'lib/canonical/launchpad/emailtemplates/validate-gpg.txt').read()
-            
-        fromaddress = "Launchpad OpenPGP Key Confirmation <noreply@ubuntu.com>"
-
-=======
         template = get_email_template('validate-gpg.txt')
-        fromaddress = "Launchpad GPG Validator <noreply@launchpad.net>"
->>>>>>> f140ffa9
+        fromaddress = "Launchpad OpenGPG Key Confirmation <noreply@launchpad.net>"
         replacements = {'longstring': self.token,
                         'requester': self.requester.browsername,
                         'requesteremail': self.requesteremail,
@@ -91,11 +83,7 @@
             message = gpghandler.encryptContent(message.encode('utf-8'),
                                                 key.fingerprint)
 
-<<<<<<< HEAD
         subject = "Launchpad: Confirm your OpenPGP Key"
-        simple_sendmail(fromaddress, self.email, subject, message)
-=======
-        subject = "Launchpad: Validate your GPG Key"
         simple_sendmail(fromaddress, str(self.email), subject, message)
 
     def sendPasswordResetEmail(self, appurl):
@@ -119,7 +107,6 @@
         fromaddress = "The Launchpad Team <noreply@launchpad.net>"
         subject = "Launchpad Account Creation Instructions"
         simple_sendmail(fromaddress, str(self.email), subject, message)
->>>>>>> f140ffa9
 
 
 class LoginTokenSet:
@@ -191,4 +178,4 @@
         token = LoginToken.selectOneBy(token=tokentext)
         if token is None:
             raise NotFoundError(tokentext)
-        return token
+        return token