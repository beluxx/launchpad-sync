# Copyright 2009-2012 Canonical Ltd.  This software is licensed under the
# GNU Affero General Public License version 3 (see the file LICENSE).

__metaclass__ = type

from cStringIO import StringIO
import datetime

import pytz
from storm.locals import Store
from testtools.matchers import MatchesAll
from testtools.testcase import ExpectedException
import transaction
from zope.component import getUtility
from zope.lifecycleevent.interfaces import IObjectModifiedEvent
from zope.security.checker import (
    CheckerPublic,
    getChecker,
    )
from zope.security.interfaces import Unauthorized
from zope.security.proxy import removeSecurityProxy

from lp.answers.interfaces.faqtarget import IFAQTarget
from lp.app.enums import (
    FREE_INFORMATION_TYPES,
    InformationType,
    PUBLIC_PROPRIETARY_INFORMATION_TYPES,
    PROPRIETARY_INFORMATION_TYPES,
    ServiceUsage,
    )
from lp.app.errors import ServiceUsageForbidden
from lp.app.interfaces.launchpad import (
    IHasIcon,
    IHasLogo,
    IHasMugshot,
    ILaunchpadCelebrities,
    ILaunchpadUsage,
    IServiceUsage,
    )
from lp.app.interfaces.informationtype import IInformationType
from lp.app.interfaces.services import IService
from lp.bugs.interfaces.bugsummary import IBugSummaryDimension
from lp.bugs.interfaces.bugsupervisor import IHasBugSupervisor
from lp.registry.enums import (
    BranchSharingPolicy,
    BugSharingPolicy,
    EXCLUSIVE_TEAM_POLICY,
    INCLUSIVE_TEAM_POLICY,
    SharingPermission,
    SpecificationSharingPolicy,
    )
from lp.registry.errors import (
    CannotChangeInformationType,
    CommercialSubscribersOnly,
    InclusiveTeamLinkageError,
    )
from lp.registry.interfaces.accesspolicy import (
    IAccessPolicyGrantSource,
    IAccessPolicySource,
    )
from lp.registry.interfaces.oopsreferences import IHasOOPSReferences
from lp.registry.interfaces.product import (
    IProduct,
    IProductSet,
    License,
    )
from lp.registry.interfaces.series import SeriesStatus
from lp.registry.model.product import (
    Product,
    UnDeactivateable,
    )
from lp.registry.model.productlicense import ProductLicense
from lp.services.webapp.authorization import check_permission
from lp.testing import (
    celebrity_logged_in,
    login,
    person_logged_in,
    StormStatementRecorder,
    TestCase,
    TestCaseWithFactory,
    WebServiceTestCase,
    )
from lp.testing.event import TestEventListener
from lp.testing.layers import (
    DatabaseFunctionalLayer,
    LaunchpadFunctionalLayer,
    ZopelessDatabaseLayer,
    )
from lp.testing.matchers import (
    DoesNotSnapshot,
    Provides,
    )
from lp.testing.pages import (
    find_main_content,
    get_feedback_messages,
    setupBrowser,
    )
from lp.translations.enums import TranslationPermission
from lp.translations.interfaces.customlanguagecode import (
    IHasCustomLanguageCodes,
    )


class TestProduct(TestCaseWithFactory):
    """Tests product object."""

    layer = DatabaseFunctionalLayer

    def test_pillar_category(self):
        # Products are really called Projects
        product = self.factory.makeProduct()
        self.assertEqual("Project", product.pillar_category)

    def test_implements_interfaces(self):
        # Product fully implements its interfaces.
        product = removeSecurityProxy(self.factory.makeProduct())
        expected_interfaces = [
            IProduct,
            IBugSummaryDimension,
            IFAQTarget,
            IHasBugSupervisor,
            IHasCustomLanguageCodes,
            IHasIcon,
            IHasLogo,
            IHasMugshot,
            IHasOOPSReferences,
            IInformationType,
            ILaunchpadUsage,
            IServiceUsage,
            ]
        provides_all = MatchesAll(*map(Provides, expected_interfaces))
        self.assertThat(product, provides_all)

    def test_deactivation_failure(self):
        # Ensure that a product cannot be deactivated if
        # it is linked to source packages.
        login('admin@canonical.com')
        product = self.factory.makeProduct()
        source_package = self.factory.makeSourcePackage()
        self.assertEqual(True, product.active)
        source_package.setPackaging(
            product.development_focus, self.factory.makePerson())
        self.assertRaises(
            UnDeactivateable,
            setattr, product, 'active', False)

    def test_deactivation_success(self):
        # Ensure that a product can be deactivated if
        # it is not linked to source packages.
        login('admin@canonical.com')
        product = self.factory.makeProduct()
        self.assertEqual(True, product.active)
        product.active = False
        self.assertEqual(False, product.active)

    def test_milestone_sorting_getMilestonesAndReleases(self):
        product = self.factory.makeProduct()
        series = self.factory.makeProductSeries(product=product)
        milestone_0_1 = self.factory.makeMilestone(
            product=product,
            productseries=series,
            name='0.1')
        milestone_0_2 = self.factory.makeMilestone(
            product=product,
            productseries=series,
            name='0.2')
        release_1 = self.factory.makeProductRelease(
            product=product,
            milestone=milestone_0_1)
        release_2 = self.factory.makeProductRelease(
            product=product,
            milestone=milestone_0_2)
        expected = [(milestone_0_2, release_2), (milestone_0_1, release_1)]
        self.assertEqual(
            expected,
            list(product.getMilestonesAndReleases()))

    def test_getTimeline_limit(self):
        # Only 20 milestones/releases per series should be included in the
        # getTimeline() results. The results are sorted by
        # descending dateexpected and name, so the presumed latest
        # milestones should be included.
        product = self.factory.makeProduct(name='foo')
        for i in range(25):
            self.factory.makeMilestone(
                product=product,
                productseries=product.development_focus,
                name=str(i))

        # 0 through 4 should not be in the list.
        expected_milestones = [
            '/foo/+milestone/24',
            '/foo/+milestone/23',
            '/foo/+milestone/22',
            '/foo/+milestone/21',
            '/foo/+milestone/20',
            '/foo/+milestone/19',
            '/foo/+milestone/18',
            '/foo/+milestone/17',
            '/foo/+milestone/16',
            '/foo/+milestone/15',
            '/foo/+milestone/14',
            '/foo/+milestone/13',
            '/foo/+milestone/12',
            '/foo/+milestone/11',
            '/foo/+milestone/10',
            '/foo/+milestone/9',
            '/foo/+milestone/8',
            '/foo/+milestone/7',
            '/foo/+milestone/6',
            '/foo/+milestone/5',
            ]

        [series] = product.getTimeline()
        timeline_milestones = [
            landmark['uri']
            for landmark in series.landmarks]
        self.assertEqual(
            expected_milestones,
            timeline_milestones)

    def test_getVersionSortedSeries(self):
        # The product series should be sorted with the development focus
        # series first, the series starting with a number in descending
        # order, and then the series starting with a letter in
        # descending order.
        product = self.factory.makeProduct()
        for name in ('1', '2', '3', '3a', '3b', 'alpha', 'beta'):
            self.factory.makeProductSeries(product=product, name=name)
        self.assertEqual(
            [u'trunk', u'3b', u'3a', u'3', u'2', u'1', u'beta', u'alpha'],
            [series.name for series in product.getVersionSortedSeries()])

    def test_getVersionSortedSeries_with_specific_statuses(self):
        # The obsolete series should be included in the results if
        # statuses=[SeriesStatus.OBSOLETE]. The development focus will
        # also be included since it does not get filtered.
        login('admin@canonical.com')
        product = self.factory.makeProduct()
        self.factory.makeProductSeries(
            product=product, name='frozen-series')
        obsolete_series = self.factory.makeProductSeries(
            product=product, name='obsolete-series')
        obsolete_series.status = SeriesStatus.OBSOLETE
        active_series = product.getVersionSortedSeries(
            statuses=[SeriesStatus.OBSOLETE])
        self.assertEqual(
            [u'trunk', u'obsolete-series'],
            [series.name for series in active_series])

    def test_getVersionSortedSeries_without_specific_statuses(self):
        # The obsolete series should not be included in the results if
        # filter_statuses=[SeriesStatus.OBSOLETE]. The development focus will
        # always be included since it does not get filtered.
        login('admin@canonical.com')
        product = self.factory.makeProduct()
        self.factory.makeProductSeries(product=product, name='active-series')
        obsolete_series = self.factory.makeProductSeries(
            product=product, name='obsolete-series')
        obsolete_series.status = SeriesStatus.OBSOLETE
        product.development_focus.status = SeriesStatus.OBSOLETE
        active_series = product.getVersionSortedSeries(
            filter_statuses=[SeriesStatus.OBSOLETE])
        self.assertEqual(
            [u'trunk', u'active-series'],
            [series.name for series in active_series])

    def test_owner_cannot_be_open_team(self):
        """Product owners cannot be open teams."""
        for policy in INCLUSIVE_TEAM_POLICY:
            open_team = self.factory.makeTeam(membership_policy=policy)
            self.assertRaises(
                InclusiveTeamLinkageError, self.factory.makeProduct,
                owner=open_team)

    def test_owner_can_be_closed_team(self):
        """Product owners can be exclusive teams."""
        for policy in EXCLUSIVE_TEAM_POLICY:
            closed_team = self.factory.makeTeam(membership_policy=policy)
            self.factory.makeProduct(owner=closed_team)

    def test_private_bugs_on_not_allowed_for_anonymous(self):
        # Anonymous cannot turn on private bugs.
        product = self.factory.makeProduct()
        self.assertRaises(
            CommercialSubscribersOnly,
            product.checkPrivateBugsTransitionAllowed, True, None)

    def test_private_bugs_off_not_allowed_for_anonymous(self):
        # Anonymous cannot turn private bugs off.
        product = self.factory.makeProduct()
        self.assertRaises(
            Unauthorized,
            product.checkPrivateBugsTransitionAllowed, False, None)

    def test_private_bugs_on_not_allowed_for_unauthorised(self):
        # Unauthorised users cannot turn on private bugs.
        product = self.factory.makeProduct()
        someone = self.factory.makePerson()
        self.assertRaises(
            CommercialSubscribersOnly,
            product.checkPrivateBugsTransitionAllowed, True, someone)

    def test_private_bugs_off_not_allowed_for_unauthorised(self):
        # Unauthorised users cannot turn private bugs off.
        product = self.factory.makeProduct()
        someone = self.factory.makePerson()
        self.assertRaises(
            Unauthorized,
            product.checkPrivateBugsTransitionAllowed, False, someone)

    def test_private_bugs_on_allowed_for_moderators(self):
        # Moderators can turn on private bugs.
        product = self.factory.makeProduct()
        registry_expert = self.factory.makeRegistryExpert()
        product.checkPrivateBugsTransitionAllowed(True, registry_expert)

    def test_private_bugs_off_allowed_for_moderators(self):
        # Moderators can turn private bugs off.
        product = self.factory.makeProduct()
        registry_expert = self.factory.makeRegistryExpert()
        product.checkPrivateBugsTransitionAllowed(False, registry_expert)

    def test_private_bugs_on_allowed_for_commercial_subscribers(self):
        # Commercial subscribers can turn on private bugs.
        bug_supervisor = self.factory.makePerson()
        product = self.factory.makeProduct(bug_supervisor=bug_supervisor)
        self.factory.makeCommercialSubscription(product)
        product.checkPrivateBugsTransitionAllowed(True, bug_supervisor)

    def test_private_bugs_on_not_allowed_for_expired_subscribers(self):
        # Expired Commercial subscribers cannot turn on private bugs.
        bug_supervisor = self.factory.makePerson()
        product = self.factory.makeProduct(bug_supervisor=bug_supervisor)
        self.factory.makeCommercialSubscription(product, expired=True)
        self.assertRaises(
            CommercialSubscribersOnly,
            product.setPrivateBugs, True, bug_supervisor)

    def test_private_bugs_off_allowed_for_bug_supervisors(self):
        # Bug supervisors can turn private bugs off.
        bug_supervisor = self.factory.makePerson()
        product = self.factory.makeProduct(bug_supervisor=bug_supervisor)
        product.checkPrivateBugsTransitionAllowed(False, bug_supervisor)

    def test_unauthorised_set_private_bugs_raises(self):
        # Test Product.setPrivateBugs raises an error if user unauthorised.
        product = self.factory.makeProduct()
        someone = self.factory.makePerson()
        self.assertRaises(
            CommercialSubscribersOnly,
            product.setPrivateBugs, True, someone)

    def test_set_private_bugs(self):
        # Test Product.setPrivateBugs()
        bug_supervisor = self.factory.makePerson()
        product = self.factory.makeProduct(bug_supervisor=bug_supervisor)
        self.factory.makeCommercialSubscription(product)
        product.setPrivateBugs(True, bug_supervisor)
        self.assertTrue(product.private_bugs)

    def test_product_creation_grants_maintainer_access(self):
        # Creating a new product creates an access grant for the maintainer
        # for all default policies.
        owner = self.factory.makePerson()
        product = getUtility(IProductSet).createProduct(
            owner, 'carrot', 'Carrot', 'Carrot', 'testing',
            licenses=[License.MIT])
        policies = getUtility(IAccessPolicySource).findByPillar((product,))
        grants = getUtility(IAccessPolicyGrantSource).findByPolicy(policies)
        expected_grantess = set([product.owner])
        grantees = set([grant.grantee for grant in grants])
        self.assertEqual(expected_grantess, grantees)

    def test_open_product_creation_sharing_policies(self):
        # Creating a new open (non-proprietary) product sets the bug and
        # branch sharing polices to public, and creates policies if required.
        owner = self.factory.makePerson()
        with person_logged_in(owner):
            product = getUtility(IProductSet).createProduct(
                owner, 'carrot', 'Carrot', 'Carrot', 'testing',
                licenses=[License.MIT])
        self.assertEqual(BugSharingPolicy.PUBLIC, product.bug_sharing_policy)
        self.assertEqual(
            BranchSharingPolicy.PUBLIC, product.branch_sharing_policy)
        self.assertEqual(
            SpecificationSharingPolicy.PUBLIC,
            product.specification_sharing_policy)
        aps = getUtility(IAccessPolicySource).findByPillar([product])
        expected = [
            InformationType.USERDATA, InformationType.PRIVATESECURITY]
        self.assertContentEqual(expected, [policy.type for policy in aps])

    def test_proprietary_product_creation_sharing_policies(self):
        # Creating a new proprietary product sets the bug, branch, and
        # specification sharing polices to proprietary.
        owner = self.factory.makePerson()
        with person_logged_in(owner):
            product = getUtility(IProductSet).createProduct(
                owner, 'carrot', 'Carrot', 'Carrot', 'testing',
                licenses=[License.OTHER_PROPRIETARY],
                information_type=InformationType.PROPRIETARY)
        self.assertEqual(
            BugSharingPolicy.PROPRIETARY, product.bug_sharing_policy)
        self.assertEqual(
            BranchSharingPolicy.PROPRIETARY, product.branch_sharing_policy)
        self.assertEqual(
            SpecificationSharingPolicy.PROPRIETARY,
            product.specification_sharing_policy)
        aps = getUtility(IAccessPolicySource).findByPillar([product])
        expected = [InformationType.PROPRIETARY]
        self.assertContentEqual(expected, [policy.type for policy in aps])

    def test_embargoed_product_creation_sharing_policies(self):
        # Creating a new embargoed product sets the branch and
        # specification sharing polices to embargoed or proprietary, and the
        # bug sharing policy to proprietary.
        owner = self.factory.makePerson()
        with person_logged_in(owner):
            product = getUtility(IProductSet).createProduct(
                owner, 'carrot', 'Carrot', 'Carrot', 'testing',
                licenses=[License.OTHER_PROPRIETARY],
                information_type=InformationType.EMBARGOED)
        self.assertEqual(
            BugSharingPolicy.PROPRIETARY,
            product.bug_sharing_policy)
        self.assertEqual(
            BranchSharingPolicy.EMBARGOED_OR_PROPRIETARY,
            product.branch_sharing_policy)
        self.assertEqual(
            SpecificationSharingPolicy.EMBARGOED_OR_PROPRIETARY,
            product.specification_sharing_policy)
        aps = getUtility(IAccessPolicySource).findByPillar([product])
        expected = [InformationType.PROPRIETARY, InformationType.EMBARGOED]
        self.assertContentEqual(expected, [policy.type for policy in aps])

    def test_other_proprietary_product_creation_sharing_policies(self):
        # Creating a new product with other/proprietary license leaves bug
        # and branch sharing polices at their default.
        owner = self.factory.makePerson()
        with person_logged_in(owner):
            product = getUtility(IProductSet).createProduct(
                owner, 'carrot', 'Carrot', 'Carrot', 'testing',
                licenses=[License.OTHER_PROPRIETARY])
        self.assertEqual(
            BugSharingPolicy.PUBLIC, product.bug_sharing_policy)
        self.assertEqual(
            BranchSharingPolicy.PUBLIC, product.branch_sharing_policy)
        aps = getUtility(IAccessPolicySource).findByPillar([product])
        expected = [InformationType.USERDATA, InformationType.PRIVATESECURITY]
        self.assertContentEqual(expected, [policy.type for policy in aps])

    def createProduct(self, information_type=None, license=None):
        # convenience method for testing IProductSet.createProduct rather than
        # self.factory.makeProduct
        owner = self.factory.makePerson()
        kwargs = {}
        if information_type is not None:
            kwargs['information_type'] = information_type
        if license is not None:
            kwargs['licenses'] = [license]
        with person_logged_in(owner):
            return getUtility(IProductSet).createProduct(
                owner, self.factory.getUniqueString('product'),
                'Fnord', 'Fnord', 'test 1', 'test 2', **kwargs)

    def test_product_information_type(self):
        # Product is created with specified information_type
        product = self.createProduct(
            information_type=InformationType.EMBARGOED,
            license=License.OTHER_PROPRIETARY)
        self.assertEqual(InformationType.EMBARGOED, product.information_type)
        # Owner can set information_type
        with person_logged_in(removeSecurityProxy(product).owner):
            product.information_type = InformationType.PROPRIETARY
        self.assertEqual(InformationType.PROPRIETARY, product.information_type)
        # Database persists information_type value
        store = Store.of(product)
        store.flush()
        store.reset()
        product = store.get(Product, product.id)
        self.assertEqual(InformationType.PROPRIETARY, product.information_type)

    def test_product_information_type_default(self):
        # Default information_type is PUBLIC
        owner = self.factory.makePerson()
        product = getUtility(IProductSet).createProduct(
            owner, 'fnord', 'Fnord', 'Fnord', 'test 1', 'test 2')
        self.assertEqual(InformationType.PUBLIC, product.information_type)

    invalid_information_types = [info_type for info_type in
            InformationType.items if info_type not in
            PUBLIC_PROPRIETARY_INFORMATION_TYPES]

    def test_product_information_type_init_invalid_values(self):
        # Cannot create Product.information_type with invalid values.
        for info_type in self.invalid_information_types:
            with ExpectedException(
                CannotChangeInformationType, 'Not supported for Projects.'):
                self.createProduct(information_type=info_type)

    def test_product_information_type_set_invalid_values(self):
        # Cannot set Product.information_type to invalid values.
        product = self.factory.makeProduct()
        for info_type in self.invalid_information_types:
            with ExpectedException(
                CannotChangeInformationType, 'Not supported for Projects.'):
                with person_logged_in(product.owner):
                    product.information_type = info_type

    def test_product_information_set_proprietary_requires_commercial(self):
        # Cannot set Product.information_type to proprietary values if no
        # commercial subscription.
        product = self.factory.makeProduct()
        self.useContext(person_logged_in(product.owner))
        for info_type in PROPRIETARY_INFORMATION_TYPES:
            with ExpectedException(
                CommercialSubscribersOnly,
                'A valid commercial subscription is required for private'
                ' Projects.'):
                product.information_type = info_type
        product.redeemSubscriptionVoucher(
            'hello', product.owner, product.owner, 1)
        for info_type in PROPRIETARY_INFORMATION_TYPES:
            product.information_type = info_type

    def test_product_information_init_proprietary_requires_commercial(self):
        # Cannot create a product with proprietary types without specifying
        # Other/Proprietary license.
        for info_type in PROPRIETARY_INFORMATION_TYPES:
            with ExpectedException(
                CommercialSubscribersOnly,
                'A valid commercial subscription is required for private'
                ' Projects.'):
                self.createProduct(info_type)
        for info_type in PROPRIETARY_INFORMATION_TYPES:
            product = self.createProduct(info_type, License.OTHER_PROPRIETARY)
            self.assertEqual(info_type, product.information_type)

<<<<<<< HEAD
    def test_no_answers_for_proprietary(self):
        # Enabling Answers is forbidden while information_type is proprietary.
        for info_type in PROPRIETARY_INFORMATION_TYPES:
            product = self.factory.makeProduct(information_type=info_type)
            self.assertEqual(ServiceUsage.UNKNOWN, product.answers_usage)
            with person_logged_in(product.owner):
                for usage in ServiceUsage.items:
                    if usage == ServiceUsage.LAUNCHPAD:
                        with ExpectedException(
                            ServiceUsageForbidden,
                            "Answers not allowed for non-public projects."):
                            product.answers_usage = ServiceUsage.LAUNCHPAD
                    else:
                        # all other values are permitted.
                        product.answers_usage = usage

    def test_answers_for_public(self):
        # Enabling answers is permitted while information_type is PUBLIC
        product = self.factory.makeProduct(
            information_type=InformationType.PUBLIC)
        self.assertEqual(ServiceUsage.UNKNOWN, product.answers_usage)
        with person_logged_in(product.owner):
            for usage in ServiceUsage.items:
                # all values are permitted.
                product.answers_usage = usage

    def test_no_proprietary_if_answers(self):
        # Information type cannot be set to proprietary while Answers are
        # enabled.
        product = self.factory.makeProduct(
            licenses=[License.OTHER_PROPRIETARY])
        with person_logged_in(product.owner):
            product.answers_usage = ServiceUsage.LAUNCHPAD
            with ExpectedException(
                CannotChangeInformationType, 'Answers is enabled.'):
                product.information_type = InformationType.PROPRIETARY
=======
    def check_permissions(self, expected_permissions, used_permissions,
                          type_):
        expected = set(expected_permissions.keys())
        self.assertEqual(
            expected, set(used_permissions.values()),
            'Unexpected %s permissions' % type_)
        for permission in expected_permissions:
            attribute_names = set(
                name for name, value in used_permissions.items()
                if value == permission)
            self.assertEqual(
                expected_permissions[permission], attribute_names,
                'Unexpected set of attributes with %s permission %s:\n'
                'Defined but not expected: %s\n'
                'Expected but not defined: %s'
                % (
                    type_, permission,
                    sorted(
                        attribute_names - expected_permissions[permission]),
                    sorted(
                        expected_permissions[permission] - attribute_names)))

    expected_get_permissions = {
        CheckerPublic: set((
            'active', 'id', 'information_type', 'pillar_category', 'private',
            'userCanView',)),
        'launchpad.View': set((
            '_getOfficialTagClause', '_all_specifications',
            '_valid_specifications', 'active_or_packaged_series',
            'aliases', 'all_milestones',
            'allowsTranslationEdits', 'allowsTranslationSuggestions',
            'announce', 'answer_contacts', 'answers_usage', 'autoupdate',
            'blueprints_usage', 'branch_sharing_policy',
            'bug_reported_acknowledgement', 'bug_reporting_guidelines',
            'bug_sharing_policy', 'bug_subscriptions', 'bug_supervisor',
            'bug_tracking_usage', 'bugtargetdisplayname', 'bugtargetname',
            'bugtracker', 'canUserAlterAnswerContact',
            'checkPrivateBugsTransitionAllowed', 'codehosting_usage',
            'coming_sprints', 'commercial_subscription',
            'commercial_subscription_is_due', 'createBug',
            'createCustomLanguageCode', 'custom_language_codes',
            'date_next_suggest_packaging', 'datecreated', 'description',
            'development_focus', 'development_focusID',
            'direct_answer_contacts', 'displayname', 'distrosourcepackages',
            'downloadurl', 'driver', 'drivers', 'enable_bug_expiration',
            'enable_bugfiling_duplicate_search', 'findReferencedOOPS',
            'findSimilarFAQs', 'findSimilarQuestions', 'freshmeatproject',
            'getAllowedBugInformationTypes',
            'getAllowedSpecificationInformationTypes', 'getAnnouncement',
            'getAnnouncements', 'getAnswerContactsForLanguage',
            'getAnswerContactRecipients', 'getBaseBranchVisibilityRule',
            'getBranchVisibilityRuleForBranch',
            'getBranchVisibilityRuleForTeam',
            'getBranchVisibilityTeamPolicies', 'getBranches',
            'getBugSummaryContextWhereClause', 'getBugTaskWeightFunction',
            'getCustomLanguageCode', 'getDefaultBugInformationType',
            'getDefaultSpecificationInformationType',
            'getEffectiveTranslationPermission', 'getExternalBugTracker',
            'getFAQ', 'getFirstEntryToImport', 'getLinkedBugWatches',
            'getMergeProposals', 'getMilestone', 'getMilestonesAndReleases',
            'getQuestion', 'getQuestionLanguages', 'getPackage', 'getRelease',
            'getSeries', 'getSpecification', 'getSubscription',
            'getSubscriptions', 'getSupportedLanguages', 'getTimeline',
            'getTopContributors', 'getTopContributorsGroupedByCategory',
            'getTranslationGroups', 'getTranslationImportQueueEntries',
            'getTranslators', 'getUsedBugTagsWithOpenCounts',
            'getVersionSortedSeries',
            'has_current_commercial_subscription',
            'has_custom_language_codes', 'has_milestones', 'homepage_content',
            'homepageurl', 'icon', 'invitesTranslationEdits',
            'invitesTranslationSuggestions',
            'isUsingInheritedBranchVisibilityPolicy',
            'license_info', 'license_status', 'licenses', 'logo', 'milestones',
            'mugshot', 'name', 'name_with_project', 'newCodeImport',
            'obsolete_translatable_series', 'official_answers',
            'official_anything', 'official_blueprints', 'official_bug_tags',
            'official_codehosting', 'official_malone', 'owner',
            'parent_subscription_target', 'packagedInDistros', 'packagings',
            'past_sprints', 'personHasDriverRights', 'pillar',
            'primary_translatable', 'private_bugs',
            'programminglang', 'project', 'qualifies_for_free_hosting',
            'recipes', 'redeemSubscriptionVoucher', 'registrant', 'releases',
            'remote_product', 'removeCustomLanguageCode',
            'removeTeamFromBranchVisibilityPolicy', 'screenshotsurl',
            'searchFAQs', 'searchQuestions', 'searchTasks', 'security_contact',
            'series', 'setBranchVisibilityTeamPolicy', 'setPrivateBugs',
            'sharesTranslationsWithOtherSide', 'sourceforgeproject',
            'sourcepackages', 'specification_sharing_policy', 'specifications',
            'sprints', 'summary', 'target_type_display', 'title',
            'translatable_packages', 'translatable_series',
            'translation_focus', 'translationgroup', 'translationgroups',
            'translationpermission', 'translations_usage', 'ubuntu_packages',
            'userCanAlterBugSubscription', 'userCanAlterSubscription',
            'userCanEdit', 'userHasBugSubscriptions', 'uses_launchpad',
            'wikiurl')),
        'launchpad.AnyAllowedPerson': set((
            'addAnswerContact', 'addBugSubscription',
            'addBugSubscriptionFilter', 'addSubscription',
            'createQuestionFromBug', 'newQuestion', 'removeAnswerContact',
            'removeBugSubscription')),
        'launchpad.Append': set(('newFAQ', )),
        'launchpad.Driver': set(('newSeries', )),
        'launchpad.Edit': set((
            'addOfficialBugTag', 'removeOfficialBugTag',
            'setBranchSharingPolicy', 'setBugSharingPolicy',
            'setSpecificationSharingPolicy')),
        'launchpad.Moderate': set((
            'is_permitted', 'license_approved', 'project_reviewed',
            'reviewer_whiteboard', 'setAliases')),
        }

    def test_get_permissions(self):
        product = self.factory.makeProduct()
        checker = getChecker(product)
        self.check_permissions(
            self.expected_get_permissions, checker.get_permissions, 'get')

    def test_set_permissions(self):
        expected_set_permissions = {
            'launchpad.BugSupervisor': set((
                'bug_reported_acknowledgement', 'bug_reporting_guidelines',
                'bugtracker', 'enable_bug_expiration',
                'enable_bugfiling_duplicate_search', 'official_bug_tags',
                'official_malone', 'remote_product')),
            'launchpad.Edit': set((
                'answers_usage', 'blueprints_usage', 'bug_supervisor',
                'bug_tracking_usage', 'codehosting_usage',
                'commercial_subscription', 'description', 'development_focus',
                'displayname', 'downloadurl', 'driver', 'freshmeatproject',
                'homepage_content', 'homepageurl', 'icon', 'information_type',
                'license_info', 'licenses', 'logo', 'mugshot',
                'official_answers', 'official_blueprints',
                'official_codehosting', 'owner', 'private',
                'programminglang', 'project', 'redeemSubscriptionVoucher',
                'releaseroot', 'screenshotsurl', 'sourceforgeproject',
                'summary', 'title', 'uses_launchpad', 'wikiurl')),
            'launchpad.Moderate': set((
                'active', 'autoupdate', 'license_approved', 'name',
                'project_reviewed', 'registrant', 'reviewer_whiteboard')),
            'launchpad.TranslationsAdmin': set((
                'translation_focus', 'translationgroup',
                'translationpermission', 'translations_usage')),
            'launchpad.AnyAllowedPerson': set((
                'date_next_suggest_packaging', )),
            }
        product = self.factory.makeProduct()
        checker = getChecker(product)
        self.check_permissions(
            expected_set_permissions, checker.set_permissions, 'set')

    def test_access_launchpad_View_public_product(self):
        # Everybody, including anonymous users, has access to
        # properties of public products that require the permission
        # launchpad.View
        product = self.factory.makeProduct()
        names = self.expected_get_permissions['launchpad.View']
        with person_logged_in(None):
            for attribute_name in names:
                getattr(product, attribute_name)
        ordinary_user = self.factory.makePerson()
        with person_logged_in(ordinary_user):
            for attribute_name in names:
                getattr(product, attribute_name)
        with person_logged_in(product.owner):
            for attribute_name in names:
                getattr(product, attribute_name)

    def test_access_launchpad_View_proprietary_product(self):
        # Only people with grants for a private product can access
        # attributes protected by the permission launchpad.View.
        product = self.createProduct(
            information_type=InformationType.PROPRIETARY,
            license=License.OTHER_PROPRIETARY)
        owner = removeSecurityProxy(product).owner
        names = self.expected_get_permissions['launchpad.View']
        with person_logged_in(None):
            for attribute_name in names:
                self.assertRaises(
                    Unauthorized, getattr, product, attribute_name)
        ordinary_user = self.factory.makePerson()
        with person_logged_in(ordinary_user):
            for attribute_name in names:
                self.assertRaises(
                    Unauthorized, getattr, product, attribute_name)
        with person_logged_in(owner):
            for attribute_name in names:
                getattr(product, attribute_name)
        # A user with a policy grant for the product can access attributes
        # of a private product.
        with person_logged_in(owner):
            getUtility(IService, 'sharing').sharePillarInformation(
                product, ordinary_user, owner,
                {InformationType.PROPRIETARY: SharingPermission.ALL})
        with person_logged_in(ordinary_user):
            for attribute_name in names:
                getattr(product, attribute_name)

    def test_access_launchpad_AnyAllowedPerson_public_product(self):
        # Only logged in persons have access to properties of public products
        # that require the permission launchpad.AnyAllowedPerson.
        product = self.factory.makeProduct()
        names = self.expected_get_permissions['launchpad.AnyAllowedPerson']
        with person_logged_in(None):
            for attribute_name in names:
                self.assertRaises(
                    Unauthorized, getattr, product, attribute_name)
        ordinary_user = self.factory.makePerson()
        with person_logged_in(ordinary_user):
            for attribute_name in names:
                getattr(product, attribute_name)
        with person_logged_in(product.owner):
            for attribute_name in names:
                getattr(product, attribute_name)

    def test_access_launchpad_AnyAllowedPerson_proprietary_product(self):
        # Only people with grants for a private product can access
        # attributes protected by the permission launchpad.AnyAllowedPerson.
        product = self.createProduct(
            information_type=InformationType.PROPRIETARY,
            license=License.OTHER_PROPRIETARY)
        owner = removeSecurityProxy(product).owner
        names = self.expected_get_permissions['launchpad.AnyAllowedPerson']
        with person_logged_in(None):
            for attribute_name in names:
                self.assertRaises(
                    Unauthorized, getattr, product, attribute_name)
        ordinary_user = self.factory.makePerson()
        with person_logged_in(ordinary_user):
            for attribute_name in names:
                self.assertRaises(
                    Unauthorized, getattr, product, attribute_name)
        with person_logged_in(owner):
            for attribute_name in names:
                getattr(product, attribute_name)
        # A user with a policy grant for the product can access attributes
        # of a private product.
        with person_logged_in(owner):
            getUtility(IService, 'sharing').sharePillarInformation(
                product, ordinary_user, owner,
                {InformationType.PROPRIETARY: SharingPermission.ALL})
        with person_logged_in(ordinary_user):
            for attribute_name in names:
                getattr(product, attribute_name)

    def test_set_launchpad_AnyAllowedPerson_public_product(self):
        # Only logged in users can set attributes protected by the
        # permission launchpad.AnyAllowedPerson.
        product = self.factory.makeProduct()
        with person_logged_in(None):
            self.assertRaises(
                Unauthorized, setattr, product, 'date_next_suggest_packaging',
                'foo')
        ordinary_user = self.factory.makePerson()
        with person_logged_in(ordinary_user):
            setattr(product, 'date_next_suggest_packaging', 'foo')
        with person_logged_in(product.owner):
            setattr(product, 'date_next_suggest_packaging', 'foo')

    def test_set_launchpad_AnyAllowedPerson_proprietary_product(self):
        # Only people with grants for a private product can set
        # attributes protected by the permission launchpad.AnyAllowedPerson.
        product = self.createProduct(
            information_type=InformationType.PROPRIETARY,
            license=License.OTHER_PROPRIETARY)
        owner = removeSecurityProxy(product).owner
        with person_logged_in(None):
            self.assertRaises(
                Unauthorized, setattr, product, 'date_next_suggest_packaging',
                'foo')
        ordinary_user = self.factory.makePerson()
        with person_logged_in(ordinary_user):
            self.assertRaises(
                Unauthorized, setattr, product, 'date_next_suggest_packaging',
                'foo')
        with person_logged_in(owner):
            setattr(product, 'date_next_suggest_packaging', 'foo')
        # A user with a policy grant for the product can access attributes
        # of a private product.
        with person_logged_in(owner):
            getUtility(IService, 'sharing').sharePillarInformation(
                product, ordinary_user, owner,
                {InformationType.PROPRIETARY: SharingPermission.ALL})
        with person_logged_in(ordinary_user):
            setattr(product, 'date_next_suggest_packaging', 'foo')

    def test_userCanView_caches_known_users(self):
        # userCanView() maintains a cache of users known to have the
        # permission to access a product.
        product = self.createProduct(
            information_type=InformationType.PROPRIETARY,
            license=License.OTHER_PROPRIETARY)
        owner = removeSecurityProxy(product).owner
        user = self.factory.makePerson()
        with person_logged_in(owner):
            getUtility(IService, 'sharing').sharePillarInformation(
                product, user, owner,
                {InformationType.PROPRIETARY: SharingPermission.ALL})
        with person_logged_in(user):
            with StormStatementRecorder() as recorder:
                # The first access to a property of the product from
                # a user requires a DB query.
                product.homepageurl
                queries_for_first_user_access = len(recorder.queries)
                # The second access does not require another query.
                product.description
                self.assertEqual(
                queries_for_first_user_access, len(recorder.queries))
>>>>>>> 2cd9226e


class TestProductBugInformationTypes(TestCaseWithFactory):

    layer = DatabaseFunctionalLayer

    def makeProductWithPolicy(self, bug_sharing_policy, private_bugs=False):
        product = self.factory.makeProduct(private_bugs=private_bugs)
        self.factory.makeCommercialSubscription(product=product)
        with person_logged_in(product.owner):
            product.setBugSharingPolicy(bug_sharing_policy)
        return product

    def test_no_policy(self):
        # New projects can only use the non-proprietary information
        # types.
        product = self.factory.makeProduct()
        self.assertContentEqual(
            FREE_INFORMATION_TYPES, product.getAllowedBugInformationTypes())
        self.assertEqual(
            InformationType.PUBLIC, product.getDefaultBugInformationType())

    def test_legacy_private_bugs(self):
        # The deprecated private_bugs attribute overrides the default
        # information type to USERDATA.
        product = self.factory.makeLegacyProduct(private_bugs=True)
        self.assertContentEqual(
            FREE_INFORMATION_TYPES, product.getAllowedBugInformationTypes())
        self.assertEqual(
            InformationType.USERDATA, product.getDefaultBugInformationType())

    def test_sharing_policy_overrides_private_bugs(self):
        # bug_sharing_policy overrides private_bugs.
        product = self.makeProductWithPolicy(
            BugSharingPolicy.PUBLIC, private_bugs=True)
        self.assertContentEqual(
            FREE_INFORMATION_TYPES, product.getAllowedBugInformationTypes())
        self.assertEqual(
            InformationType.PUBLIC, product.getDefaultBugInformationType())

    def test_sharing_policy_public_or_proprietary(self):
        # bug_sharing_policy can enable Proprietary.
        product = self.makeProductWithPolicy(
            BugSharingPolicy.PUBLIC_OR_PROPRIETARY)
        self.assertContentEqual(
            FREE_INFORMATION_TYPES + (InformationType.PROPRIETARY,),
            product.getAllowedBugInformationTypes())
        self.assertEqual(
            InformationType.PUBLIC,
            product.getDefaultBugInformationType())

    def test_sharing_policy_proprietary_or_public(self):
        # bug_sharing_policy can enable and default to Proprietary.
        product = self.makeProductWithPolicy(
            BugSharingPolicy.PROPRIETARY_OR_PUBLIC)
        self.assertContentEqual(
            FREE_INFORMATION_TYPES + (InformationType.PROPRIETARY,),
            product.getAllowedBugInformationTypes())
        self.assertEqual(
            InformationType.PROPRIETARY,
            product.getDefaultBugInformationType())

    def test_sharing_policy_proprietary(self):
        # bug_sharing_policy can enable only Proprietary.
        product = self.makeProductWithPolicy(BugSharingPolicy.PROPRIETARY)
        self.assertContentEqual(
            [InformationType.PROPRIETARY],
            product.getAllowedBugInformationTypes())
        self.assertEqual(
            InformationType.PROPRIETARY,
            product.getDefaultBugInformationType())


class TestProductSpecificationPolicyAndInformationTypes(TestCaseWithFactory):

    layer = DatabaseFunctionalLayer

    def makeProductWithPolicy(self, specification_sharing_policy):
        product = self.factory.makeProduct()
        self.factory.makeCommercialSubscription(product=product)
        with person_logged_in(product.owner):
            product.setSpecificationSharingPolicy(
                specification_sharing_policy)
        return product

    def test_no_policy(self):
        # Projects that have not specified a policy can use the PUBLIC
        # information type.
        product = self.factory.makeProduct()
        self.assertContentEqual(
            [InformationType.PUBLIC],
            product.getAllowedSpecificationInformationTypes())
        self.assertEqual(
            InformationType.PUBLIC,
            product.getDefaultSpecificationInformationType())

    def test_sharing_policy_public(self):
        # Projects with a purely public policy should use PUBLIC
        # information type.
        product = self.makeProductWithPolicy(
            SpecificationSharingPolicy.PUBLIC)
        self.assertContentEqual(
            [InformationType.PUBLIC],
            product.getAllowedSpecificationInformationTypes())
        self.assertEqual(
            InformationType.PUBLIC,
            product.getDefaultSpecificationInformationType())

    def test_sharing_policy_public_or_proprietary(self):
        # specification_sharing_policy can enable Proprietary.
        product = self.makeProductWithPolicy(
            SpecificationSharingPolicy.PUBLIC_OR_PROPRIETARY)
        self.assertContentEqual(
            [InformationType.PUBLIC, InformationType.PROPRIETARY],
            product.getAllowedSpecificationInformationTypes())
        self.assertEqual(
            InformationType.PUBLIC,
            product.getDefaultSpecificationInformationType())

    def test_sharing_policy_proprietary_or_public(self):
        # specification_sharing_policy can enable and default to Proprietary.
        product = self.makeProductWithPolicy(
            SpecificationSharingPolicy.PROPRIETARY_OR_PUBLIC)
        self.assertContentEqual(
            [InformationType.PUBLIC, InformationType.PROPRIETARY],
            product.getAllowedSpecificationInformationTypes())
        self.assertEqual(
            InformationType.PROPRIETARY,
            product.getDefaultSpecificationInformationType())

    def test_sharing_policy_proprietary(self):
        # specification_sharing_policy can enable only Proprietary.
        product = self.makeProductWithPolicy(
            SpecificationSharingPolicy.PROPRIETARY)
        self.assertContentEqual(
            [InformationType.PROPRIETARY],
            product.getAllowedSpecificationInformationTypes())
        self.assertEqual(
            InformationType.PROPRIETARY,
            product.getDefaultSpecificationInformationType())

    def test_sharing_policy_embargoed_or_proprietary(self):
        # specification_sharing_policy can be embargoed and then proprietary.
        product = self.makeProductWithPolicy(
            SpecificationSharingPolicy.EMBARGOED_OR_PROPRIETARY)
        self.assertContentEqual(
            [InformationType.PROPRIETARY, InformationType.EMBARGOED],
            product.getAllowedSpecificationInformationTypes())
        self.assertEqual(
            InformationType.EMBARGOED,
            product.getDefaultSpecificationInformationType())


class ProductPermissionTestCase(TestCaseWithFactory):

    layer = DatabaseFunctionalLayer

    def test_owner_can_edit(self):
        product = self.factory.makeProduct()
        with person_logged_in(product.owner):
            self.assertTrue(check_permission('launchpad.Edit', product))

    def test_commercial_admin_cannot_edit_non_commercial(self):
        product = self.factory.makeProduct()
        with celebrity_logged_in('commercial_admin'):
            self.assertFalse(check_permission('launchpad.Edit', product))

    def test_commercial_admin_can_edit_commercial(self):
        product = self.factory.makeProduct()
        self.factory.makeCommercialSubscription(product)
        with celebrity_logged_in('commercial_admin'):
            self.assertTrue(check_permission('launchpad.Edit', product))

    def test_owner_can_driver(self):
        product = self.factory.makeProduct()
        with person_logged_in(product.owner):
            self.assertTrue(check_permission('launchpad.Driver', product))

    def test_driver_can_driver(self):
        product = self.factory.makeProduct()
        driver = self.factory.makePerson()
        with person_logged_in(product.owner):
            product.driver = driver
        with person_logged_in(driver):
            self.assertTrue(check_permission('launchpad.Driver', product))

    def test_commercial_admin_cannot_drive_non_commercial(self):
        product = self.factory.makeProduct()
        with celebrity_logged_in('commercial_admin'):
            self.assertFalse(check_permission('launchpad.Driver', product))

    def test_commercial_admin_can_drive_commercial(self):
        product = self.factory.makeProduct()
        self.factory.makeCommercialSubscription(product)
        with celebrity_logged_in('commercial_admin'):
            self.assertTrue(check_permission('launchpad.Driver', product))


class TestProductFiles(TestCase):
    """Tests for downloadable product files."""

    layer = LaunchpadFunctionalLayer

    def test_adddownloadfile_nonascii_filename(self):
        """Test uploading a file with a non-ascii char in the filename."""
        firefox_owner = setupBrowser(auth='Basic mark@example.com:test')
        filename = u'foo\xa5.txt'.encode('utf-8')
        firefox_owner.open(
            'http://launchpad.dev/firefox/1.0/1.0.0/+adddownloadfile')
        foo_file = StringIO('Foo installer package...')
        foo_signature = StringIO('Dummy GPG signature for the Foo installer')
        firefox_owner.getControl(name='field.filecontent').add_file(
            foo_file, 'text/plain', filename)
        firefox_owner.getControl(name='field.signature').add_file(
            foo_signature, 'text/plain', '%s.asc' % filename)
        firefox_owner.getControl('Description').value = "Foo installer"
        firefox_owner.getControl(name="field.contenttype").displayValue = \
           ["Installer file"]
        firefox_owner.getControl("Upload").click()
        self.assertEqual(
            get_feedback_messages(firefox_owner.contents),
            [u"Your file 'foo\xa5.txt' has been uploaded."])
        firefox_owner.open('http://launchpad.dev/firefox/+download')
        content = find_main_content(firefox_owner.contents)
        rows = content.findAll('tr')

        a_list = rows[-1].findAll('a')
        # 1st row
        a_element = a_list[0]
        self.assertEqual(
            a_element['href'],
            'http://launchpad.dev/firefox/1.0/1.0.0/+download/foo%C2%A5.txt')
        self.assertEqual(a_element.contents[0].strip(), u'foo\xa5.txt')
        # 2nd row
        a_element = a_list[1]
        self.assertEqual(
            a_element['href'],
            'http://launchpad.dev/firefox/1.0/1.0.0/+download/'
            'foo%C2%A5.txt/+md5')
        self.assertEqual(a_element.contents[0].strip(), u'md5')
        # 3rd row
        a_element = a_list[2]
        self.assertEqual(
            a_element['href'],
            'http://launchpad.dev/firefox/1.0/1.0.0/+download/'
            'foo%C2%A5.txt.asc')
        self.assertEqual(a_element.contents[0].strip(), u'sig')


class ProductAttributeCacheTestCase(TestCaseWithFactory):
    """Cached attributes must be cleared at the end of a transaction."""

    layer = DatabaseFunctionalLayer

    def setUp(self):
        super(ProductAttributeCacheTestCase, self).setUp()
        self.product = Product.selectOneBy(name='tomcat')

    def testLicensesCache(self):
        """License cache should be cleared automatically."""
        self.assertEqual(self.product.licenses,
                         (License.ACADEMIC, License.AFFERO))
        ProductLicense(product=self.product, license=License.PYTHON)
        # Cache doesn't see new value.
        self.assertEqual(self.product.licenses,
                         (License.ACADEMIC, License.AFFERO))
        self.product.licenses = (License.PERL, License.PHP)
        self.assertEqual(self.product.licenses,
                         (License.PERL, License.PHP))
        # Cache is cleared and it sees database changes that occur
        # before the cache is populated.
        transaction.abort()
        ProductLicense(product=self.product, license=License.MIT)
        self.assertEqual(self.product.licenses,
                         (License.ACADEMIC, License.AFFERO, License.MIT))

    def testCommercialSubscriptionCache(self):
        """commercial_subscription cache should not traverse transactions."""
        self.assertEqual(self.product.commercial_subscription, None)
        self.factory.makeCommercialSubscription(self.product)
        self.assertEqual(self.product.commercial_subscription, None)
        self.product.redeemSubscriptionVoucher(
            'hello', self.product.owner, self.product.owner, 1)
        self.assertEqual(
            'hello', self.product.commercial_subscription.sales_system_id)
        transaction.abort()
        # Cache is cleared.
        self.assertIs(None, self.product.commercial_subscription)

        # Cache is cleared again.
        transaction.abort()
        self.factory.makeCommercialSubscription(self.product)
        # Cache is cleared and it sees database changes that occur
        # before the cache is populated.
        self.assertEqual(
            'new', self.product.commercial_subscription.sales_system_id)


class ProductLicensingTestCase(TestCaseWithFactory):
    """Test the rules of licences and commercial subscriptions."""

    layer = DatabaseFunctionalLayer
    event_listener = None

    def setup_event_listener(self):
        self.events = []
        if self.event_listener is None:
            self.event_listener = TestEventListener(
                IProduct, IObjectModifiedEvent, self.on_event)
        else:
            self.event_listener._active = True
        self.addCleanup(self.event_listener.unregister)

    def on_event(self, thing, event):
        self.events.append(event)

    def test_getLicenses(self):
        # License are assigned a list, but return a tuple.
        product = self.factory.makeProduct(
            licenses=[License.GNU_GPL_V2, License.MIT])
        self.assertEqual((License.GNU_GPL_V2, License.MIT), product.licenses)

    def test_setLicense_handles_no_change(self):
        # The project_reviewed property is not reset, if the new licences
        # are identical to the current licences.
        product = self.factory.makeProduct(licenses=[License.MIT])
        with celebrity_logged_in('registry_experts'):
            product.project_reviewed = True
        self.setup_event_listener()
        with person_logged_in(product.owner):
            product.licenses = [License.MIT]
        with celebrity_logged_in('registry_experts'):
            self.assertIs(True, product.project_reviewed)
        self.assertEqual([], self.events)

    def test_setLicense(self):
        # The project_reviewed property is not reset, if the new licences
        # are identical to the current licences.
        product = self.factory.makeProduct()
        self.setup_event_listener()
        with person_logged_in(product.owner):
            product.licenses = [License.MIT]
        self.assertEqual((License.MIT, ), product.licenses)
        self.assertEqual(1, len(self.events))
        self.assertEqual(product, self.events[0].object)

    def test_setLicense_also_sets_reviewed(self):
        # The project_reviewed attribute it set to False if the licenses
        # change.
        product = self.factory.makeProduct(licenses=[License.MIT])
        with celebrity_logged_in('registry_experts'):
            product.project_reviewed = True
        with person_logged_in(product.owner):
            product.licenses = [License.GNU_GPL_V2]
        with celebrity_logged_in('registry_experts'):
            self.assertIs(False, product.project_reviewed)

    def test_license_info_also_sets_reviewed(self):
        # The project_reviewed attribute it set to False if license_info
        # changes.
        product = self.factory.makeProduct(
            licenses=[License.OTHER_OPEN_SOURCE])
        with celebrity_logged_in('registry_experts'):
            product.project_reviewed = True
        with person_logged_in(product.owner):
            product.license_info = 'zlib'
        with celebrity_logged_in('registry_experts'):
            self.assertIs(False, product.project_reviewed)

    def test_setLicense_without_empty_licenses_error(self):
        # A project must have at least one licence.
        product = self.factory.makeProduct(licenses=[License.MIT])
        with person_logged_in(product.owner):
            self.assertRaises(
                ValueError, setattr, product, 'licenses', [])

    def test_setLicense_without_non_licenses_error(self):
        # A project must have at least one licence.
        product = self.factory.makeProduct(licenses=[License.MIT])
        with person_logged_in(product.owner):
            self.assertRaises(
                ValueError, setattr, product, 'licenses', ['bogus'])

    def test_setLicense_non_proprietary(self):
        # Non-proprietary projects are not given a complimentary
        # commercial subscription.
        product = self.factory.makeProduct(licenses=[License.MIT])
        self.assertIsNone(product.commercial_subscription)

    def test_setLicense_proprietary_with_commercial_subscription(self):
        # Proprietary projects with existing commercial subscriptions are not
        # given a complimentary commercial subscription.
        product = self.factory.makeProduct()
        self.factory.makeCommercialSubscription(product)
        with celebrity_logged_in('admin'):
            product.commercial_subscription.sales_system_id = 'testing'
            date_expires = product.commercial_subscription.date_expires
        with person_logged_in(product.owner):
            product.licenses = [License.OTHER_PROPRIETARY]
        with celebrity_logged_in('admin'):
            self.assertEqual(
                'testing', product.commercial_subscription.sales_system_id)
            self.assertEqual(
                date_expires, product.commercial_subscription.date_expires)

    def test_setLicense_proprietary_without_commercial_subscription(self):
        # Proprietary projects without a commercial subscriptions are
        # given a complimentary 30 day commercial subscription.
        product = self.factory.makeProduct()
        with person_logged_in(product.owner):
            product.licenses = [License.OTHER_PROPRIETARY]
        with celebrity_logged_in('admin'):
            cs = product.commercial_subscription
            self.assertIsNotNone(cs)
            self.assertIn('complimentary-30-day', cs.sales_system_id)
            now = datetime.datetime.now(pytz.UTC)
            self.assertTrue(now >= cs.date_starts)
            future_30_days = now + datetime.timedelta(days=30)
            self.assertTrue(future_30_days >= cs.date_expires)
            self.assertIn(
                "Complimentary 30 day subscription. -- Launchpad",
                cs.whiteboard)
            lp_janitor = getUtility(ILaunchpadCelebrities).janitor
            self.assertEqual(lp_janitor, cs.registrant)
            self.assertEqual(lp_janitor, cs.purchaser)

    def test_new_proprietary_has_commercial_subscription(self):
        # New proprietary projects are given a complimentary 30 day
        # commercial subscription.
        owner = self.factory.makePerson()
        with person_logged_in(owner):
            product = getUtility(IProductSet).createProduct(
                owner, 'fnord', 'Fnord', 'Fnord', 'test 1', 'test 2',
                licenses=[License.OTHER_PROPRIETARY])
        with celebrity_logged_in('admin'):
            cs = product.commercial_subscription
            self.assertIsNotNone(cs)
            self.assertIn('complimentary-30-day', cs.sales_system_id)
            now = datetime.datetime.now(pytz.UTC)
            self.assertTrue(now >= cs.date_starts)
            future_30_days = now + datetime.timedelta(days=30)
            self.assertTrue(future_30_days >= cs.date_expires)
            self.assertIn(
                "Complimentary 30 day subscription. -- Launchpad",
                cs.whiteboard)
            lp_janitor = getUtility(ILaunchpadCelebrities).janitor
            self.assertEqual(lp_janitor, cs.registrant)
            self.assertEqual(lp_janitor, cs.purchaser)


class BaseSharingPolicyTests:
    """Common tests for product sharing policies."""

    layer = DatabaseFunctionalLayer

    def setSharingPolicy(self, policy, user):
        raise NotImplementedError

    def getSharingPolicy(self):
        raise NotImplementedError

    def setUp(self):
        super(BaseSharingPolicyTests, self).setUp()
        self.product = self.factory.makeProduct()
        self.commercial_admin = self.factory.makeCommercialAdmin()

    def test_owner_can_set_policy(self):
        # Project maintainers can set sharing policies.
        self.setSharingPolicy(self.public_policy, self.product.owner)
        self.assertEqual(self.public_policy, self.getSharingPolicy())

    def test_commercial_admin_can_set_policy(self):
        # Commercial admins can set sharing policies for commercial projects.
        self.factory.makeCommercialSubscription(product=self.product)
        self.setSharingPolicy(self.public_policy, self.commercial_admin)
        self.assertEqual(self.public_policy, self.getSharingPolicy())

    def test_random_cannot_set_policy(self):
        # An unrelated user can't set sharing policies.
        person = self.factory.makePerson()
        self.assertRaises(
            Unauthorized, self.setSharingPolicy, self.public_policy, person)

    def test_anonymous_cannot_set_policy(self):
        # An anonymous user can't set sharing policies.
        self.assertRaises(
            Unauthorized, self.setSharingPolicy, self.public_policy, None)

    def test_proprietary_forbidden_without_commercial_sub(self):
        # No policy that allows Proprietary can be configured without a
        # commercial subscription.
        self.setSharingPolicy(self.public_policy, self.product.owner)
        self.assertEqual(self.public_policy, self.getSharingPolicy())
        for policy in self.commercial_policies:
            self.assertRaises(
                CommercialSubscribersOnly,
                self.setSharingPolicy, policy, self.product.owner)

    def test_proprietary_allowed_with_commercial_sub(self):
        # All policies are valid when there's a current commercial
        # subscription.
        self.factory.makeCommercialSubscription(product=self.product)
        for policy in self.enum.items:
            self.setSharingPolicy(policy, self.commercial_admin)
            self.assertEqual(policy, self.getSharingPolicy())

    def test_setting_proprietary_creates_access_policy(self):
        # Setting a policy that allows Proprietary creates a
        # corresponding access policy and shares it with the the
        # maintainer.
        self.factory.makeCommercialSubscription(product=self.product)
        self.assertEqual(
            [InformationType.PRIVATESECURITY, InformationType.USERDATA],
            [policy.type for policy in
             getUtility(IAccessPolicySource).findByPillar([self.product])])
        self.setSharingPolicy(
            self.commercial_policies[0], self.commercial_admin)
        self.assertEqual(
            [InformationType.PRIVATESECURITY, InformationType.USERDATA,
             InformationType.PROPRIETARY],
            [policy.type for policy in
             getUtility(IAccessPolicySource).findByPillar([self.product])])
        self.assertTrue(
            getUtility(IService, 'sharing').checkPillarAccess(
                self.product, InformationType.PROPRIETARY, self.product.owner))

    def test_unused_policies_are_pruned(self):
        # When a sharing policy is changed, the allowed information types may
        # become more restricted. If this case, any existing access polices
        # for the now defunct information type(s) should be removed so long as
        # there are no corresponding policy artifacts.

        # We create a product with and ensure there's an APA.
        ap_source = getUtility(IAccessPolicySource)
        product = self.factory.makeProduct()
        [ap] = ap_source.find([(product, InformationType.PRIVATESECURITY)])
        self.factory.makeAccessPolicyArtifact(policy=ap)

        def getAccessPolicyTypes(pillar):
            return [
                ap.type
                for ap in ap_source.findByPillar([pillar])]

        # Now change the sharing policies to PROPRIETARY
        self.factory.makeCommercialSubscription(product=product)
        with person_logged_in(product.owner):
            product.setBugSharingPolicy(BugSharingPolicy.PROPRIETARY)
            # Just bug sharing policy has been changed so all previous policy
            # types are still valid.
            self.assertContentEqual(
                [InformationType.PRIVATESECURITY, InformationType.USERDATA,
                 InformationType.PROPRIETARY],
                getAccessPolicyTypes(product))

            product.setBranchSharingPolicy(BranchSharingPolicy.PROPRIETARY)
            # Proprietary is permitted by the sharing policy, and there's a
            # Private Security artifact. But Private isn't in use or allowed
            # by a sharing policy, so it's now gone.
            self.assertContentEqual(
                [InformationType.PRIVATESECURITY, InformationType.PROPRIETARY],
                getAccessPolicyTypes(product))


class ProductBugSharingPolicyTestCase(BaseSharingPolicyTests,
                                      TestCaseWithFactory):
    """Test Product.bug_sharing_policy."""

    layer = DatabaseFunctionalLayer

    enum = BugSharingPolicy
    public_policy = BugSharingPolicy.PUBLIC
    commercial_policies = (
        BugSharingPolicy.PUBLIC_OR_PROPRIETARY,
        BugSharingPolicy.PROPRIETARY_OR_PUBLIC,
        BugSharingPolicy.PROPRIETARY,
        )

    def setSharingPolicy(self, policy, user):
        with person_logged_in(user):
            result = self.product.setBugSharingPolicy(policy)
        return result

    def getSharingPolicy(self):
        return self.product.bug_sharing_policy


class ProductBranchSharingPolicyTestCase(BaseSharingPolicyTests,
                                         TestCaseWithFactory):
    """Test Product.branch_sharing_policy."""

    layer = DatabaseFunctionalLayer

    enum = BranchSharingPolicy
    public_policy = BranchSharingPolicy.PUBLIC
    commercial_policies = (
        BranchSharingPolicy.PUBLIC_OR_PROPRIETARY,
        BranchSharingPolicy.PROPRIETARY_OR_PUBLIC,
        BranchSharingPolicy.PROPRIETARY,
        BranchSharingPolicy.EMBARGOED_OR_PROPRIETARY,
        )

    def setSharingPolicy(self, policy, user):
        with person_logged_in(user):
            result = self.product.setBranchSharingPolicy(policy)
        return result

    def getSharingPolicy(self):
        return self.product.branch_sharing_policy

    def test_setting_embargoed_creates_access_policy(self):
        # Setting a policy that allows Embargoed creates a
        # corresponding access policy and shares it with the the
        # maintainer.
        self.factory.makeCommercialSubscription(product=self.product)
        self.assertEqual(
            [InformationType.PRIVATESECURITY, InformationType.USERDATA],
            [policy.type for policy in
             getUtility(IAccessPolicySource).findByPillar([self.product])])
        self.setSharingPolicy(
            BranchSharingPolicy.EMBARGOED_OR_PROPRIETARY,
            self.commercial_admin)
        self.assertEqual(
            [InformationType.PRIVATESECURITY, InformationType.USERDATA,
             InformationType.PROPRIETARY, InformationType.EMBARGOED],
            [policy.type for policy in
             getUtility(IAccessPolicySource).findByPillar([self.product])])
        self.assertTrue(
            getUtility(IService, 'sharing').checkPillarAccess(
                self.product, InformationType.PROPRIETARY, self.product.owner))
        self.assertTrue(
            getUtility(IService, 'sharing').checkPillarAccess(
                self.product, InformationType.EMBARGOED, self.product.owner))


class ProductSnapshotTestCase(TestCaseWithFactory):
    """Test product snapshots.

    Some attributes of a product should not be included in snapshots,
    typically because they are either too costly to fetch unless there's
    a real need, or because they get too big and trigger a shortlist
    overflow error.

    To stop an attribute from being snapshotted, wrap its declaration in
    the interface in `doNotSnapshot`.
    """

    layer = ZopelessDatabaseLayer

    def setUp(self):
        super(ProductSnapshotTestCase, self).setUp()
        self.product = self.factory.makeProduct(name="shamwow")

    def test_excluded_from_snapshot(self):
        omitted = [
            'series',
            'recipes',
            'releases',
            ]
        self.assertThat(self.product, DoesNotSnapshot(omitted, IProduct))


class TestProductTranslations(TestCaseWithFactory):
    """A TestCase for accessing product translations-related attributes."""

    layer = DatabaseFunctionalLayer

    def test_rosetta_expert(self):
        # Ensure rosetta-experts can set Product attributes
        # related to translations.
        product = self.factory.makeProduct()
        new_series = self.factory.makeProductSeries(product=product)
        group = self.factory.makeTranslationGroup()
        with celebrity_logged_in('rosetta_experts'):
            product.translations_usage = ServiceUsage.LAUNCHPAD
            product.translation_focus = new_series
            product.translationgroup = group
            product.translationpermission = TranslationPermission.CLOSED


class TestWebService(WebServiceTestCase):

    def test_translations_usage(self):
        """The translations_usage field should be writable."""
        product = self.factory.makeProduct()
        transaction.commit()
        ws_product = self.wsObject(product, product.owner)
        ws_product.translations_usage = ServiceUsage.EXTERNAL.title
        ws_product.lp_save()

    def test_translationpermission(self):
        """The translationpermission field should be writable."""
        product = self.factory.makeProduct()
        transaction.commit()
        ws_product = self.wsObject(product, product.owner)
        ws_product.translationpermission = TranslationPermission.CLOSED.title
        ws_product.lp_save()

    def test_translationgroup(self):
        """The translationgroup field should be writable."""
        product = self.factory.makeProduct()
        group = self.factory.makeTranslationGroup()
        transaction.commit()
        ws_product = self.wsObject(product, product.owner)
        ws_group = self.wsObject(group)
        ws_product.translationgroup = ws_group
        ws_product.lp_save()

    def test_oops_references_matching_product(self):
        # The product layer provides the context restriction, so we need to
        # check we can access context filtered references - e.g. on question.
        oopsid = "OOPS-abcdef1234"
        question = self.factory.makeQuestion(title="Crash with %s" % oopsid)
        product = question.product
        transaction.commit()
        ws_product = self.wsObject(product, product.owner)
        now = datetime.datetime.now(tz=pytz.utc)
        day = datetime.timedelta(days=1)
        self.failUnlessEqual(
            [oopsid],
            ws_product.findReferencedOOPS(start_date=now - day, end_date=now))
        self.failUnlessEqual(
            [],
            ws_product.findReferencedOOPS(
                start_date=now + day, end_date=now + day))

    def test_oops_references_different_product(self):
        # The product layer provides the context restriction, so we need to
        # check the filter is tight enough - other contexts should not work.
        oopsid = "OOPS-abcdef1234"
        self.factory.makeQuestion(title="Crash with %s" % oopsid)
        product = self.factory.makeProduct()
        transaction.commit()
        ws_product = self.wsObject(product, product.owner)
        now = datetime.datetime.now(tz=pytz.utc)
        day = datetime.timedelta(days=1)
        self.failUnlessEqual(
            [],
            ws_product.findReferencedOOPS(start_date=now - day, end_date=now))<|MERGE_RESOLUTION|>--- conflicted
+++ resolved
@@ -400,13 +400,13 @@
                 owner, 'carrot', 'Carrot', 'Carrot', 'testing',
                 licenses=[License.OTHER_PROPRIETARY],
                 information_type=InformationType.PROPRIETARY)
-        self.assertEqual(
-            BugSharingPolicy.PROPRIETARY, product.bug_sharing_policy)
-        self.assertEqual(
-            BranchSharingPolicy.PROPRIETARY, product.branch_sharing_policy)
-        self.assertEqual(
-            SpecificationSharingPolicy.PROPRIETARY,
-            product.specification_sharing_policy)
+            self.assertEqual(
+                BugSharingPolicy.PROPRIETARY, product.bug_sharing_policy)
+            self.assertEqual(
+                BranchSharingPolicy.PROPRIETARY, product.branch_sharing_policy)
+            self.assertEqual(
+                SpecificationSharingPolicy.PROPRIETARY,
+                product.specification_sharing_policy)
         aps = getUtility(IAccessPolicySource).findByPillar([product])
         expected = [InformationType.PROPRIETARY]
         self.assertContentEqual(expected, [policy.type for policy in aps])
@@ -421,15 +421,15 @@
                 owner, 'carrot', 'Carrot', 'Carrot', 'testing',
                 licenses=[License.OTHER_PROPRIETARY],
                 information_type=InformationType.EMBARGOED)
-        self.assertEqual(
-            BugSharingPolicy.PROPRIETARY,
-            product.bug_sharing_policy)
-        self.assertEqual(
-            BranchSharingPolicy.EMBARGOED_OR_PROPRIETARY,
-            product.branch_sharing_policy)
-        self.assertEqual(
-            SpecificationSharingPolicy.EMBARGOED_OR_PROPRIETARY,
-            product.specification_sharing_policy)
+            self.assertEqual(
+                BugSharingPolicy.PROPRIETARY,
+                product.bug_sharing_policy)
+            self.assertEqual(
+                BranchSharingPolicy.EMBARGOED_OR_PROPRIETARY,
+                product.branch_sharing_policy)
+            self.assertEqual(
+                SpecificationSharingPolicy.EMBARGOED_OR_PROPRIETARY,
+                product.specification_sharing_policy)
         aps = getUtility(IAccessPolicySource).findByPillar([product])
         expected = [InformationType.PROPRIETARY, InformationType.EMBARGOED]
         self.assertContentEqual(expected, [policy.type for policy in aps])
@@ -442,10 +442,10 @@
             product = getUtility(IProductSet).createProduct(
                 owner, 'carrot', 'Carrot', 'Carrot', 'testing',
                 licenses=[License.OTHER_PROPRIETARY])
-        self.assertEqual(
-            BugSharingPolicy.PUBLIC, product.bug_sharing_policy)
-        self.assertEqual(
-            BranchSharingPolicy.PUBLIC, product.branch_sharing_policy)
+            self.assertEqual(
+                BugSharingPolicy.PUBLIC, product.bug_sharing_policy)
+            self.assertEqual(
+                BranchSharingPolicy.PUBLIC, product.branch_sharing_policy)
         aps = getUtility(IAccessPolicySource).findByPillar([product])
         expected = [InformationType.USERDATA, InformationType.PRIVATESECURITY]
         self.assertContentEqual(expected, [policy.type for policy in aps])
@@ -537,13 +537,12 @@
             product = self.createProduct(info_type, License.OTHER_PROPRIETARY)
             self.assertEqual(info_type, product.information_type)
 
-<<<<<<< HEAD
     def test_no_answers_for_proprietary(self):
         # Enabling Answers is forbidden while information_type is proprietary.
         for info_type in PROPRIETARY_INFORMATION_TYPES:
             product = self.factory.makeProduct(information_type=info_type)
-            self.assertEqual(ServiceUsage.UNKNOWN, product.answers_usage)
-            with person_logged_in(product.owner):
+            with person_logged_in(removeSecurityProxy(product).owner):
+                self.assertEqual(ServiceUsage.UNKNOWN, product.answers_usage)
                 for usage in ServiceUsage.items:
                     if usage == ServiceUsage.LAUNCHPAD:
                         with ExpectedException(
@@ -574,7 +573,7 @@
             with ExpectedException(
                 CannotChangeInformationType, 'Answers is enabled.'):
                 product.information_type = InformationType.PROPRIETARY
-=======
+
     def check_permissions(self, expected_permissions, used_permissions,
                           type_):
         expected = set(expected_permissions.keys())
@@ -882,7 +881,6 @@
                 product.description
                 self.assertEqual(
                 queries_for_first_user_access, len(recorder.queries))
->>>>>>> 2cd9226e
 
 
 class TestProductBugInformationTypes(TestCaseWithFactory):
