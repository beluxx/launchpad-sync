# Copyright 2009-2012 Canonical Ltd.  This software is licensed under the
# GNU Affero General Public License version 3 (see the file LICENSE).

__metaclass__ = type

from cStringIO import StringIO
import datetime

import pytz
from storm.locals import Store
from testtools.matchers import MatchesAll
from testtools.testcase import ExpectedException
import transaction
from zope.component import getUtility
from zope.lifecycleevent.interfaces import IObjectModifiedEvent
from zope.security.checker import (
    CheckerPublic,
    getChecker,
    )
from zope.security.interfaces import Unauthorized
from zope.security.proxy import removeSecurityProxy

from lp.answers.interfaces.faqtarget import IFAQTarget
from lp.app.enums import (
    FREE_INFORMATION_TYPES,
    InformationType,
    PUBLIC_PROPRIETARY_INFORMATION_TYPES,
    PROPRIETARY_INFORMATION_TYPES,
    ServiceUsage,
    )
from lp.app.interfaces.launchpad import (
    IHasIcon,
    IHasLogo,
    IHasMugshot,
    ILaunchpadCelebrities,
    ILaunchpadUsage,
    IServiceUsage,
    )
from lp.app.interfaces.informationtype import IInformationType
from lp.app.interfaces.services import IService
from lp.bugs.interfaces.bugsummary import IBugSummaryDimension
from lp.bugs.interfaces.bugsupervisor import IHasBugSupervisor
from lp.registry.enums import (
    BranchSharingPolicy,
    BugSharingPolicy,
    EXCLUSIVE_TEAM_POLICY,
    INCLUSIVE_TEAM_POLICY,
    SharingPermission,
    SpecificationSharingPolicy,
    )
from lp.registry.errors import (
    CannotChangeInformationType,
    CommercialSubscribersOnly,
    InclusiveTeamLinkageError,
    )
from lp.registry.interfaces.accesspolicy import (
    IAccessPolicyGrantSource,
    IAccessPolicySource,
    )
from lp.registry.interfaces.oopsreferences import IHasOOPSReferences
from lp.registry.interfaces.product import (
    IProduct,
    IProductSet,
    License,
    )
from lp.registry.interfaces.series import SeriesStatus
from lp.registry.model.product import (
    Product,
    UnDeactivateable,
    )
from lp.registry.model.productlicense import ProductLicense
from lp.services.webapp.authorization import check_permission
from lp.testing import (
    celebrity_logged_in,
    login,
    person_logged_in,
    StormStatementRecorder,
    TestCase,
    TestCaseWithFactory,
    WebServiceTestCase,
    )
from lp.testing.event import TestEventListener
from lp.testing.layers import (
    DatabaseFunctionalLayer,
    LaunchpadFunctionalLayer,
    ZopelessDatabaseLayer,
    )
from lp.testing.matchers import (
    DoesNotSnapshot,
    Provides,
    )
from lp.testing.pages import (
    find_main_content,
    get_feedback_messages,
    setupBrowser,
    )
from lp.translations.enums import TranslationPermission
from lp.translations.interfaces.customlanguagecode import (
    IHasCustomLanguageCodes,
    )


class TestProduct(TestCaseWithFactory):
    """Tests product object."""

    layer = DatabaseFunctionalLayer

    def test_pillar_category(self):
        # Products are really called Projects
        product = self.factory.makeProduct()
        self.assertEqual("Project", product.pillar_category)

    def test_implements_interfaces(self):
        # Product fully implements its interfaces.
        product = removeSecurityProxy(self.factory.makeProduct())
        expected_interfaces = [
            IProduct,
            IBugSummaryDimension,
            IFAQTarget,
            IHasBugSupervisor,
            IHasCustomLanguageCodes,
            IHasIcon,
            IHasLogo,
            IHasMugshot,
            IHasOOPSReferences,
            IInformationType,
            ILaunchpadUsage,
            IServiceUsage,
            ]
        provides_all = MatchesAll(*map(Provides, expected_interfaces))
        self.assertThat(product, provides_all)

    def test_deactivation_failure(self):
        # Ensure that a product cannot be deactivated if
        # it is linked to source packages.
        login('admin@canonical.com')
        product = self.factory.makeProduct()
        source_package = self.factory.makeSourcePackage()
        self.assertEqual(True, product.active)
        source_package.setPackaging(
            product.development_focus, self.factory.makePerson())
        self.assertRaises(
            UnDeactivateable,
            setattr, product, 'active', False)

    def test_deactivation_success(self):
        # Ensure that a product can be deactivated if
        # it is not linked to source packages.
        login('admin@canonical.com')
        product = self.factory.makeProduct()
        self.assertEqual(True, product.active)
        product.active = False
        self.assertEqual(False, product.active)

    def test_milestone_sorting_getMilestonesAndReleases(self):
        product = self.factory.makeProduct()
        series = self.factory.makeProductSeries(product=product)
        milestone_0_1 = self.factory.makeMilestone(
            product=product,
            productseries=series,
            name='0.1')
        milestone_0_2 = self.factory.makeMilestone(
            product=product,
            productseries=series,
            name='0.2')
        release_1 = self.factory.makeProductRelease(
            product=product,
            milestone=milestone_0_1)
        release_2 = self.factory.makeProductRelease(
            product=product,
            milestone=milestone_0_2)
        expected = [(milestone_0_2, release_2), (milestone_0_1, release_1)]
        self.assertEqual(
            expected,
            list(product.getMilestonesAndReleases()))

    def test_getTimeline_limit(self):
        # Only 20 milestones/releases per series should be included in the
        # getTimeline() results. The results are sorted by
        # descending dateexpected and name, so the presumed latest
        # milestones should be included.
        product = self.factory.makeProduct(name='foo')
        for i in range(25):
            self.factory.makeMilestone(
                product=product,
                productseries=product.development_focus,
                name=str(i))

        # 0 through 4 should not be in the list.
        expected_milestones = [
            '/foo/+milestone/24',
            '/foo/+milestone/23',
            '/foo/+milestone/22',
            '/foo/+milestone/21',
            '/foo/+milestone/20',
            '/foo/+milestone/19',
            '/foo/+milestone/18',
            '/foo/+milestone/17',
            '/foo/+milestone/16',
            '/foo/+milestone/15',
            '/foo/+milestone/14',
            '/foo/+milestone/13',
            '/foo/+milestone/12',
            '/foo/+milestone/11',
            '/foo/+milestone/10',
            '/foo/+milestone/9',
            '/foo/+milestone/8',
            '/foo/+milestone/7',
            '/foo/+milestone/6',
            '/foo/+milestone/5',
            ]

        [series] = product.getTimeline()
        timeline_milestones = [
            landmark['uri']
            for landmark in series.landmarks]
        self.assertEqual(
            expected_milestones,
            timeline_milestones)

    def test_getVersionSortedSeries(self):
        # The product series should be sorted with the development focus
        # series first, the series starting with a number in descending
        # order, and then the series starting with a letter in
        # descending order.
        product = self.factory.makeProduct()
        for name in ('1', '2', '3', '3a', '3b', 'alpha', 'beta'):
            self.factory.makeProductSeries(product=product, name=name)
        self.assertEqual(
            [u'trunk', u'3b', u'3a', u'3', u'2', u'1', u'beta', u'alpha'],
            [series.name for series in product.getVersionSortedSeries()])

    def test_getVersionSortedSeries_with_specific_statuses(self):
        # The obsolete series should be included in the results if
        # statuses=[SeriesStatus.OBSOLETE]. The development focus will
        # also be included since it does not get filtered.
        login('admin@canonical.com')
        product = self.factory.makeProduct()
        self.factory.makeProductSeries(
            product=product, name='frozen-series')
        obsolete_series = self.factory.makeProductSeries(
            product=product, name='obsolete-series')
        obsolete_series.status = SeriesStatus.OBSOLETE
        active_series = product.getVersionSortedSeries(
            statuses=[SeriesStatus.OBSOLETE])
        self.assertEqual(
            [u'trunk', u'obsolete-series'],
            [series.name for series in active_series])

    def test_getVersionSortedSeries_without_specific_statuses(self):
        # The obsolete series should not be included in the results if
        # filter_statuses=[SeriesStatus.OBSOLETE]. The development focus will
        # always be included since it does not get filtered.
        login('admin@canonical.com')
        product = self.factory.makeProduct()
        self.factory.makeProductSeries(product=product, name='active-series')
        obsolete_series = self.factory.makeProductSeries(
            product=product, name='obsolete-series')
        obsolete_series.status = SeriesStatus.OBSOLETE
        product.development_focus.status = SeriesStatus.OBSOLETE
        active_series = product.getVersionSortedSeries(
            filter_statuses=[SeriesStatus.OBSOLETE])
        self.assertEqual(
            [u'trunk', u'active-series'],
            [series.name for series in active_series])

    def test_owner_cannot_be_open_team(self):
        """Product owners cannot be open teams."""
        for policy in INCLUSIVE_TEAM_POLICY:
            open_team = self.factory.makeTeam(membership_policy=policy)
            self.assertRaises(
                InclusiveTeamLinkageError, self.factory.makeProduct,
                owner=open_team)

    def test_owner_can_be_closed_team(self):
        """Product owners can be exclusive teams."""
        for policy in EXCLUSIVE_TEAM_POLICY:
            closed_team = self.factory.makeTeam(membership_policy=policy)
            self.factory.makeProduct(owner=closed_team)

    def test_private_bugs_on_not_allowed_for_anonymous(self):
        # Anonymous cannot turn on private bugs.
        product = self.factory.makeProduct()
        self.assertRaises(
            CommercialSubscribersOnly,
            product.checkPrivateBugsTransitionAllowed, True, None)

    def test_private_bugs_off_not_allowed_for_anonymous(self):
        # Anonymous cannot turn private bugs off.
        product = self.factory.makeProduct()
        self.assertRaises(
            Unauthorized,
            product.checkPrivateBugsTransitionAllowed, False, None)

    def test_private_bugs_on_not_allowed_for_unauthorised(self):
        # Unauthorised users cannot turn on private bugs.
        product = self.factory.makeProduct()
        someone = self.factory.makePerson()
        self.assertRaises(
            CommercialSubscribersOnly,
            product.checkPrivateBugsTransitionAllowed, True, someone)

    def test_private_bugs_off_not_allowed_for_unauthorised(self):
        # Unauthorised users cannot turn private bugs off.
        product = self.factory.makeProduct()
        someone = self.factory.makePerson()
        self.assertRaises(
            Unauthorized,
            product.checkPrivateBugsTransitionAllowed, False, someone)

    def test_private_bugs_on_allowed_for_moderators(self):
        # Moderators can turn on private bugs.
        product = self.factory.makeProduct()
        registry_expert = self.factory.makeRegistryExpert()
        product.checkPrivateBugsTransitionAllowed(True, registry_expert)

    def test_private_bugs_off_allowed_for_moderators(self):
        # Moderators can turn private bugs off.
        product = self.factory.makeProduct()
        registry_expert = self.factory.makeRegistryExpert()
        product.checkPrivateBugsTransitionAllowed(False, registry_expert)

    def test_private_bugs_on_allowed_for_commercial_subscribers(self):
        # Commercial subscribers can turn on private bugs.
        bug_supervisor = self.factory.makePerson()
        product = self.factory.makeProduct(bug_supervisor=bug_supervisor)
        self.factory.makeCommercialSubscription(product)
        product.checkPrivateBugsTransitionAllowed(True, bug_supervisor)

    def test_private_bugs_on_not_allowed_for_expired_subscribers(self):
        # Expired Commercial subscribers cannot turn on private bugs.
        bug_supervisor = self.factory.makePerson()
        product = self.factory.makeProduct(bug_supervisor=bug_supervisor)
        self.factory.makeCommercialSubscription(product, expired=True)
        self.assertRaises(
            CommercialSubscribersOnly,
            product.setPrivateBugs, True, bug_supervisor)

    def test_private_bugs_off_allowed_for_bug_supervisors(self):
        # Bug supervisors can turn private bugs off.
        bug_supervisor = self.factory.makePerson()
        product = self.factory.makeProduct(bug_supervisor=bug_supervisor)
        product.checkPrivateBugsTransitionAllowed(False, bug_supervisor)

    def test_unauthorised_set_private_bugs_raises(self):
        # Test Product.setPrivateBugs raises an error if user unauthorised.
        product = self.factory.makeProduct()
        someone = self.factory.makePerson()
        self.assertRaises(
            CommercialSubscribersOnly,
            product.setPrivateBugs, True, someone)

    def test_set_private_bugs(self):
        # Test Product.setPrivateBugs()
        bug_supervisor = self.factory.makePerson()
        product = self.factory.makeProduct(bug_supervisor=bug_supervisor)
        self.factory.makeCommercialSubscription(product)
        product.setPrivateBugs(True, bug_supervisor)
        self.assertTrue(product.private_bugs)

    def test_product_creation_grants_maintainer_access(self):
        # Creating a new product creates an access grant for the maintainer
        # for all default policies.
        owner = self.factory.makePerson()
        product = getUtility(IProductSet).createProduct(
            owner, 'carrot', 'Carrot', 'Carrot', 'testing',
            licenses=[License.MIT])
        policies = getUtility(IAccessPolicySource).findByPillar((product,))
        grants = getUtility(IAccessPolicyGrantSource).findByPolicy(policies)
        expected_grantess = set([product.owner])
        grantees = set([grant.grantee for grant in grants])
        self.assertEqual(expected_grantess, grantees)

    def test_open_product_creation_sharing_policies(self):
        # Creating a new open (non-proprietary) product sets the bug and
        # branch sharing polices to public, and creates policies if required.
        owner = self.factory.makePerson()
        with person_logged_in(owner):
            product = getUtility(IProductSet).createProduct(
                owner, 'carrot', 'Carrot', 'Carrot', 'testing',
                licenses=[License.MIT])
        self.assertEqual(BugSharingPolicy.PUBLIC, product.bug_sharing_policy)
        self.assertEqual(
            BranchSharingPolicy.PUBLIC, product.branch_sharing_policy)
        aps = getUtility(IAccessPolicySource).findByPillar([product])
        expected = [
            InformationType.USERDATA, InformationType.PRIVATESECURITY]
        self.assertContentEqual(expected, [policy.type for policy in aps])

    def test_proprietary_product_creation_sharing_policies(self):
        # Creating a new proprietary product sets the bug and branch sharing
        # polices to proprietary.
        owner = self.factory.makePerson()
        with person_logged_in(owner):
            product = getUtility(IProductSet).createProduct(
                owner, 'carrot', 'Carrot', 'Carrot', 'testing',
                licenses=[License.OTHER_PROPRIETARY])
        self.assertEqual(
            BugSharingPolicy.PROPRIETARY, product.bug_sharing_policy)
        self.assertEqual(
            BranchSharingPolicy.PROPRIETARY, product.branch_sharing_policy)
        aps = getUtility(IAccessPolicySource).findByPillar([product])
        expected = [InformationType.PROPRIETARY]
        self.assertContentEqual(expected, [policy.type for policy in aps])

    def createProduct(self, information_type=None, license=None):
        # convenience method for testing IProductSet.createProduct rather than
        # self.factory.makeProduct
        owner = self.factory.makePerson()
        kwargs = {}
        if information_type is not None:
            kwargs['information_type'] = information_type
        if license is not None:
            kwargs['licenses'] = [license]
        with person_logged_in(owner):
            return getUtility(IProductSet).createProduct(
                owner, self.factory.getUniqueString('product'),
                'Fnord', 'Fnord', 'test 1', 'test 2', **kwargs)

    def test_product_information_type(self):
        # Product is created with specified information_type
<<<<<<< HEAD
        owner = self.factory.makePerson()
        product = self.factory.makeProduct(
            information_type=InformationType.EMBARGOED, owner=owner)
=======
        product = self.createProduct(
            information_type=InformationType.EMBARGOED,
            license=License.OTHER_PROPRIETARY)
>>>>>>> 9358540e
        self.assertEqual(InformationType.EMBARGOED, product.information_type)
        # Owner can set information_type
        with person_logged_in(owner):
            product.information_type = InformationType.PROPRIETARY
        self.assertEqual(InformationType.PROPRIETARY, product.information_type)
        # Database persists information_type value
        store = Store.of(product)
        store.flush()
        store.reset()
        product = store.get(Product, product.id)
        self.assertEqual(InformationType.PROPRIETARY, product.information_type)

    def test_product_information_type_default(self):
        # Default information_type is PUBLIC
        product = self.createProduct()
        self.assertEqual(InformationType.PUBLIC, product.information_type)

<<<<<<< HEAD
    def check_permissions(self, expected_permissions, used_permissions,
                          type_):
        expected = set(expected_permissions.keys())
        self.assertEqual(
            expected, set(used_permissions.values()),
            'Unexpected %s permissions' % type_)
        for permission in expected_permissions:
            attribute_names = set(
                name for name, value in used_permissions.items()
                if value == permission)
            self.assertEqual(
                expected_permissions[permission], attribute_names,
                'Unexpected set of attributes with %s permission %s:\n'
                'Defined but not expected: %s\n'
                'Expected but not defined: %s'
                % (
                    type_, permission,
                    sorted(
                        attribute_names - expected_permissions[permission]),
                    sorted(
                        expected_permissions[permission] - attribute_names)))

    expected_get_permissions = {
        CheckerPublic: set((
            'active', 'id', 'information_type', 'pillar_category', 'private',
            'userCanView',)),
        'launchpad.View': set((
            '_getOfficialTagClause', '_all_specifications',
            '_valid_specifications', 'active_or_packaged_series',
            'aliases', 'all_milestones',
            'allowsTranslationEdits', 'allowsTranslationSuggestions',
            'announce', 'answer_contacts', 'answers_usage', 'autoupdate',
            'blueprints_usage', 'branch_sharing_policy',
            'bug_reported_acknowledgement', 'bug_reporting_guidelines',
            'bug_sharing_policy', 'bug_subscriptions', 'bug_supervisor',
            'bug_tracking_usage', 'bugtargetdisplayname', 'bugtargetname',
            'bugtracker', 'canUserAlterAnswerContact',
            'checkPrivateBugsTransitionAllowed', 'codehosting_usage',
            'coming_sprints', 'commercial_subscription',
            'commercial_subscription_is_due', 'createBug',
            'createCustomLanguageCode', 'custom_language_codes',
            'date_next_suggest_packaging', 'datecreated', 'description',
            'development_focus', 'development_focusID',
            'direct_answer_contacts', 'displayname', 'distrosourcepackages',
            'downloadurl', 'driver', 'drivers', 'enable_bug_expiration',
            'enable_bugfiling_duplicate_search', 'findReferencedOOPS',
            'findSimilarFAQs', 'findSimilarQuestions', 'freshmeatproject',
            'getAllowedBugInformationTypes',
            'getAllowedSpecificationInformationTypes', 'getAnnouncement',
            'getAnnouncements', 'getAnswerContactsForLanguage',
            'getAnswerContactRecipients', 'getBaseBranchVisibilityRule',
            'getBranchVisibilityRuleForBranch',
            'getBranchVisibilityRuleForTeam',
            'getBranchVisibilityTeamPolicies', 'getBranches',
            'getBugSummaryContextWhereClause', 'getBugTaskWeightFunction',
            'getCustomLanguageCode', 'getDefaultBugInformationType',
            'getDefaultSpecificationInformationType',
            'getEffectiveTranslationPermission', 'getExternalBugTracker',
            'getFAQ', 'getFirstEntryToImport', 'getLinkedBugWatches',
            'getMergeProposals', 'getMilestone', 'getMilestonesAndReleases',
            'getQuestion', 'getQuestionLanguages', 'getPackage', 'getRelease',
            'getSeries', 'getSpecification', 'getSubscription',
            'getSubscriptions', 'getSupportedLanguages', 'getTimeline',
            'getTopContributors', 'getTopContributorsGroupedByCategory',
            'getTranslationGroups', 'getTranslationImportQueueEntries',
            'getTranslators', 'getUsedBugTagsWithOpenCounts',
            'getVersionSortedSeries',
            'has_current_commercial_subscription',
            'has_custom_language_codes', 'has_milestones', 'homepage_content',
            'homepageurl', 'icon', 'invitesTranslationEdits',
            'invitesTranslationSuggestions',
            'isUsingInheritedBranchVisibilityPolicy',
            'license_info', 'license_status', 'licenses', 'logo', 'milestones',
            'mugshot', 'name', 'name_with_project', 'newCodeImport',
            'obsolete_translatable_series', 'official_answers',
            'official_anything', 'official_blueprints', 'official_bug_tags',
            'official_codehosting', 'official_malone', 'owner',
            'parent_subscription_target', 'packagedInDistros', 'packagings',
            'past_sprints', 'personHasDriverRights', 'pillar',
            'primary_translatable', 'private_bugs',
            'programminglang', 'project', 'qualifies_for_free_hosting',
            'recipes', 'redeemSubscriptionVoucher', 'registrant', 'releases',
            'remote_product', 'removeCustomLanguageCode',
            'removeTeamFromBranchVisibilityPolicy', 'screenshotsurl',
            'searchFAQs', 'searchQuestions', 'searchTasks', 'security_contact',
            'series', 'setBranchVisibilityTeamPolicy', 'setPrivateBugs',
            'sharesTranslationsWithOtherSide', 'sourceforgeproject',
            'sourcepackages', 'specification_sharing_policy', 'specifications',
            'sprints', 'summary', 'target_type_display', 'title',
            'translatable_packages', 'translatable_series',
            'translation_focus', 'translationgroup', 'translationgroups',
            'translationpermission', 'translations_usage', 'ubuntu_packages',
            'userCanAlterBugSubscription', 'userCanAlterSubscription',
            'userCanEdit', 'userHasBugSubscriptions', 'uses_launchpad',
            'wikiurl')),
        'launchpad.AnyAllowedPerson': set((
            'addAnswerContact', 'addBugSubscription',
            'addBugSubscriptionFilter', 'addSubscription',
            'createQuestionFromBug', 'newQuestion', 'removeAnswerContact',
            'removeBugSubscription')),
        'launchpad.Append': set(('newFAQ', )),
        'launchpad.Driver': set(('newSeries', )),
        'launchpad.Edit': set((
            'addOfficialBugTag', 'removeOfficialBugTag',
            'setBranchSharingPolicy', 'setBugSharingPolicy',
            'setSpecificationSharingPolicy')),
        'launchpad.Moderate': set((
            'is_permitted', 'license_approved', 'project_reviewed',
            'reviewer_whiteboard', 'setAliases')),
        }

    def test_get_permissions(self):
        product = self.factory.makeProduct()
        checker = getChecker(product)
        self.check_permissions(
            self.expected_get_permissions, checker.get_permissions, 'get')

    def test_set_permissions(self):
        expected_set_permissions = {
            'launchpad.BugSupervisor': set((
                'bug_reported_acknowledgement', 'bug_reporting_guidelines',
                'bugtracker', 'enable_bug_expiration',
                'enable_bugfiling_duplicate_search', 'official_bug_tags',
                'official_malone', 'remote_product')),
            'launchpad.Edit': set((
                'answers_usage', 'blueprints_usage', 'bug_supervisor',
                'bug_tracking_usage', 'codehosting_usage',
                'commercial_subscription', 'description', 'development_focus',
                'displayname', 'downloadurl', 'driver', 'freshmeatproject',
                'homepage_content', 'homepageurl', 'icon', 'information_type',
                'license_info', 'licenses', 'logo', 'mugshot',
                'official_answers', 'official_blueprints',
                'official_codehosting', 'owner', 'private',
                'programminglang', 'project', 'redeemSubscriptionVoucher',
                'releaseroot', 'screenshotsurl', 'sourceforgeproject',
                'summary', 'title', 'uses_launchpad', 'wikiurl')),
            'launchpad.Moderate': set((
                'active', 'autoupdate', 'license_approved', 'name',
                'project_reviewed', 'registrant', 'reviewer_whiteboard')),
            'launchpad.TranslationsAdmin': set((
                'translation_focus', 'translationgroup',
                'translationpermission', 'translations_usage')),
            'launchpad.AnyAllowedPerson': set((
                'date_next_suggest_packaging', )),
            }
        product = self.factory.makeProduct()
        checker = getChecker(product)
        self.check_permissions(
            expected_set_permissions, checker.set_permissions, 'set')

    def test_access_launchpad_View_public_product(self):
        # Everybody, including anonymous users, has access to
        # properties of public products that require the permission
        # launchpad.View
        product = self.factory.makeProduct()
        names = self.expected_get_permissions['launchpad.View']
        with person_logged_in(None):
            for attribute_name in names:
                getattr(product, attribute_name)
        ordinary_user = self.factory.makePerson()
        with person_logged_in(ordinary_user):
            for attribute_name in names:
                getattr(product, attribute_name)
        with person_logged_in(product.owner):
            for attribute_name in names:
                getattr(product, attribute_name)

    def test_access_launchpad_View_proprietary_product(self):
        # Only people with grants for a private product can access
        # attributes protected by the permission launchpad.View.
        product = self.factory.makeProduct(
            information_type=InformationType.PROPRIETARY)
        owner = removeSecurityProxy(product).owner
        names = self.expected_get_permissions['launchpad.View']
        with person_logged_in(None):
            for attribute_name in names:
                self.assertRaises(
                    Unauthorized, getattr, product, attribute_name)
        ordinary_user = self.factory.makePerson()
        with person_logged_in(ordinary_user):
            for attribute_name in names:
                self.assertRaises(
                    Unauthorized, getattr, product, attribute_name)
        with person_logged_in(owner):
            for attribute_name in names:
                getattr(product, attribute_name)
        # A user with a policy grant for the product can access attributes
        # of a private product.
        with person_logged_in(owner):
            getUtility(IService, 'sharing').sharePillarInformation(
                product, ordinary_user, owner,
                {InformationType.PROPRIETARY: SharingPermission.ALL})
        with person_logged_in(ordinary_user):
            for attribute_name in names:
                getattr(product, attribute_name)

    def test_access_launchpad_AnyAllowedPerson_public_product(self):
        # Only logged in persons have access to properties of public products
        # that require the permission launchpad.AnyAllowedPerson.
        product = self.factory.makeProduct()
        names = self.expected_get_permissions['launchpad.AnyAllowedPerson']
        with person_logged_in(None):
            for attribute_name in names:
                self.assertRaises(
                    Unauthorized, getattr, product, attribute_name)
        ordinary_user = self.factory.makePerson()
        with person_logged_in(ordinary_user):
            for attribute_name in names:
                getattr(product, attribute_name)
        with person_logged_in(product.owner):
            for attribute_name in names:
                getattr(product, attribute_name)

    def test_access_launchpad_AnyAllowedPerson_proprietary_product(self):
        # Only people with grants for a private product can access
        # attributes protected by the permission launchpad.AnyAllowedPerson.
        product = self.factory.makeProduct(
            information_type=InformationType.PROPRIETARY)
        owner = removeSecurityProxy(product).owner
        names = self.expected_get_permissions['launchpad.AnyAllowedPerson']
        with person_logged_in(None):
            for attribute_name in names:
                self.assertRaises(
                    Unauthorized, getattr, product, attribute_name)
        ordinary_user = self.factory.makePerson()
        with person_logged_in(ordinary_user):
            for attribute_name in names:
                self.assertRaises(
                    Unauthorized, getattr, product, attribute_name)
        with person_logged_in(owner):
            for attribute_name in names:
                getattr(product, attribute_name)
        # A user with a policy grant for the product can access attributes
        # of a private product.
        with person_logged_in(owner):
            getUtility(IService, 'sharing').sharePillarInformation(
                product, ordinary_user, owner,
                {InformationType.PROPRIETARY: SharingPermission.ALL})
        with person_logged_in(ordinary_user):
            for attribute_name in names:
                getattr(product, attribute_name)

    def test_set_launchpad_AnyAllowedPerson_public_product(self):
        # Only logged in users can set attributes protected by the
        # permission launchpad.AnyAllowedPerson.
        product = self.factory.makeProduct()
        with person_logged_in(None):
            self.assertRaises(
                Unauthorized, setattr, product, 'date_next_suggest_packaging',
                'foo')
        ordinary_user = self.factory.makePerson()
        with person_logged_in(ordinary_user):
            setattr(product, 'date_next_suggest_packaging', 'foo')
        with person_logged_in(product.owner):
            setattr(product, 'date_next_suggest_packaging', 'foo')

    def test_set_launchpad_AnyAllowedPerson_proprietary_product(self):
        # Only people with grants for a private product can set
        # attributes protected by the permission launchpad.AnyAllowedPerson.
        product = self.factory.makeProduct(
            information_type=InformationType.PROPRIETARY)
        owner = removeSecurityProxy(product).owner
        with person_logged_in(None):
            self.assertRaises(
                Unauthorized, setattr, product, 'date_next_suggest_packaging',
                'foo')
        ordinary_user = self.factory.makePerson()
        with person_logged_in(ordinary_user):
            self.assertRaises(
                Unauthorized, setattr, product, 'date_next_suggest_packaging',
                'foo')
        with person_logged_in(owner):
            setattr(product, 'date_next_suggest_packaging', 'foo')
        # A user with a policy grant for the product can access attributes
        # of a private product.
        with person_logged_in(owner):
            getUtility(IService, 'sharing').sharePillarInformation(
                product, ordinary_user, owner,
                {InformationType.PROPRIETARY: SharingPermission.ALL})
        with person_logged_in(ordinary_user):
            setattr(product, 'date_next_suggest_packaging', 'foo')

    def test_userCanView_caches_known_users(self):
        # userCanView() maintains a cache of users known to have the
        # permission to access a product.
        product = self.factory.makeProduct(
            information_type=InformationType.PROPRIETARY)
        owner = removeSecurityProxy(product).owner
        user = self.factory.makePerson()
        with person_logged_in(owner):
            getUtility(IService, 'sharing').sharePillarInformation(
                product, user, owner,
                {InformationType.PROPRIETARY: SharingPermission.ALL})
        with person_logged_in(user):
            with StormStatementRecorder() as recorder:
                # The first access to a property of the product from
                # a user requires a DB query.
                product.homepageurl
                queries_for_first_user_access = len(recorder.queries)
                # The second access does not require another query.
                product.description
                self.assertEqual(
                queries_for_first_user_access, len(recorder.queries))
=======
    invalid_information_types = [info_type for info_type in
            InformationType.items if info_type not in
            PUBLIC_PROPRIETARY_INFORMATION_TYPES]

    def test_product_information_type_init_invalid_values(self):
        # Cannot create Product.information_type with invalid values.
        for info_type in self.invalid_information_types:
            with ExpectedException(
                CannotChangeInformationType, 'Not supported for Projects.'):
                self.createProduct(information_type=info_type)

    def test_product_information_type_set_invalid_values(self):
        # Cannot set Product.information_type to invalid values.
        product = self.factory.makeProduct()
        for info_type in self.invalid_information_types:
            with ExpectedException(
                CannotChangeInformationType, 'Not supported for Projects.'):
                with person_logged_in(product.owner):
                    product.information_type = info_type

    def test_product_information_set_proprietary_requires_commercial(self):
        # Cannot set Product.information_type to proprietary values if no
        # commercial subscription.
        product = self.factory.makeProduct()
        self.useContext(person_logged_in(product.owner))
        for info_type in PROPRIETARY_INFORMATION_TYPES:
            with ExpectedException(
                CommercialSubscribersOnly,
                'A valid commercial subscription is required for private'
                ' Projects.'):
                product.information_type = info_type
        product.redeemSubscriptionVoucher(
            'hello', product.owner, product.owner, 1)
        for info_type in PROPRIETARY_INFORMATION_TYPES:
            product.information_type = info_type

    def test_product_information_init_proprietary_requires_commercial(self):
        # Cannot create a product with proprietary types without specifying
        # Other/Proprietary license.
        for info_type in PROPRIETARY_INFORMATION_TYPES:
            with ExpectedException(
                CommercialSubscribersOnly,
                'A valid commercial subscription is required for private'
                ' Projects.'):
                self.createProduct(info_type)
        for info_type in PROPRIETARY_INFORMATION_TYPES:
            product = self.createProduct(info_type, License.OTHER_PROPRIETARY)
            self.assertEqual(info_type, product.information_type)
>>>>>>> 9358540e


class TestProductBugInformationTypes(TestCaseWithFactory):

    layer = DatabaseFunctionalLayer

    def makeProductWithPolicy(self, bug_sharing_policy, private_bugs=False):
        product = self.factory.makeProduct(private_bugs=private_bugs)
        self.factory.makeCommercialSubscription(product=product)
        with person_logged_in(product.owner):
            product.setBugSharingPolicy(bug_sharing_policy)
        return product

    def test_no_policy(self):
        # New projects can only use the non-proprietary information
        # types.
        product = self.factory.makeProduct()
        self.assertContentEqual(
            FREE_INFORMATION_TYPES, product.getAllowedBugInformationTypes())
        self.assertEqual(
            InformationType.PUBLIC, product.getDefaultBugInformationType())

    def test_legacy_private_bugs(self):
        # The deprecated private_bugs attribute overrides the default
        # information type to USERDATA.
        product = self.factory.makeLegacyProduct(private_bugs=True)
        self.assertContentEqual(
            FREE_INFORMATION_TYPES, product.getAllowedBugInformationTypes())
        self.assertEqual(
            InformationType.USERDATA, product.getDefaultBugInformationType())

    def test_sharing_policy_overrides_private_bugs(self):
        # bug_sharing_policy overrides private_bugs.
        product = self.makeProductWithPolicy(
            BugSharingPolicy.PUBLIC, private_bugs=True)
        self.assertContentEqual(
            FREE_INFORMATION_TYPES, product.getAllowedBugInformationTypes())
        self.assertEqual(
            InformationType.PUBLIC, product.getDefaultBugInformationType())

    def test_sharing_policy_public_or_proprietary(self):
        # bug_sharing_policy can enable Proprietary.
        product = self.makeProductWithPolicy(
            BugSharingPolicy.PUBLIC_OR_PROPRIETARY)
        self.assertContentEqual(
            FREE_INFORMATION_TYPES + (InformationType.PROPRIETARY,),
            product.getAllowedBugInformationTypes())
        self.assertEqual(
            InformationType.PUBLIC,
            product.getDefaultBugInformationType())

    def test_sharing_policy_proprietary_or_public(self):
        # bug_sharing_policy can enable and default to Proprietary.
        product = self.makeProductWithPolicy(
            BugSharingPolicy.PROPRIETARY_OR_PUBLIC)
        self.assertContentEqual(
            FREE_INFORMATION_TYPES + (InformationType.PROPRIETARY,),
            product.getAllowedBugInformationTypes())
        self.assertEqual(
            InformationType.PROPRIETARY,
            product.getDefaultBugInformationType())

    def test_sharing_policy_proprietary(self):
        # bug_sharing_policy can enable only Proprietary.
        product = self.makeProductWithPolicy(BugSharingPolicy.PROPRIETARY)
        self.assertContentEqual(
            [InformationType.PROPRIETARY],
            product.getAllowedBugInformationTypes())
        self.assertEqual(
            InformationType.PROPRIETARY,
            product.getDefaultBugInformationType())


class TestProductSpecificationPolicyAndInformationTypes(TestCaseWithFactory):

    layer = DatabaseFunctionalLayer

    def makeProductWithPolicy(self, specification_sharing_policy):
        product = self.factory.makeProduct()
        self.factory.makeCommercialSubscription(product=product)
        with person_logged_in(product.owner):
            product.setSpecificationSharingPolicy(
                specification_sharing_policy)
        return product

    def test_no_policy(self):
        # Projects that have not specified a policy can use the PUBLIC
        # information type.
        product = self.factory.makeProduct()
        self.assertContentEqual(
            [InformationType.PUBLIC],
            product.getAllowedSpecificationInformationTypes())
        self.assertEqual(
            InformationType.PUBLIC,
            product.getDefaultSpecificationInformationType())

    def test_sharing_policy_public(self):
        # Projects with a purely public policy should use PUBLIC
        # information type.
        product = self.makeProductWithPolicy(
            SpecificationSharingPolicy.PUBLIC)
        self.assertContentEqual(
            [InformationType.PUBLIC],
            product.getAllowedSpecificationInformationTypes())
        self.assertEqual(
            InformationType.PUBLIC,
            product.getDefaultSpecificationInformationType())

    def test_sharing_policy_public_or_proprietary(self):
        # specification_sharing_policy can enable Proprietary.
        product = self.makeProductWithPolicy(
            SpecificationSharingPolicy.PUBLIC_OR_PROPRIETARY)
        self.assertContentEqual(
            [InformationType.PUBLIC, InformationType.PROPRIETARY],
            product.getAllowedSpecificationInformationTypes())
        self.assertEqual(
            InformationType.PUBLIC,
            product.getDefaultSpecificationInformationType())

    def test_sharing_policy_proprietary_or_public(self):
        # specification_sharing_policy can enable and default to Proprietary.
        product = self.makeProductWithPolicy(
            SpecificationSharingPolicy.PROPRIETARY_OR_PUBLIC)
        self.assertContentEqual(
            [InformationType.PUBLIC, InformationType.PROPRIETARY],
            product.getAllowedSpecificationInformationTypes())
        self.assertEqual(
            InformationType.PROPRIETARY,
            product.getDefaultSpecificationInformationType())

    def test_sharing_policy_proprietary(self):
        # specification_sharing_policy can enable only Proprietary.
        product = self.makeProductWithPolicy(
            SpecificationSharingPolicy.PROPRIETARY)
        self.assertContentEqual(
            [InformationType.PROPRIETARY],
            product.getAllowedSpecificationInformationTypes())
        self.assertEqual(
            InformationType.PROPRIETARY,
            product.getDefaultSpecificationInformationType())

    def test_sharing_policy_embargoed_or_proprietary(self):
        # specification_sharing_policy can be embargoed and then proprietary.
        product = self.makeProductWithPolicy(
            SpecificationSharingPolicy.EMBARGOED_OR_PROPRIETARY)
        self.assertContentEqual(
            [InformationType.PROPRIETARY, InformationType.EMBARGOED],
            product.getAllowedSpecificationInformationTypes())
        self.assertEqual(
            InformationType.EMBARGOED,
            product.getDefaultSpecificationInformationType())


class ProductPermissionTestCase(TestCaseWithFactory):

    layer = DatabaseFunctionalLayer

    def test_owner_can_edit(self):
        product = self.factory.makeProduct()
        with person_logged_in(product.owner):
            self.assertTrue(check_permission('launchpad.Edit', product))

    def test_commercial_admin_cannot_edit_non_commercial(self):
        product = self.factory.makeProduct()
        with celebrity_logged_in('commercial_admin'):
            self.assertFalse(check_permission('launchpad.Edit', product))

    def test_commercial_admin_can_edit_commercial(self):
        product = self.factory.makeProduct()
        self.factory.makeCommercialSubscription(product)
        with celebrity_logged_in('commercial_admin'):
            self.assertTrue(check_permission('launchpad.Edit', product))

    def test_owner_can_driver(self):
        product = self.factory.makeProduct()
        with person_logged_in(product.owner):
            self.assertTrue(check_permission('launchpad.Driver', product))

    def test_driver_can_driver(self):
        product = self.factory.makeProduct()
        driver = self.factory.makePerson()
        with person_logged_in(product.owner):
            product.driver = driver
        with person_logged_in(driver):
            self.assertTrue(check_permission('launchpad.Driver', product))

    def test_commercial_admin_cannot_drive_non_commercial(self):
        product = self.factory.makeProduct()
        with celebrity_logged_in('commercial_admin'):
            self.assertFalse(check_permission('launchpad.Driver', product))

    def test_commercial_admin_can_drive_commercial(self):
        product = self.factory.makeProduct()
        self.factory.makeCommercialSubscription(product)
        with celebrity_logged_in('commercial_admin'):
            self.assertTrue(check_permission('launchpad.Driver', product))


class TestProductFiles(TestCase):
    """Tests for downloadable product files."""

    layer = LaunchpadFunctionalLayer

    def test_adddownloadfile_nonascii_filename(self):
        """Test uploading a file with a non-ascii char in the filename."""
        firefox_owner = setupBrowser(auth='Basic mark@example.com:test')
        filename = u'foo\xa5.txt'.encode('utf-8')
        firefox_owner.open(
            'http://launchpad.dev/firefox/1.0/1.0.0/+adddownloadfile')
        foo_file = StringIO('Foo installer package...')
        foo_signature = StringIO('Dummy GPG signature for the Foo installer')
        firefox_owner.getControl(name='field.filecontent').add_file(
            foo_file, 'text/plain', filename)
        firefox_owner.getControl(name='field.signature').add_file(
            foo_signature, 'text/plain', '%s.asc' % filename)
        firefox_owner.getControl('Description').value = "Foo installer"
        firefox_owner.getControl(name="field.contenttype").displayValue = \
           ["Installer file"]
        firefox_owner.getControl("Upload").click()
        self.assertEqual(
            get_feedback_messages(firefox_owner.contents),
            [u"Your file 'foo\xa5.txt' has been uploaded."])
        firefox_owner.open('http://launchpad.dev/firefox/+download')
        content = find_main_content(firefox_owner.contents)
        rows = content.findAll('tr')

        a_list = rows[-1].findAll('a')
        # 1st row
        a_element = a_list[0]
        self.assertEqual(
            a_element['href'],
            'http://launchpad.dev/firefox/1.0/1.0.0/+download/foo%C2%A5.txt')
        self.assertEqual(a_element.contents[0].strip(), u'foo\xa5.txt')
        # 2nd row
        a_element = a_list[1]
        self.assertEqual(
            a_element['href'],
            'http://launchpad.dev/firefox/1.0/1.0.0/+download/'
            'foo%C2%A5.txt/+md5')
        self.assertEqual(a_element.contents[0].strip(), u'md5')
        # 3rd row
        a_element = a_list[2]
        self.assertEqual(
            a_element['href'],
            'http://launchpad.dev/firefox/1.0/1.0.0/+download/'
            'foo%C2%A5.txt.asc')
        self.assertEqual(a_element.contents[0].strip(), u'sig')


class ProductAttributeCacheTestCase(TestCaseWithFactory):
    """Cached attributes must be cleared at the end of a transaction."""

    layer = DatabaseFunctionalLayer

    def setUp(self):
        super(ProductAttributeCacheTestCase, self).setUp()
        self.product = Product.selectOneBy(name='tomcat')

    def testLicensesCache(self):
        """License cache should be cleared automatically."""
        self.assertEqual(self.product.licenses,
                         (License.ACADEMIC, License.AFFERO))
        ProductLicense(product=self.product, license=License.PYTHON)
        # Cache doesn't see new value.
        self.assertEqual(self.product.licenses,
                         (License.ACADEMIC, License.AFFERO))
        self.product.licenses = (License.PERL, License.PHP)
        self.assertEqual(self.product.licenses,
                         (License.PERL, License.PHP))
        # Cache is cleared and it sees database changes that occur
        # before the cache is populated.
        transaction.abort()
        ProductLicense(product=self.product, license=License.MIT)
        self.assertEqual(self.product.licenses,
                         (License.ACADEMIC, License.AFFERO, License.MIT))

    def testCommercialSubscriptionCache(self):
        """commercial_subscription cache should not traverse transactions."""
        self.assertEqual(self.product.commercial_subscription, None)
        self.factory.makeCommercialSubscription(self.product)
        self.assertEqual(self.product.commercial_subscription, None)
        self.product.redeemSubscriptionVoucher(
            'hello', self.product.owner, self.product.owner, 1)
        self.assertEqual(
            'hello', self.product.commercial_subscription.sales_system_id)
        transaction.abort()
        # Cache is cleared.
        self.assertIs(None, self.product.commercial_subscription)

        # Cache is cleared again.
        transaction.abort()
        self.factory.makeCommercialSubscription(self.product)
        # Cache is cleared and it sees database changes that occur
        # before the cache is populated.
        self.assertEqual(
            'new', self.product.commercial_subscription.sales_system_id)


class ProductLicensingTestCase(TestCaseWithFactory):
    """Test the rules of licences and commercial subscriptions."""

    layer = DatabaseFunctionalLayer
    event_listener = None

    def setup_event_listener(self):
        self.events = []
        if self.event_listener is None:
            self.event_listener = TestEventListener(
                IProduct, IObjectModifiedEvent, self.on_event)
        else:
            self.event_listener._active = True
        self.addCleanup(self.event_listener.unregister)

    def on_event(self, thing, event):
        self.events.append(event)

    def test_getLicenses(self):
        # License are assigned a list, but return a tuple.
        product = self.factory.makeProduct(
            licenses=[License.GNU_GPL_V2, License.MIT])
        self.assertEqual((License.GNU_GPL_V2, License.MIT), product.licenses)

    def test_setLicense_handles_no_change(self):
        # The project_reviewed property is not reset, if the new licences
        # are identical to the current licences.
        product = self.factory.makeProduct(licenses=[License.MIT])
        with celebrity_logged_in('registry_experts'):
            product.project_reviewed = True
        self.setup_event_listener()
        with person_logged_in(product.owner):
            product.licenses = [License.MIT]
        with celebrity_logged_in('registry_experts'):
            self.assertIs(True, product.project_reviewed)
        self.assertEqual([], self.events)

    def test_setLicense(self):
        # The project_reviewed property is not reset, if the new licences
        # are identical to the current licences.
        product = self.factory.makeProduct()
        self.setup_event_listener()
        with person_logged_in(product.owner):
            product.licenses = [License.MIT]
        self.assertEqual((License.MIT, ), product.licenses)
        self.assertEqual(1, len(self.events))
        self.assertEqual(product, self.events[0].object)

    def test_setLicense_also_sets_reviewed(self):
        # The project_reviewed attribute it set to False if the licenses
        # change.
        product = self.factory.makeProduct(licenses=[License.MIT])
        with celebrity_logged_in('registry_experts'):
            product.project_reviewed = True
        with person_logged_in(product.owner):
            product.licenses = [License.GNU_GPL_V2]
        with celebrity_logged_in('registry_experts'):
            self.assertIs(False, product.project_reviewed)

    def test_license_info_also_sets_reviewed(self):
        # The project_reviewed attribute it set to False if license_info
        # changes.
        product = self.factory.makeProduct(
            licenses=[License.OTHER_OPEN_SOURCE])
        with celebrity_logged_in('registry_experts'):
            product.project_reviewed = True
        with person_logged_in(product.owner):
            product.license_info = 'zlib'
        with celebrity_logged_in('registry_experts'):
            self.assertIs(False, product.project_reviewed)

    def test_setLicense_without_empty_licenses_error(self):
        # A project must have at least one licence.
        product = self.factory.makeProduct(licenses=[License.MIT])
        with person_logged_in(product.owner):
            self.assertRaises(
                ValueError, setattr, product, 'licenses', [])

    def test_setLicense_without_non_licenses_error(self):
        # A project must have at least one licence.
        product = self.factory.makeProduct(licenses=[License.MIT])
        with person_logged_in(product.owner):
            self.assertRaises(
                ValueError, setattr, product, 'licenses', ['bogus'])

    def test_setLicense_non_proprietary(self):
        # Non-proprietary projects are not given a complimentary
        # commercial subscription.
        product = self.factory.makeProduct(licenses=[License.MIT])
        self.assertIsNone(product.commercial_subscription)

    def test_setLicense_proprietary_with_commercial_subscription(self):
        # Proprietary projects with existing commercial subscriptions are not
        # given a complimentary commercial subscription.
        product = self.factory.makeProduct()
        self.factory.makeCommercialSubscription(product)
        with celebrity_logged_in('admin'):
            product.commercial_subscription.sales_system_id = 'testing'
            date_expires = product.commercial_subscription.date_expires
        with person_logged_in(product.owner):
            product.licenses = [License.OTHER_PROPRIETARY]
        with celebrity_logged_in('admin'):
            self.assertEqual(
                'testing', product.commercial_subscription.sales_system_id)
            self.assertEqual(
                date_expires, product.commercial_subscription.date_expires)

    def test_setLicense_proprietary_without_commercial_subscription(self):
        # Proprietary projects without a commercial subscriptions are
        # given a complimentary 30 day commercial subscription.
        product = self.factory.makeProduct()
        with person_logged_in(product.owner):
            product.licenses = [License.OTHER_PROPRIETARY]
        with celebrity_logged_in('admin'):
            cs = product.commercial_subscription
            self.assertIsNotNone(cs)
            self.assertIn('complimentary-30-day', cs.sales_system_id)
            now = datetime.datetime.now(pytz.UTC)
            self.assertTrue(now >= cs.date_starts)
            future_30_days = now + datetime.timedelta(days=30)
            self.assertTrue(future_30_days >= cs.date_expires)
            self.assertIn(
                "Complimentary 30 day subscription. -- Launchpad",
                cs.whiteboard)
            lp_janitor = getUtility(ILaunchpadCelebrities).janitor
            self.assertEqual(lp_janitor, cs.registrant)
            self.assertEqual(lp_janitor, cs.purchaser)

    def test_new_proprietary_has_commercial_subscription(self):
        # New proprietary projects are given a complimentary 30 day
        # commercial subscription.
        owner = self.factory.makePerson()
        with person_logged_in(owner):
            product = getUtility(IProductSet).createProduct(
                owner, 'fnord', 'Fnord', 'Fnord', 'test 1', 'test 2',
                licenses=[License.OTHER_PROPRIETARY])
        with celebrity_logged_in('admin'):
            cs = product.commercial_subscription
            self.assertIsNotNone(cs)
            self.assertIn('complimentary-30-day', cs.sales_system_id)
            now = datetime.datetime.now(pytz.UTC)
            self.assertTrue(now >= cs.date_starts)
            future_30_days = now + datetime.timedelta(days=30)
            self.assertTrue(future_30_days >= cs.date_expires)
            self.assertIn(
                "Complimentary 30 day subscription. -- Launchpad",
                cs.whiteboard)
            lp_janitor = getUtility(ILaunchpadCelebrities).janitor
            self.assertEqual(lp_janitor, cs.registrant)
            self.assertEqual(lp_janitor, cs.purchaser)


class BaseSharingPolicyTests:
    """Common tests for product sharing policies."""

    layer = DatabaseFunctionalLayer

    def setSharingPolicy(self, policy, user):
        raise NotImplementedError

    def getSharingPolicy(self):
        raise NotImplementedError

    def setUp(self):
        super(BaseSharingPolicyTests, self).setUp()
        self.product = self.factory.makeProduct()
        self.commercial_admin = self.factory.makeCommercialAdmin()

    def test_owner_can_set_policy(self):
        # Project maintainers can set sharing policies.
        self.setSharingPolicy(self.public_policy, self.product.owner)
        self.assertEqual(self.public_policy, self.getSharingPolicy())

    def test_commercial_admin_can_set_policy(self):
        # Commercial admins can set sharing policies for commercial projects.
        self.factory.makeCommercialSubscription(product=self.product)
        self.setSharingPolicy(self.public_policy, self.commercial_admin)
        self.assertEqual(self.public_policy, self.getSharingPolicy())

    def test_random_cannot_set_policy(self):
        # An unrelated user can't set sharing policies.
        person = self.factory.makePerson()
        self.assertRaises(
            Unauthorized, self.setSharingPolicy, self.public_policy, person)

    def test_anonymous_cannot_set_policy(self):
        # An anonymous user can't set sharing policies.
        self.assertRaises(
            Unauthorized, self.setSharingPolicy, self.public_policy, None)

    def test_proprietary_forbidden_without_commercial_sub(self):
        # No policy that allows Proprietary can be configured without a
        # commercial subscription.
        self.setSharingPolicy(self.public_policy, self.product.owner)
        self.assertEqual(self.public_policy, self.getSharingPolicy())
        for policy in self.commercial_policies:
            self.assertRaises(
                CommercialSubscribersOnly,
                self.setSharingPolicy, policy, self.product.owner)

    def test_proprietary_allowed_with_commercial_sub(self):
        # All policies are valid when there's a current commercial
        # subscription.
        self.factory.makeCommercialSubscription(product=self.product)
        for policy in self.enum.items:
            self.setSharingPolicy(policy, self.commercial_admin)
            self.assertEqual(policy, self.getSharingPolicy())

    def test_setting_proprietary_creates_access_policy(self):
        # Setting a policy that allows Proprietary creates a
        # corresponding access policy and shares it with the the
        # maintainer.
        self.factory.makeCommercialSubscription(product=self.product)
        self.assertEqual(
            [InformationType.PRIVATESECURITY, InformationType.USERDATA],
            [policy.type for policy in
             getUtility(IAccessPolicySource).findByPillar([self.product])])
        self.setSharingPolicy(
            self.commercial_policies[0], self.commercial_admin)
        self.assertEqual(
            [InformationType.PRIVATESECURITY, InformationType.USERDATA,
             InformationType.PROPRIETARY],
            [policy.type for policy in
             getUtility(IAccessPolicySource).findByPillar([self.product])])
        self.assertTrue(
            getUtility(IService, 'sharing').checkPillarAccess(
                self.product, InformationType.PROPRIETARY, self.product.owner))

    def test_unused_policies_are_pruned(self):
        # When a sharing policy is changed, the allowed information types may
        # become more restricted. If this case, any existing access polices
        # for the now defunct information type(s) should be removed so long as
        # there are no corresponding policy artifacts.

        # We create a product with and ensure there's an APA.
        ap_source = getUtility(IAccessPolicySource)
        product = self.factory.makeProduct()
        [ap] = ap_source.find([(product, InformationType.PRIVATESECURITY)])
        self.factory.makeAccessPolicyArtifact(policy=ap)

        def getAccessPolicyTypes(pillar):
            return [
                ap.type
                for ap in ap_source.findByPillar([pillar])]

        # Now change the sharing policies to PROPRIETARY
        self.factory.makeCommercialSubscription(product=product)
        with person_logged_in(product.owner):
            product.setBugSharingPolicy(BugSharingPolicy.PROPRIETARY)
            # Just bug sharing policy has been changed so all previous policy
            # types are still valid.
            self.assertContentEqual(
                [InformationType.PRIVATESECURITY, InformationType.USERDATA,
                 InformationType.PROPRIETARY],
                getAccessPolicyTypes(product))

            product.setBranchSharingPolicy(BranchSharingPolicy.PROPRIETARY)
            # Proprietary is permitted by the sharing policy, and there's a
            # Private Security artifact. But Private isn't in use or allowed
            # by a sharing policy, so it's now gone.
            self.assertContentEqual(
                [InformationType.PRIVATESECURITY, InformationType.PROPRIETARY],
                getAccessPolicyTypes(product))


class ProductBugSharingPolicyTestCase(BaseSharingPolicyTests,
                                      TestCaseWithFactory):
    """Test Product.bug_sharing_policy."""

    layer = DatabaseFunctionalLayer

    enum = BugSharingPolicy
    public_policy = BugSharingPolicy.PUBLIC
    commercial_policies = (
        BugSharingPolicy.PUBLIC_OR_PROPRIETARY,
        BugSharingPolicy.PROPRIETARY_OR_PUBLIC,
        BugSharingPolicy.PROPRIETARY,
        )

    def setSharingPolicy(self, policy, user):
        with person_logged_in(user):
            result = self.product.setBugSharingPolicy(policy)
        return result

    def getSharingPolicy(self):
        return self.product.bug_sharing_policy


class ProductBranchSharingPolicyTestCase(BaseSharingPolicyTests,
                                         TestCaseWithFactory):
    """Test Product.branch_sharing_policy."""

    layer = DatabaseFunctionalLayer

    enum = BranchSharingPolicy
    public_policy = BranchSharingPolicy.PUBLIC
    commercial_policies = (
        BranchSharingPolicy.PUBLIC_OR_PROPRIETARY,
        BranchSharingPolicy.PROPRIETARY_OR_PUBLIC,
        BranchSharingPolicy.PROPRIETARY,
        BranchSharingPolicy.EMBARGOED_OR_PROPRIETARY,
        )

    def setSharingPolicy(self, policy, user):
        with person_logged_in(user):
            result = self.product.setBranchSharingPolicy(policy)
        return result

    def getSharingPolicy(self):
        return self.product.branch_sharing_policy

    def test_setting_embargoed_creates_access_policy(self):
        # Setting a policy that allows Embargoed creates a
        # corresponding access policy and shares it with the the
        # maintainer.
        self.factory.makeCommercialSubscription(product=self.product)
        self.assertEqual(
            [InformationType.PRIVATESECURITY, InformationType.USERDATA],
            [policy.type for policy in
             getUtility(IAccessPolicySource).findByPillar([self.product])])
        self.setSharingPolicy(
            BranchSharingPolicy.EMBARGOED_OR_PROPRIETARY,
            self.commercial_admin)
        self.assertEqual(
            [InformationType.PRIVATESECURITY, InformationType.USERDATA,
             InformationType.PROPRIETARY, InformationType.EMBARGOED],
            [policy.type for policy in
             getUtility(IAccessPolicySource).findByPillar([self.product])])
        self.assertTrue(
            getUtility(IService, 'sharing').checkPillarAccess(
                self.product, InformationType.PROPRIETARY, self.product.owner))
        self.assertTrue(
            getUtility(IService, 'sharing').checkPillarAccess(
                self.product, InformationType.EMBARGOED, self.product.owner))


class ProductSnapshotTestCase(TestCaseWithFactory):
    """Test product snapshots.

    Some attributes of a product should not be included in snapshots,
    typically because they are either too costly to fetch unless there's
    a real need, or because they get too big and trigger a shortlist
    overflow error.

    To stop an attribute from being snapshotted, wrap its declaration in
    the interface in `doNotSnapshot`.
    """

    layer = ZopelessDatabaseLayer

    def setUp(self):
        super(ProductSnapshotTestCase, self).setUp()
        self.product = self.factory.makeProduct(name="shamwow")

    def test_excluded_from_snapshot(self):
        omitted = [
            'series',
            'recipes',
            'releases',
            ]
        self.assertThat(self.product, DoesNotSnapshot(omitted, IProduct))


class TestProductTranslations(TestCaseWithFactory):
    """A TestCase for accessing product translations-related attributes."""

    layer = DatabaseFunctionalLayer

    def test_rosetta_expert(self):
        # Ensure rosetta-experts can set Product attributes
        # related to translations.
        product = self.factory.makeProduct()
        new_series = self.factory.makeProductSeries(product=product)
        group = self.factory.makeTranslationGroup()
        with celebrity_logged_in('rosetta_experts'):
            product.translations_usage = ServiceUsage.LAUNCHPAD
            product.translation_focus = new_series
            product.translationgroup = group
            product.translationpermission = TranslationPermission.CLOSED


class TestWebService(WebServiceTestCase):

    def test_translations_usage(self):
        """The translations_usage field should be writable."""
        product = self.factory.makeProduct()
        transaction.commit()
        ws_product = self.wsObject(product, product.owner)
        ws_product.translations_usage = ServiceUsage.EXTERNAL.title
        ws_product.lp_save()

    def test_translationpermission(self):
        """The translationpermission field should be writable."""
        product = self.factory.makeProduct()
        transaction.commit()
        ws_product = self.wsObject(product, product.owner)
        ws_product.translationpermission = TranslationPermission.CLOSED.title
        ws_product.lp_save()

    def test_translationgroup(self):
        """The translationgroup field should be writable."""
        product = self.factory.makeProduct()
        group = self.factory.makeTranslationGroup()
        transaction.commit()
        ws_product = self.wsObject(product, product.owner)
        ws_group = self.wsObject(group)
        ws_product.translationgroup = ws_group
        ws_product.lp_save()

    def test_oops_references_matching_product(self):
        # The product layer provides the context restriction, so we need to
        # check we can access context filtered references - e.g. on question.
        oopsid = "OOPS-abcdef1234"
        question = self.factory.makeQuestion(title="Crash with %s" % oopsid)
        product = question.product
        transaction.commit()
        ws_product = self.wsObject(product, product.owner)
        now = datetime.datetime.now(tz=pytz.utc)
        day = datetime.timedelta(days=1)
        self.failUnlessEqual(
            [oopsid],
            ws_product.findReferencedOOPS(start_date=now - day, end_date=now))
        self.failUnlessEqual(
            [],
            ws_product.findReferencedOOPS(
                start_date=now + day, end_date=now + day))

    def test_oops_references_different_product(self):
        # The product layer provides the context restriction, so we need to
        # check the filter is tight enough - other contexts should not work.
        oopsid = "OOPS-abcdef1234"
        self.factory.makeQuestion(title="Crash with %s" % oopsid)
        product = self.factory.makeProduct()
        transaction.commit()
        ws_product = self.wsObject(product, product.owner)
        now = datetime.datetime.now(tz=pytz.utc)
        day = datetime.timedelta(days=1)
        self.failUnlessEqual(
            [],
            ws_product.findReferencedOOPS(start_date=now - day, end_date=now))<|MERGE_RESOLUTION|>--- conflicted
+++ resolved
@@ -419,18 +419,12 @@
 
     def test_product_information_type(self):
         # Product is created with specified information_type
-<<<<<<< HEAD
-        owner = self.factory.makePerson()
-        product = self.factory.makeProduct(
-            information_type=InformationType.EMBARGOED, owner=owner)
-=======
         product = self.createProduct(
             information_type=InformationType.EMBARGOED,
             license=License.OTHER_PROPRIETARY)
->>>>>>> 9358540e
         self.assertEqual(InformationType.EMBARGOED, product.information_type)
         # Owner can set information_type
-        with person_logged_in(owner):
+        with person_logged_in(removeSecurityProxy(product).owner):
             product.information_type = InformationType.PROPRIETARY
         self.assertEqual(InformationType.PROPRIETARY, product.information_type)
         # Database persists information_type value
@@ -442,10 +436,60 @@
 
     def test_product_information_type_default(self):
         # Default information_type is PUBLIC
-        product = self.createProduct()
+        owner = self.factory.makePerson()
+        product = getUtility(IProductSet).createProduct(
+            owner, 'fnord', 'Fnord', 'Fnord', 'test 1', 'test 2')
         self.assertEqual(InformationType.PUBLIC, product.information_type)
 
-<<<<<<< HEAD
+    invalid_information_types = [info_type for info_type in
+            InformationType.items if info_type not in
+            PUBLIC_PROPRIETARY_INFORMATION_TYPES]
+
+    def test_product_information_type_init_invalid_values(self):
+        # Cannot create Product.information_type with invalid values.
+        for info_type in self.invalid_information_types:
+            with ExpectedException(
+                CannotChangeInformationType, 'Not supported for Projects.'):
+                self.createProduct(information_type=info_type)
+
+    def test_product_information_type_set_invalid_values(self):
+        # Cannot set Product.information_type to invalid values.
+        product = self.factory.makeProduct()
+        for info_type in self.invalid_information_types:
+            with ExpectedException(
+                CannotChangeInformationType, 'Not supported for Projects.'):
+                with person_logged_in(product.owner):
+                    product.information_type = info_type
+
+    def test_product_information_set_proprietary_requires_commercial(self):
+        # Cannot set Product.information_type to proprietary values if no
+        # commercial subscription.
+        product = self.factory.makeProduct()
+        self.useContext(person_logged_in(product.owner))
+        for info_type in PROPRIETARY_INFORMATION_TYPES:
+            with ExpectedException(
+                CommercialSubscribersOnly,
+                'A valid commercial subscription is required for private'
+                ' Projects.'):
+                product.information_type = info_type
+        product.redeemSubscriptionVoucher(
+            'hello', product.owner, product.owner, 1)
+        for info_type in PROPRIETARY_INFORMATION_TYPES:
+            product.information_type = info_type
+
+    def test_product_information_init_proprietary_requires_commercial(self):
+        # Cannot create a product with proprietary types without specifying
+        # Other/Proprietary license.
+        for info_type in PROPRIETARY_INFORMATION_TYPES:
+            with ExpectedException(
+                CommercialSubscribersOnly,
+                'A valid commercial subscription is required for private'
+                ' Projects.'):
+                self.createProduct(info_type)
+        for info_type in PROPRIETARY_INFORMATION_TYPES:
+            product = self.createProduct(info_type, License.OTHER_PROPRIETARY)
+            self.assertEqual(info_type, product.information_type)
+
     def check_permissions(self, expected_permissions, used_permissions,
                           type_):
         expected = set(expected_permissions.keys())
@@ -616,8 +660,9 @@
     def test_access_launchpad_View_proprietary_product(self):
         # Only people with grants for a private product can access
         # attributes protected by the permission launchpad.View.
-        product = self.factory.makeProduct(
-            information_type=InformationType.PROPRIETARY)
+        product = self.createProduct(
+            information_type=InformationType.PROPRIETARY,
+            license=License.OTHER_PROPRIETARY)
         owner = removeSecurityProxy(product).owner
         names = self.expected_get_permissions['launchpad.View']
         with person_logged_in(None):
@@ -662,8 +707,9 @@
     def test_access_launchpad_AnyAllowedPerson_proprietary_product(self):
         # Only people with grants for a private product can access
         # attributes protected by the permission launchpad.AnyAllowedPerson.
-        product = self.factory.makeProduct(
-            information_type=InformationType.PROPRIETARY)
+        product = self.createProduct(
+            information_type=InformationType.PROPRIETARY,
+            license=License.OTHER_PROPRIETARY)
         owner = removeSecurityProxy(product).owner
         names = self.expected_get_permissions['launchpad.AnyAllowedPerson']
         with person_logged_in(None):
@@ -705,8 +751,9 @@
     def test_set_launchpad_AnyAllowedPerson_proprietary_product(self):
         # Only people with grants for a private product can set
         # attributes protected by the permission launchpad.AnyAllowedPerson.
-        product = self.factory.makeProduct(
-            information_type=InformationType.PROPRIETARY)
+        product = self.createProduct(
+            information_type=InformationType.PROPRIETARY,
+            license=License.OTHER_PROPRIETARY)
         owner = removeSecurityProxy(product).owner
         with person_logged_in(None):
             self.assertRaises(
@@ -731,8 +778,9 @@
     def test_userCanView_caches_known_users(self):
         # userCanView() maintains a cache of users known to have the
         # permission to access a product.
-        product = self.factory.makeProduct(
-            information_type=InformationType.PROPRIETARY)
+        product = self.createProduct(
+            information_type=InformationType.PROPRIETARY,
+            license=License.OTHER_PROPRIETARY)
         owner = removeSecurityProxy(product).owner
         user = self.factory.makePerson()
         with person_logged_in(owner):
@@ -749,56 +797,6 @@
                 product.description
                 self.assertEqual(
                 queries_for_first_user_access, len(recorder.queries))
-=======
-    invalid_information_types = [info_type for info_type in
-            InformationType.items if info_type not in
-            PUBLIC_PROPRIETARY_INFORMATION_TYPES]
-
-    def test_product_information_type_init_invalid_values(self):
-        # Cannot create Product.information_type with invalid values.
-        for info_type in self.invalid_information_types:
-            with ExpectedException(
-                CannotChangeInformationType, 'Not supported for Projects.'):
-                self.createProduct(information_type=info_type)
-
-    def test_product_information_type_set_invalid_values(self):
-        # Cannot set Product.information_type to invalid values.
-        product = self.factory.makeProduct()
-        for info_type in self.invalid_information_types:
-            with ExpectedException(
-                CannotChangeInformationType, 'Not supported for Projects.'):
-                with person_logged_in(product.owner):
-                    product.information_type = info_type
-
-    def test_product_information_set_proprietary_requires_commercial(self):
-        # Cannot set Product.information_type to proprietary values if no
-        # commercial subscription.
-        product = self.factory.makeProduct()
-        self.useContext(person_logged_in(product.owner))
-        for info_type in PROPRIETARY_INFORMATION_TYPES:
-            with ExpectedException(
-                CommercialSubscribersOnly,
-                'A valid commercial subscription is required for private'
-                ' Projects.'):
-                product.information_type = info_type
-        product.redeemSubscriptionVoucher(
-            'hello', product.owner, product.owner, 1)
-        for info_type in PROPRIETARY_INFORMATION_TYPES:
-            product.information_type = info_type
-
-    def test_product_information_init_proprietary_requires_commercial(self):
-        # Cannot create a product with proprietary types without specifying
-        # Other/Proprietary license.
-        for info_type in PROPRIETARY_INFORMATION_TYPES:
-            with ExpectedException(
-                CommercialSubscribersOnly,
-                'A valid commercial subscription is required for private'
-                ' Projects.'):
-                self.createProduct(info_type)
-        for info_type in PROPRIETARY_INFORMATION_TYPES:
-            product = self.createProduct(info_type, License.OTHER_PROPRIETARY)
-            self.assertEqual(info_type, product.information_type)
->>>>>>> 9358540e
 
 
 class TestProductBugInformationTypes(TestCaseWithFactory):
