--- conflicted
+++ resolved
@@ -16,13 +16,9 @@
 from canonical.testing.layers import (
     DatabaseFunctionalLayer, LaunchpadZopelessLayer)
 from lp.buildmaster.interfaces.buildbase import BuildStatus
-<<<<<<< HEAD
-from lp.code.enums import CodeImportReviewStatus
+from lp.code.enums import BranchType, CodeImportReviewStatus
 from lp.registry.interfaces.distribution import IDistribution
 from lp.registry.interfaces.distroseries import IDistroSeries
-=======
-from lp.code.enums import BranchType, CodeImportReviewStatus
->>>>>>> e621ae96
 from lp.registry.interfaces.sourcepackage import SourcePackageFileType
 from lp.registry.interfaces.suitesourcepackage import ISuiteSourcePackage
 from lp.services.worlddata.interfaces.language import ILanguage
@@ -48,7 +44,6 @@
 
     layer = DatabaseFunctionalLayer
 
-<<<<<<< HEAD
     # getOrMakeBinaryPackageName
     def test_getOrMakeBinaryPackageName_returns_proxied_IBPN(self):
         binarypackagename = self.factory.getOrMakeBinaryPackageName()
@@ -61,13 +56,6 @@
         binarypackagename2 = self.factory.getOrMakeBinaryPackageName(
             name="foo")
         self.assertEqual(binarypackagename1, binarypackagename2)
-=======
-    def test_makeBranch_initialMirrorRequest(self):
-        # The default 'next_mirror_time' for a newly created hosted branch
-        # should be None.
-        branch = self.factory.makeAnyBranch(branch_type=BranchType.HOSTED)
-        self.assertIs(None, branch.next_mirror_time)
->>>>>>> e621ae96
 
     # loginAsAnyone
     def test_loginAsAnyone(self):
@@ -300,6 +288,13 @@
         bpr = self.factory.makeBinaryPackageRelease(
             date_created=date_created)
         self.assertEqual(date_created, bpr.datecreated)
+
+    # makeBranch
+    def test_makeBranch_initialMirrorRequest(self):
+        # The default 'next_mirror_time' for a newly created hosted branch
+        # should be None.
+        branch = self.factory.makeAnyBranch(branch_type=BranchType.HOSTED)
+        self.assertIs(None, branch.next_mirror_time)
 
     # makeCodeImport
     def test_makeCodeImportNoStatus(self):
