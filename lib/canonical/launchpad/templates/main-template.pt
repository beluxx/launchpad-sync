--- conflicted
+++ resolved
@@ -143,7 +143,6 @@
       &ndash;  <a href="/legal">Copyright&nbsp;terms</a> &ndash;
       <a href="/feedback">Help&nbsp;us&nbsp;improve</a> &ndash;
       <a href="/faq">FAQ</a>
-<<<<<<< HEAD
   </div>
     <div id="menupreload">
       <ul class="menu" lpm:mid="root" lpm:midbase="/$$/+menudata">
@@ -154,9 +153,5 @@
         <li class="item"><a href="/sprints">Meetings</a></li>
     </div>
 </body>
-=======
-    </div>
-  </body>
->>>>>>> 847b86a0
 </html>
 </metal:page>