--- conflicted
+++ resolved
@@ -16,11 +16,7 @@
 
 <div metal:fill-slot="main">
 
-<<<<<<< HEAD
-      <div id="applications" tal:content="structure context/@@+applicationbuttons" />
-=======
       <div id="applications" tal:content="structure context/@@+applicationbuttons/main" />
->>>>>>> 26056d66
       <form
         class="central"
         style="text-align: center;"
@@ -32,29 +28,6 @@
         <input type="submit" value="Search" />
       </form>
       <div class="bordered">
-<<<<<<< HEAD
-        <div class="left">
-          <h2>Featured projects</h2>
-          <ul>
-            <li class="distro"><a href="/ubuntu">Ubuntu</a></li>
-            <li class="product"><a href="/schooltool">SchoolTool</a></li>
-            <li class="product"><a href="/bzr">Bazaar</a></li>
-            <li class="product"><a href="/gnomebaker">GnomeBaker</a></li>
-            <li class="product"><a href="/jokosher">Jokosher</a></li>
-          </ul>
-        </div>
-        <div class="right">
-          <h2>More about Launchpad</h2>
-          <p>
-            Launchpad is a software project hosting service,
-            designed to make it easy for you to collaborate with
-            developers and other users.
-            <a href="/+tour">Learn more&#8230;</a>
-          </p>
-        </div>
-      </div>
-      <div style="clear: both;">&nbsp;</div>
-=======
         <div class="three column left">
           <h2>What is Launchpad?</h2>
           <p id="application-summary">
@@ -98,7 +71,6 @@
           </ul>
         </div>
       </div>
->>>>>>> 26056d66
     </div>
     <p metal:fill-slot="help">
       This panel provides help on individual Launchpad pages.
