--- conflicted
+++ resolved
@@ -50,14 +50,9 @@
 
 
 class PackageBuildFarmJobDerived(BuildFarmJobDerived):
-<<<<<<< HEAD
-    """Override the base delegate to use a build farm job specific to
-    packages.
-=======
     """Override the base delegate.
 
     Ensure that we use a build farm job specific to packages.
->>>>>>> dad2b6e4
     """
     def _set_build_farm_job(self):
         self._build_farm_job = PackageBuildFarmJob(self.build)
